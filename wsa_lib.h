--- conflicted
+++ resolved
@@ -37,15 +37,10 @@
 	uint64_t max_tune_freq;
 	uint64_t min_tune_freq;
 	uint64_t freq_resolution;
-<<<<<<< HEAD
-	int max_if_gain;
-	int min_if_gain;
+	int32_t max_if_gain;
+	int32_t min_if_gain;
 	int32_t min_decimation;
 	int32_t max_decimation;
-=======
-	int32_t max_if_gain;
-	int32_t min_if_gain;
->>>>>>> db201de3
 	float abs_max_amp[NUM_RF_GAINS];
 };
 
