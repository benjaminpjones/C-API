/**
 * @mainpage Introduction
 *
 * This documentation, compiled using Doxygen, shows in details the code
 * structure of the CLI (Command Line Interface) tool. It provides information 
 * on all the libraries involved. \n \n
 * The following diagram illustrates the different layers and libraries 
 * involved in interfacing with a WSA on the PC side.  
 *
 * @image html wsa4000_cli_2.PNG
 * @image latex wsa4000_cli_2.PNG "Interface Layers to WSA on PC Side" width=11cm
 *
 * The CLI interfaces to a WSA through the \b wsa_api library, which provides
 * functions to set/get particular settings or data from the WSA.  The \b 
 * wsa_api encodes the commands into SCPI syntax scripts, which are sent 
 * to a WSA through the \b wsa_lib library.  Subsequently decodes any 
 * responses or packets coming back from the WSA through the \b wsa_lib. \n \n
 *
 * The \b wsa_lib, thus, is the main gateway to a WSA box from a PC.  The 
 * \b wsa_lib has functions to open, close, send/receive commands, 
 * querry the WSA box status, and get data.  In this version, \b wsa_lib 
 * calls the wsa_client's functions in the transport layer to establish TCP/IP 
 * specific connections.  Other connection methods such as USB could be 
 * added to the transport layer later on.  The \b wsa_lib, thus, abstracts 
 * away the interface method from any application/presentation program 
 * calling it.
 *
 * The CLI, hence, is a direct example of how the \b wsa_api library could be 
 * used.  VRT data packet will be decoded before saving into a file.
 *  
 * The WSA4000 CLI is designed using mixed C/C++ languages.
 * The CLI when executed will run in a Windows command prompt console. List 
 * of commands available with the CLI is listed in the print_cli_menu() 
 * function. \n \n
 *
 * @section update Release v1.1
 * - Can set various sample size. Use get max to determine the limit.
 * - IF gain set/get is now available.
 * 
 * @section limitation Limitations in Release v1.1
 * The following features are not yet supported with the CLI:
 *  - VRT trailer extraction. Bit fields are yet to be defined.
 *  - Data streaming. Currently only supports block mode.
 *  - DC correction.  
 *  - IQ correction.  
 *  - Automatic finding of a WSA box(s) on a network.
 *  - Triggers.
 *  - Gain calibrarion. TBD with triggers.
 *  - USB interface method.
 *
 * @section usage Usage
 * wsa4k_cli.exe ran as a Windows console application. Use 'h' to see the 
 * options available.  An IP address is required at the first prompt to 
 * connect to the box.
 */

#include <stdio.h>
#include <stdlib.h>
#include <string.h>
#include <ctype.h>
#include <time.h>

#include "wsa4k_cli_os_specific.h"
#include "wsa4k_cli.h"
#include "wsa_api.h"
#include "wsa_error.h"
#include "wsa_commons.h"

//*****
// Local functions
//*****
void print_cli_menu(struct wsa_device *dev);
void print_wsa_stat(struct wsa_device *dev);

int16_t gain_rf_to_str(enum wsa_gain gain, char *gain_str);

char* get_input_cmd(uint8_t pretext);
int16_t process_cmd_string(struct wsa_device *dev, char *cmd_str);
int8_t process_cmd_words(struct wsa_device *dev, char *cmd_words[], 
					int16_t num_words);
int16_t wsa_set_cli_command_file(struct wsa_device *dev, char *file_name);
int16_t save_data_to_file(struct wsa_device *dev, char *prefix, char *ext);
int16_t print_sweep_entry(struct wsa_device *dev);
int16_t print_sweep_entry_information(struct wsa_device *dev, int32_t position);

/**
 * Print out the CLI options menu
 *
 * @param dev - a wsa device structure.
 *
 * @return None
 */
void print_cli_menu(struct wsa_device *dev)
{
	uint64_t MIN_FREQ = dev->descr.min_tune_freq;
	uint64_t MAX_FREQ = dev->descr.max_tune_freq;
	int32_t MAX_IF_GAIN = dev->descr.min_if_gain;
	int32_t MIN_IF_GAIN = dev->descr.max_if_gain;
	uint64_t FREQ_RES = dev->descr.freq_resolution;
	//display help
	printf("\n---------------------------\n");
	printf("\nCommand Options Available (case insensitive, < > required, "
		"[ ] optional):\n\n");
	printf(" dir                    List the captured file path.\n");
	printf(" h                      Show the list of available options.\n");
	printf(" o                      Open the folder of captured file(s).\n");
	printf(" q                      Quit or exit this console.\n");
	printf(" run cmdf <scpi | cli> <file name> \n"
		   "                        Run commands stored in a text file.\n"
		   "                        Note: Process only set or get commands.\n");
	printf(" save [name] [ext:<type>]\n"
		   "                        Save data to a file with optional "
									"prefix string.\n"
		   "                        Output: [name] YYYY-MM-DD_HHMMSSmmm.[ext]\n"
		   "                        - ext type: csv (default), xsl, dat, ...\n"
		   "                        ex: save Test trial ext:xsl\n"
		   "                            save\n");
	printf("\n\n");

	printf(" get ant                Show the current antenna port in use.\n");
	printf(" get bpf                Show the current RFE's preselect BPF "
									"state.\n");
	printf(" get dec [max | min]    Get the decimation rate (0 = off).\n");
	
	printf(" get freq [max | min]   Show the current running centre frequency "
									"(in MHz).\n");	
	printf(" get fshift [max | min] Get the frequency shift value (in MHz).\n");

	printf(" get gain <rf | if> [max | min] \n"
		   "                        Show the current RF front end or IF gain "
									"level.\n");
	printf(" get lock ref pll	      get lock the pll reference\n");
	printf(" get ref pll                Show the current PLL reference source.\n");
	printf(" get ppb                Show the current packets per block.\n");
	printf(" get spp [max | min]    Show the current samples per packet.\n");
	printf(" get trigger level      Show the current level trigger settings\n");
	printf(" get trigger enable     Check whether trigger mode is enabled\n");
	printf("\n");
<<<<<<< HEAD
		printf(" reset ref pll	        reset the pll reference\n");
=======
	printf(" get sweep entry       Shows the current settings in the user's\n"
		   "                       sweep entry list\n");
	
>>>>>>> cdc05f8b
	printf(" set ant <1 | 2>        Select the antenna port, available 1 to "
									"%d.\n", WSA_RFE0560_MAX_ANT_PORT);
	printf(" set bpf <on | off>     Turn the RFE's preselect BPF stage on "
									"or off.\n");
	printf(" set dec <rate>	        Set decimation rate.\n"
		   "                        - Range: 0 (for off), %d - %d.\n", 
		   dev->descr.min_decimation, dev->descr.max_decimation);
	printf(" set freq <freq>        Set the centre frequency in MHz \n"
		   "                        - Range: %.2f - %.2f MHz inclusively, but\n"
		   "                          excluding 40.1 - 89.9 MHz.\n"
		   "                        - Resolution %.2f MHz.\n"
		   "                        ex: set freq 441.5\n", 
		   (float) MIN_FREQ/MHZ, (float) MAX_FREQ/MHZ, (float) FREQ_RES/MHZ);
	printf(" set fshift <freq>      Set the frequency shift in MHz \n"
		   "                        - Range: %f - %f MHz, \"exclusive\".\n"
		   "                        ex: set fshift 10\n", 
		   (float) dev->descr.inst_bw/MHZ * -1, (float) dev->descr.inst_bw/MHZ);
	printf(" set gain <rf | if> <val> Set gain level for RF front end or IF\n"
		   "                        - RF options: HIGH, MEDium, LOW, VLOW.\n"
		   "                        - IF range: %d to %d dBm, inclusive.\n"
		   "                        ex: set gain rf high;\n"
		   "                            set gain if -20.\n", 
		   MIN_IF_GAIN, MAX_IF_GAIN);
	printf(" set ref pll <INT | EXT> Select the PLL reference source, available 1 to "
									"2.\n");
	printf(" set ppb <packets>      Set the number of packets per block to be "
									"captured\n"
		   "                        - The maximum value will depend on the\n"
		   "                          \"samples per packet\" setting\n"
		   "                        ex: set ppb 100\n");
	printf(" set spp <samples>      Set the number of samples per packet to be"
									" captured\n"
		   "                        - Range: %hu - %hu, inclusive.\n"
		   "                        ex: set spp 2000\n",
		   WSA4000_MIN_SAMPLES_PER_PACKET, WSA4000_MAX_SAMPLES_PER_PACKET);
	printf(" set trigger enable <on | off>\n"
		   "                        Set trigger mode on or off.\n"
		   "                        - When set to off, WSA will be freerun\n"
		   "                        ex: set trigger enable on\n");
	printf(" set trigger level <start,stop,amplitude>\n"
		   "                        Configure the level trigger options:\n"
		   "                          1) Start frequnecy (in MHz)\n"
		   "                          2) Stop frequnecy (in MHz)\n"
		   "                          3) Amplitude (in dBm)\n"
		   "                        ex: set trigger level 2410,2450,-50\n");

<<<<<<< HEAD

=======
	printf(" set sweep entry ant <1 | 2>  Set the current antenna port used in\n"
		   "                        the user's sweep working entry\n");
	printf(" set sweep entry dec <rate>   Set the decimation rate used in\n"
		   "                        the the user's working sweep entry\n");
	printf(" set sweep entry gain <rf | if> \n"
		   "                        Set the current RF front end or IF gain level in\n"
		   "                        the the user's working sweep entry\n");
	printf(" set sweep entry freq <freq>  Set the current running centre frequency used in\n"
		   "                        the user's working sweep entry \n");
	printf(" set sweep entry fshift<freq> Set the frequency shift value in\n"
		   "                        the user's working sweep entry\n");
	printf(" set sweep entry ppb <packets> Set the current packets per block in\n"
		   "                        the user's working sweep entry\n");
	printf(" set sweep entry spp <samples> Set the current samples per packet in\n"
		   "                        the user's working sweep entry\n");	
	printf(" set sweep iteat        Set the number of sweep iterations\n");			
	printf(" sweep copy	<sweep entry> Copy a sweep entry into the user's working entry\n");	
	printf(" sweep delete <sweep entry> Delete a sweep entry\n");
	printf(" sweep size             Shows the size of the sweep list\n");
	printf(" sweep new              Reset's the user's working sweep entry\n");
	printf(" sweep read <sweep entry> Read the settings of a specific sweep entry\n");
	printf(" sweep resume           Resume Sweeping after stop\n");
	printf(" sweep save <position>	Save the user's sweep working entry into the sweep list\n");
	printf(" sweep start            Start to sweep through the entries set in the WSA\n");
	printf(" sweep stop             Stop the sweep process\n");
>>>>>>> cdc05f8b
	
	printf("\n");

}


/**
 * Get input characters/string from the console and return the string 
 * all capitalized when the return key is pressed.
 *
 * @param pretext - A TRUE or FALSE flag to indicate if the default "enter a
 * command" text is to be printed.
 *
 * @return The characters inputted.
 */
char* get_input_cmd(uint8_t pretext)
{
	char ch;	// store user's option
	char *input_opt;
	int	cnt_ch = 0;					// count # of chars entered	

	// Initialized the option
	input_opt = (char *) malloc(sizeof(char) * MAX_STRING_LEN);
	if (input_opt == NULL) {
		printf("Error allocation memory. The program will be closed.\n");
		exit(1);
	}

	// Get command loop for string input terminated by "enter"
	if (pretext) 
		printf("\n> Enter a command (or 'h'): ");

	// Conver the command to upper case.... <- should do this?
	while (((ch = (char) toupper(getchar())) != EOF) && (ch != '\n'))
		input_opt[cnt_ch++] = (char) ch;
	input_opt[cnt_ch] = '\0';	// Terminate string with a null char

	return input_opt;
}


/**
 * Process CLI (only) commands in a text file.
 *
 * @param dev - A pointer to the WSA device structure.
 * @param file_name - A char pointer for storing the file name string.
 *
 * @return Number of lines processed or negative number if failed.
 */
int16_t wsa_set_cli_command_file(struct wsa_device *dev, char *file_name) 
{
	int16_t result = 0;
	int16_t lines = 0;
	char *cmd_strs[MAX_FILE_LINES]; // store user's input words
	FILE *cmd_fptr;
	int i;

	if((cmd_fptr = fopen(file_name, "r")) == NULL) {
		printf("Error opening '%s'.\n", file_name);
		return WSA_ERR_FILEOPENFAILED;
	}

	// Allocate memory
	for (i = 0; i < MAX_FILE_LINES; i++)
		cmd_strs[i] = (char*) malloc(sizeof(char) * MAX_STRING_LEN);

	result = wsa_tokenize_file(cmd_fptr, cmd_strs);
	
	fclose(cmd_fptr);

	if (result < 0) {
		// free memory
		for (i = 0; i < MAX_FILE_LINES; i++)
			free(cmd_strs[i]);
		return WSA_ERR_FILEREADFAILED;
	}

	// Send each command line to WSA
	lines = result;
	for (i = 0; i < lines; i++) {
		result = process_cmd_string(dev, cmd_strs[i]);
		//Sleep(20); // delay the send a little bit
		//usleep(2000); // -> for gcc
		
		// If a bad command is detected, continue? Prefer not.
		if (result < 0) {
			printf("Error at line %d: '%s'.\n", i + 1, cmd_strs[i]);
			break;
		}
	}
	result = lines;

	// Free memory
	for (i = 0; i < MAX_FILE_LINES; i++)
		free(cmd_strs[i]);

	return result;
}


/**
 * Process any command (only) string.
 *
 * @param dev - A pointer to the WSA device structure.
 * @param cmd_str - A char pointer for a command string.
 *
 * @return 1 for quit, 0 for no error or a negative number if failed
 */
int16_t process_cmd_string(struct wsa_device *dev, char *cmd_str) 
{
	int16_t result = 0;
	char *cmd_words[MAX_CMD_WORDS]; // store user's input words
	char temp_str[MAX_STRING_LEN];
	char *temp_ptr;
	uint8_t w = 0;	// an index
	int i;

	// Allocate memory
	for (i = 0; i < MAX_CMD_WORDS; i++)
		cmd_words[i] = (char*) malloc(MAX_STRING_LEN * sizeof(char));

	// clear up the words first
	for (i = 0; i < MAX_CMD_WORDS; i++)
		strcpy(cmd_words[i], "");
	
	// Get string command
	strcpy(temp_str, cmd_str);

	// Tokenized the string into words
	temp_ptr = strtok(temp_str, " \t\r\n");
	while (temp_ptr != NULL) {
		strcpy(cmd_words[w], temp_ptr);
		temp_ptr = strtok(NULL, " \t\r\n");
		w++;
	}
	
	// send cmd words to be processed
	result = process_cmd_words(dev, cmd_words, w);

	// Free the allocation
	for (i = 0; i < MAX_CMD_WORDS; i++)
		free(cmd_words[i]);

	return result;
}

/**
 * Save data to a file with the file name format as:
 * [prefix] YYYY-MM-DD_HHMMSSmmm.[ext] if the prefix string and/or extension 
 * are given.
 *
 * @param dev - A pointer to the WSA device structure.
 * @param prefix - A char pointer to a prefix string.
 * @param ext - A char pointer an extension string.
 *
 * @return 0 if successful, else a negative value.
 */
int16_t save_data_to_file(struct wsa_device *dev, char *prefix, char *ext)
{
	uint8_t context_is = 0;
	int8_t title_print =0;
	int16_t result = 0;
	double reciever_rf_gain = 0;
	double reciever_if_gain = 0;
	uint16_t samples_per_packet = 65530;
	int32_t field_indicator = 0;	
	uint32_t packets_per_block = 100;
	int32_t enable = 0;
	int32_t dec = 0;
	int32_t sweep_status = 0;
	double reciever_temperature = 0;
	int32_t reciever_reference_point = 0;
	double digitizer_reference_level = 0;
	int64_t freq = 0;
	int64_t start_frequency = 0;
	int64_t stop_frequency = 0;
	int64_t amplitude = 0;
	int8_t count = 0;
	int16_t acquisition_status;
	long double reciever_frequency = 0;
	long double digitizer_bandwidth = 0;
	long double digitizer_rf_frequency_offset = 0;
<<<<<<< HEAD


		int16_t return_status = 0;
	uint8_t context_present = 0;
	int32_t indicator_fieldr = 0;
	int32_t reference_point = 0;
	int64_t frequency = 0;
	int16_t gain_if = 0;
	int16_t gain_rf = 0;
	int32_t temperature = 0;
	int32_t indicator_fieldd = 0;
	long double bandwidth = 0;
	double reference_level = 0;
	long double rf_frequency_offset = 0;


=======
	
>>>>>>> cdc05f8b
	char file_name[MAX_STRING_LEN];
	FILE *iq_fptr;

	// to calculate run time
	TIME_HOLDER run_start_time;
	TIME_HOLDER run_end_time;
	double run_time_ms = 0;
	
	// to calculate data capture time
	TIME_HOLDER capture_start_time;
	TIME_HOLDER capture_end_time;
	double capture_time_ms = 0;


	// *****
	// Create parameters and buffers to store the raw data and context information
	// *****
	struct wsa_vrt_packet_header* header;
	struct wsa_vrt_packet_trailer* trailer;
	struct wsa_reciever_packet* reciever;
	struct wsa_digitizer_packet* digitizer;

	// *****
	// Create buffers to store the decoded I & Q from the raw data
	// *****
	int16_t *i_buffer;		// To store the integer I data
	int16_t *q_buffer;		// To store the integer Q data
	
	uint8_t expected_packet_order_indicator;
	uint32_t i;
	int j;

	// *****
	// Get parameters to stored in the file
	// TODO smarter way of saving header is to allow users to enable
	// which header info to include...
	// *****
	
	printf("Gathering WSA settings... ");

		//determine if the another user is capturing data
	result = wsa_system_read_status(dev,&acquisition_status);
	if (acquisition_status == 0) {
		//request capture access
		result = wsa_system_request_read_access(dev,&acquisition_status);
		//return error if capture fails
		if (acquisition_status == 0) {
			return WSA_ERR_CAPTUREACCESSDENIED;
		}
	}

	result = wsa_get_sweep_status(dev, &sweep_status);

	if(sweep_status == 0) {
			// Get samples per backet
		result = wsa_get_samples_per_packet(dev, &samples_per_packet);
		doutf(DMED, "In save_data_to_file: wsa_get_packets_per_block returned %hd\n", result);
			if (result < 0)
			{
				doutf(DHIGH, "Error in wsa_capture_block: %s\n", wsa_get_error_msg(result));
				return result;
			}

		// Get packets per block
		result = wsa_get_packets_per_block(dev, &packets_per_block);
		doutf(DMED, "In save_data_to_file: wsa_get_packets_per_block returned %hd\n", result);
	
		if (result < 0)
		{
			doutf(DHIGH, "Error in wsa_capture_block: %s\n", wsa_get_error_msg(result));
			return result;
		}

		// Get the centre frequency
		result = wsa_get_freq(dev, &freq);
	
		if (result < 0)
		{
			doutf(DHIGH, "Error in wsa_capture_block: %s\n", wsa_get_error_msg(result));
			return result;
		}
	}
	printf("samples per packet is: %u \n", samples_per_packet);

	printf("\n Finished Gathering.. ");
		

		

	// create file name in format "[prefix] YYYY-MM-DD_HHMMSSmmm.[ext]" in a 
	// folder called CAPTURES
	generate_file_name(file_name, prefix, ext);
	
	// create a new file for data capture
	if ((iq_fptr = fopen(file_name, "w")) == NULL) {
		printf("\nError creating the file \"%s\"!\n", file_name);
		return WSA_ERR_FILECREATEFAILED;
	}

	// Allocate header buffer space
	header = (struct wsa_vrt_packet_header*) malloc(sizeof(struct wsa_vrt_packet_header));
	if (header == NULL)
	{
		doutf(DHIGH, "In save_data_to_file: failed to allocate header\n");
		fclose(iq_fptr); 
		return WSA_ERR_MALLOCFAILED;
	}

	// Allocate trailer buffer space
	trailer = (struct wsa_vrt_packet_trailer*) malloc(sizeof(struct wsa_vrt_packet_trailer));
	if (trailer == NULL)
	{
		doutf(DHIGH, "In save_data_to_file: failed to allocate trailer\n");
		fclose(iq_fptr); 
		free(header);
		return WSA_ERR_MALLOCFAILED;
	}

	reciever = (struct wsa_reciever_packet*) malloc(sizeof(struct wsa_reciever_packet));
	if (reciever == NULL)
	{
		doutf(DHIGH, "In save_data_to_file: failed to allocate trailer\n");
		fclose(iq_fptr); 
		free(trailer);
		free(header);
		return WSA_ERR_MALLOCFAILED;
	}

	digitizer = (struct wsa_digitizer_packet*) malloc(sizeof(struct wsa_digitizer_packet));
	if (reciever == NULL)
	{
		doutf(DHIGH, "In save_data_to_file: failed to allocate trailer\n");
		fclose(iq_fptr); 
		free(reciever);
		free(trailer);
		free(header);
		return WSA_ERR_MALLOCFAILED;
	}



	// Allocate i buffer space
	i_buffer = (int16_t*) malloc(sizeof(int16_t) * samples_per_packet * BYTES_PER_VRT_WORD);
	if (i_buffer == NULL)
	{
		doutf(DHIGH, "In save_data_to_file: failed to allocate i_buffer\n");
		fclose(iq_fptr); 
		free(reciever);
		free(digitizer);
		free(trailer);
		free(header);
		free(i_buffer);
		return WSA_ERR_MALLOCFAILED;
	}
	
	// Allocate q buffer space
	q_buffer = (int16_t*) malloc(sizeof(int16_t) * samples_per_packet * BYTES_PER_VRT_WORD);
	if (q_buffer == NULL)
	{
		doutf(DHIGH, "In save_data_to_file: failed to allocate q_buffer\n");
		fclose(iq_fptr);
		free(digitizer);
		free(reciever);
		free(trailer);
		free(header);
		free(i_buffer);
		free(q_buffer);
		return WSA_ERR_MALLOCFAILED;
	}
	
	printf("done.\nAcquiring data bytes\n");
	if (sweep_status == 0) {
		printf("capture block enabled\n");
		result = wsa_capture_block(dev);
	}
	if (result < 0)
	{
		doutf(DHIGH, "In save_data_to_file: wsa_capture_block returned %d\n", result);
		fclose(iq_fptr);
		free(digitizer);
		free(reciever);
		free(trailer);
		free(header);
		free(i_buffer);
		free(q_buffer);
		return result;
	}
	
	expected_packet_order_indicator = 0;

	// Get the start time
	get_current_time(&run_start_time);

	for (i = 1; i < packets_per_block + 1; i++)
	{
	

		if (i == 1 && title_print == 0)
		{
			title_print =1;
			fprintf(iq_fptr, "#%d, cf:%lld, ss:%u, sec:%d, pico:%lld\n", 
				1, 
				freq, 
				packets_per_block * samples_per_packet, 
				header->time_stamp.sec, 
				header->time_stamp.psec);
		}
	
		// Get the start time
		get_current_time(&capture_start_time);

		result = wsa_read_iq_packet(dev, header, trailer, reciever, digitizer, i_buffer, q_buffer, &samples_per_packet, &context_is);
		// get the end time of each data capture

			if (result < 0)
		{
		fclose(iq_fptr);
		free(digitizer);
		free(reciever);
		free(trailer);
		free(header);
		free(i_buffer);
		free(q_buffer);
			return result;
		}
		get_current_time(&capture_end_time);
		// sum it up
		capture_time_ms += get_time_difference(&capture_start_time, &capture_end_time);


		if (context_is == 1) {

			fprintf(iq_fptr, "Reciever Packet Found\n");
			field_indicator = reciever->indicator_field;

			if((field_indicator & 0xf0000000) == 0xc0000000) {
				reciever_reference_point = reciever->reference_point;
				fprintf(iq_fptr, "Reference Point: %u\n", reciever_reference_point);
			
			}
			if ((field_indicator & 0x0f000000) == 0x08000000) {
				reciever_frequency = reciever->frequency;
				fprintf(iq_fptr, "Frequency: %.12E \n", reciever_frequency);
		
			}

			if ((field_indicator & 0x00f00000) == 0x00800000) {
				reciever_if_gain= reciever->gain_if;
				reciever_rf_gain= reciever->gain_rf;
				fprintf(iq_fptr, "Reference IF Gain: %E\n", reciever_if_gain);
				fprintf(iq_fptr, "Reference RF Gain: %E\n", reciever_rf_gain);

			} 	
			
			if ((field_indicator & 0x0f000000) == 0x04000000) {
				
				reciever_temperature = reciever->temperature;
				fprintf(iq_fptr, "Temperature: %u\n", reciever_temperature);
			
			} 
			i--;
			continue;
				
		} else if (context_is == 2) {

			field_indicator = digitizer->indicator_field;

			fprintf(iq_fptr, "Digitizer Packet Found\n");
			if ((field_indicator & 0xf0000000) == 0xa0000000) {
				digitizer_bandwidth = digitizer->bandwidth;
				fprintf(iq_fptr, "Bandwidth: %.12E \n", digitizer_bandwidth);
		
			} 			
			if (( field_indicator & 0x0f000000) == 0x05000000 || (field_indicator & 0x0f000000) == 0x04000000) {
				digitizer_rf_frequency_offset = digitizer->rf_frequency_offset;
				fprintf(iq_fptr, "RF Frequency Offset: %.12E \n", digitizer_rf_frequency_offset);
		
			} 
			if (( field_indicator & 0x0f000000) == 0x05000000 || (field_indicator & 0x0f000000) == 0x01000000) {
				digitizer_reference_level = digitizer->reference_level;
				fprintf(iq_fptr, "Reference Level: %f\n", digitizer_reference_level);
		
			} 
			i--;
			continue;

		}

		if (i == 1) {
		
			expected_packet_order_indicator = header->packet_order_indicator;
		}

<<<<<<< HEAD
=======

		//if (header->packet_order_indicator != expected_packet_order_indicator)
		//{

		//fclose(iq_fptr);
		//free(digitizer);
		//free(reciever);
		//free(trailer);
		//free(header);
		//free(i_buffer);
		//free(q_buffer);
		//	return WSA_ERR_PACKETOUTOFORDER;
		//}

		
>>>>>>> cdc05f8b
		expected_packet_order_indicator++;
	
		if (expected_packet_order_indicator > MAX_PACKET_ORDER_INDICATOR)
		{
			expected_packet_order_indicator = 0;
		}
<<<<<<< HEAD
	
=======
		
>>>>>>> cdc05f8b
		for (j = 0; j < samples_per_packet; j++)
		{
			
			fprintf(iq_fptr, "%d,%d\n", i_buffer[j], q_buffer[j]);
		}
		
		if (!((i + 1) % 10))
		{
			printf("Saved packet #%u\n", i + 1);
		}
		else 
		{
			printf(".");
		}
		if( sweep_status == 1) {
			
			samples_per_packet = 65530;
		}

	}
	
	// get the total run end time
	get_current_time(&run_end_time);
	run_time_ms = get_time_difference(&run_start_time, &run_end_time);
	printf("\ndone.\n");
		

	printf("(Data capture time: %.3f sec; Total run time: %.3f sec)\n", 
		capture_time_ms,
		run_time_ms);

<<<<<<< HEAD
	fclose(iq_fptr);
	free(trailer);
	free(header);
	free(digitizer);
	free(reciever);
	free(i_buffer);
	free(q_buffer);
=======
		fclose(iq_fptr);
		free(digitizer);
		free(reciever);
		free(trailer);
		free(header);
		free(i_buffer);
		free(q_buffer);
>>>>>>> cdc05f8b

	
	return 0;
}

/**
 * Process command words.
 *
 * @param dev - A pointer to the WSA device structure.
 * @param cmd_words - A char pointer to char array for storing command words.
 * @param num_words - Number of words within the command.
 *
 * @return 1 if 'q'uit is set, 0 for no error.
 */
int8_t process_cmd_words(struct wsa_device *dev, char *cmd_words[], 
					int16_t num_words)
{
	int16_t result = 0;			// result returned from a function
	int64_t freq = 0;
	float fshift = 0;
	int int_result = 0;
	int8_t user_quit = FALSE;	// determine if user has entered 'q' command
	char msg[100];
	int i;
	long temp_number;
	double temp_double;
	char* strtok_result;
	int32_t rate;
	int32_t if_gain_value;
	int32_t dwell_seconds_value = 15;
	int32_t dwell_miliseconds_value = 16;
	uint16_t samples_per_packet;
	uint32_t packets_per_block;
	int64_t start_frequency;
	int64_t stop_frequency;
	int64_t amplitude;
	int16_t acquisition_status = 20;

<<<<<<< HEAD

	int16_t return_status = 0;
	uint8_t context_present = 0;
	int32_t indicator_fieldr = 0;
	int32_t reference_point = 0;
	int64_t frequency = 0;
	int16_t gain_if = 0;
	int16_t gain_rf = 0;
	int32_t temperature = 0;
	int32_t indicator_fieldd = 0;

	long double bandwidth = 0;
	double reference_level = 0;
	long double rf_frequency_offset = 0;
	

=======
>>>>>>> cdc05f8b
	//DIR *temp;

	strcpy(msg,"");
	
	//*****
	// Handle GET commands
	//*****
	if (strcmp(cmd_words[0], "TEST") == 0) {
		result = wsa_test(dev);

	}else	if (strcmp(cmd_words[0], "GET") == 0) {
		if (strcmp(cmd_words[1], "ANT") == 0) {
			if (strcmp(cmd_words[2], "") != 0) {
				if (strcmp(cmd_words[2], "MAX") == 0) {
					printf("Maximum antenna ports: 2\n");
					return 0;
				}
				else if (strcmp(cmd_words[2], "MIN") == 0) {
					printf("Minimum antenna ports: 1\n");
					return 0;
				}
				else
					printf("Did you mean \"min\" or \"max\"?\n");
			}
			
			result = wsa_get_antenna(dev, &int_result);
			if (result >= 0)
				printf("Currently using antenna port: %d\n", int_result);
		} // end get ANT 

		else if (strcmp(cmd_words[1], "BPF") == 0) {			
			if(num_words > 2)
				printf("Extra parameters ignored (max/min not available)!\n");
			
			result = wsa_get_bpf_mode(dev, &int_result);
			if (result >= 0) {
				printf("RFE's preselect BPF state: ");
				if (int_result) printf("On\n");
				else if (!int_result) printf("Off\n");
				else printf("Unknown state\n");
			}
		} // end get BPF

		else if (strcmp(cmd_words[1], "DEC") == 0) {
			int32_t rate = 0;

			if (strcmp(cmd_words[2], "") != 0) {
				if (strcmp(cmd_words[2], "MAX") == 0) {
					printf("Maximum decimation rate: %d\n", 
						dev->descr.max_decimation);
					return 0;
				}
				else if (strcmp(cmd_words[2], "MIN") == 0) {
					printf("Minimum decimation rate: %d\n", 
						dev->descr.min_decimation);
					return 0;
				}
				else
					printf("Did you mean \"min\" or \"max\"?\n");
			}

			result = wsa_get_decimation(dev, &rate);
			if (result >= 0)
				printf("The current decimation rate: %d\n", rate);
		} // end get decimation rate

		else if (strcmp(cmd_words[1], "FREQ") == 0) {
			if (strcmp(cmd_words[2], "") != 0) {
				if (strcmp(cmd_words[2], "MAX") == 0) {
					printf("Maximum frequency: %0.2f MHz\n", 
						(float) dev->descr.max_tune_freq / MHZ);
					return 0;
				}
				else if (strcmp(cmd_words[2], "MIN") == 0) {
					printf("Minimum frequency: %0.2f MHz\n", 
						(float) dev->descr.min_tune_freq / MHZ);
					return 0;
				}
				else
					printf("Did you mean \"min\" or \"max\"?\n");
			}

			result = wsa_get_freq(dev, &freq);
	
			if (result >= 0)
				printf("Current centre frequency: %0.3f MHz\n", 
					(float) freq);
		} // end get FREQ

		else if (strcmp(cmd_words[1], "FSHIFT") == 0) {
			if (strcmp(cmd_words[2], "") != 0) {
				if (strcmp(cmd_words[2], "MAX") == 0) {
					printf("Maximum shift: %0.2f MHz\n", 
						(float) dev->descr.inst_bw / MHZ);
					return 0;
				}
				else if (strcmp(cmd_words[2], "MIN") == 0) {
					printf("Minimum frequency: %0.2f MHz\n", 
					(float) dev->descr.inst_bw / MHZ * (-1.0) - 0.1);
					return 0;
				}
				else
					printf("Did you mean \"min\" or \"max\"?\n");
			}

			result = wsa_get_freq_shift(dev, &fshift);
			if (result >= 0)
				printf("Current frequency shift: %0.8f MHz\n", 
					(float) fshift / MHZ);
		} // end get FSHIFT

		else if (strcmp(cmd_words[1], "GAIN") == 0) {
			if (strcmp(cmd_words[2], "RF") == 0) {
				enum wsa_gain gain;
				if (strcmp(cmd_words[3], "") != 0) {
					if (strcmp(cmd_words[3], "MAX") == 0) {
						printf("Maximum RF gain: HIGH\n");
						return 0;
					}
					else if (strcmp(cmd_words[3], "MIN") == 0) {
						printf("Minimum RF gain: VLOW\n");
						return 0;
					}
					else
						printf("Did you mean \"min\" or \"max\"?\n");
				}

				result = wsa_get_gain_rf(dev, &gain);
				if (result >= 0) {
					char temp[10];
					gain_rf_to_str(gain, &temp[0]);
					printf("Current RF gain: %s\n", temp);
				}
			}  // end get GAIN RF

			else if (strcmp(cmd_words[2], "IF") == 0) {
				int_result = -1000;
				if (strcmp(cmd_words[3], "") != 0) {
					if (strcmp(cmd_words[3], "MAX") == 0) {
						printf("Maximum IF gain: %d dB\n", 
							dev->descr.max_if_gain);
						return 0;
					}
					else if (strcmp(cmd_words[3], "MIN") == 0) {
						printf("Minimum IF gain: %d dB\n", 
							dev->descr.min_if_gain);
						return 0;
					}
					else
						printf("Did you mean \"min\" or \"max\"?\n");
				}
				
				result = wsa_get_gain_if (dev, &int_result);
				if (result >= 0)
					printf("Current IF gain: %d dB\n", int_result);
			} // end get GAIN IF

			else 
				printf("Incorrect get GAIN. Specify RF or IF or see 'h'.\n");
		} // end get GAIN

		else if (strcmp(cmd_words[1], "LOCK") == 0 ) {
		if (strcmp(cmd_words[2], "REF") == 0 ) {
			if (strcmp(cmd_words[3], "PLL") == 0 ){
				
				result = wsa_get_lock_ref_pll(dev, &int_result);
				
				if (result >= 0) {
					
					if (int_result == 0) {
					printf("The Reference PLL is currently unlocked \n");
			
					} else if (int_result == 1) {
					printf("The reference PLL is currently locked\n");

					}
				}//

			

			} else {
				printf("Did you mean 'get lock ref pll', see 'h'.");
		
			}
		} else {
				printf("Did you mean 'get lock ref pll', see 'h'.");

		}
		
		}

	//end get LOCK REF


		else if (strcmp(cmd_words[1], "REF") == 0)	{
			
			 if (strcmp(cmd_words[2], "PLL") == 0){
				result = wsa_get_reference_pll(dev, &int_result);
				
				if (result >= 0) {
					
					if (int_result ==1) {
					printf("Current PLL Reference Source: INT \n");
			
					} else if (int_result == 2) {
					printf("Current PLL Reference Source: EXT\n");

					}
				}

			}else{
				printf("Did you mean 'get ref pll'\n");
			 
			 }



		}//end get ref PLL


		else if (strcmp(cmd_words[1], "PPB") == 0) {
			if (num_words > 2) {
				printf("Extra parameters ignored (max/min not available)!\n");
			}

			result = wsa_get_packets_per_block(dev, &packets_per_block);
			if (result >= 0) {
				printf("Current packets per block: %u\n", packets_per_block);
			}
		} // end get PPB

		else if (strcmp(cmd_words[1], "SPP") == 0) {
			if (strcmp(cmd_words[2], "") != 0) {
				if (strcmp(cmd_words[2], "MAX") == 0) {
					printf("Maximum samples per packet: %hu\n", 
						WSA4000_MAX_SAMPLES_PER_PACKET);
					return 0;
				}
				else if (strcmp(cmd_words[2], "MIN") == 0) {
					printf("Minimum samples per packet: %hu\n", 
						WSA4000_MIN_SAMPLES_PER_PACKET);
					return 0;
				}
				else
					printf("Did you mean \"min\" or \"max\"?\n");
			}
			else {
				result = wsa_get_samples_per_packet(dev, &samples_per_packet);
				if (result >= 0) {
					printf("Current samples per packet: %hu\n", 
					samples_per_packet);
				}
			}
		} // end get SPP
<<<<<<< HEAD
		
=======
		   
>>>>>>> cdc05f8b
		else if (strcmp(cmd_words[1], "TRIGGER") == 0) {
			if (strcmp(cmd_words[2], "ENABLE") == 0) {
				result = wsa_get_trigger_enable(dev, &int_result);
				if (result >= 0) {
					printf("Trigger mode: ");
					if (int_result == 1) {
						printf("On\n");
					}
					else if (int_result == 0) {
						printf("Off\n");
					}
					else {
						printf("Unknown state\n");
					}
				}
			}
			else if (strcmp(cmd_words[2], "LEVEL") == 0) {
				result = wsa_get_trigger_level(dev, &start_frequency, &stop_frequency, &amplitude);
				if (result >= 0) {
					printf("Trigger configuration:\n");
					printf("   Start frequency: %f MHz\n", (float) (start_frequency / MHZ));
					printf("   Stop frequency: %f MHz\n", (float) (stop_frequency / MHZ));
					printf("   Amplitude: %lld dBm\n", amplitude);
				}
			}
			else {
				printf("Usage: 'get trigger <level | enable>'");
			}
		} // end get TRIGGER
		else if (strcmp(cmd_words[1], "SWEEP") == 0) {

			if (strcmp(cmd_words[2], "STATUS") == 0) {
			
			result = wsa_system_request_read_access(dev,&acquisition_status);
			printf("acquisition status: %u \n", acquisition_status);
				result = wsa_get_sweep_status(dev, &int_result);
				if (result >= 0) {
					if (int_result == 0) {
						printf("Sweep mode is off\n");
					} else if (int_result == 1) {
					printf("Sweep mode is on\n");
					}
				} // end get sweep status
			} else if (strcmp(cmd_words[2], "LIST") == 0) {
				 if (strcmp(cmd_words[3], "SIZE") == 0) {

					 result = wsa_system_read_status(dev,&acquisition_status);
					 printf("acquisition status: %u \n", acquisition_status);
					 result = wsa_get_sweep_list_size(dev, &int_result);
					 printf("The Sweep list size is %d \n",int_result);
				 }			
			//end get sweep list size
			}else if (strcmp(cmd_words[2], "ENTRY") == 0) {
			result = print_sweep_entry(dev);
			//end get sweep list entry
			}else {
			printf("Invalid 'get sweep'. Try 'h'.\n");
			}
		}
		else {
			printf("Invalid 'get'. Try 'h'.\n");
		}
	} // end GET
	
	else if (strcmp(cmd_words[0], "RUN") == 0) {
		if (strcmp(cmd_words[1], "CMDF") == 0) {
			if (strcmp(cmd_words[2], "") == 0) 
				printf("Missing the syntax type and file name.\n");
			else {
				if (strcmp(cmd_words[3], "") == 0) 
					printf("Missing the file name.\n");
				else {
					char *file_name = cmd_words[3];
					if (num_words > 3) {
						for (i = 4; i < num_words; i++) {
							strcat(file_name, " ");
							strcat(file_name, cmd_words[i]);
						}
					}

					if (strcmp(cmd_words[2], "CLI") == 0) 
						result = wsa_set_cli_command_file(dev, file_name);
					else if (strcmp(cmd_words[2], "SCPI") == 0) 
						result = wsa_set_command_file(dev, file_name);
					else
						printf("Use 'cli' or scpi' for syntax type.\n");
				}
			}
		} // end run CMDF
		else {
			printf("'run cmdf <scpi | cli> <file name>'?");
		}
	} // end RUN

	//*****
	// Handle SET commands
	//*****
	else if (strcmp(cmd_words[0], "SET") == 0) {
		if (strcmp(cmd_words[1], "ANT") == 0) {
			if (strcmp(cmd_words[2], "") == 0) 
				printf("Missing the antenna port value. See 'h'.\n");
			else
				result = wsa_set_antenna(dev, atoi(cmd_words[2]));
				if (result == WSA_ERR_INVANTENNAPORT)
					sprintf(msg, "\n\t- Valid ports: 1 to %d.", 
					WSA_RFE0560_MAX_ANT_PORT);
		} // end set ANT

		else if (strcmp(cmd_words[1], "BPF") == 0) {
			if (strcmp(cmd_words[2], "ON") == 0)
				result = wsa_set_bpf_mode(dev, 1);
			else if (strcmp(cmd_words[2], "OFF") == 0)
				result = wsa_set_bpf_mode(dev, 0);
			else 
				printf("Use 'on' or 'off' mode.\n");
		} // end set BPF

		else if (strcmp(cmd_words[1], "DEC") == 0) {
			if (strcmp(cmd_words[2], "") == 0) 
				printf("Missing the decimation rate. See 'h'.\n");
			
			rate = (int32_t) atof(cmd_words[2]);

			result = wsa_set_decimation(dev, rate);
			if (result == WSA_ERR_INVDECIMATIONRATE)
				sprintf(msg, "\n\t- Valid range: %d to %d.",	// TODO #s
				dev->descr.min_decimation, dev->descr.max_decimation);
		} // end set decimation rate

		else if (strcmp(cmd_words[1], "FREQ") == 0) {
			if (strcmp(cmd_words[2], "") == 0) {
				printf("Missing the frequency value. See 'h'.\n");
			}
			else {
				freq = (int64_t) (atof(cmd_words[2]) * MHZ);
				result = wsa_set_freq(dev, freq);
				if (result == WSA_ERR_FREQOUTOFBOUND)
					sprintf(msg, "\n\t- Valid range: %0.2lf to %0.2lf MHz.",
						(double) dev->descr.min_tune_freq / MHZ, 
						(double) dev->descr.max_tune_freq / MHZ);
			}
		} // end set FREQ

		else if (strcmp(cmd_words[1], "FSHIFT") == 0) {
			if (strcmp(cmd_words[2], "") == 0) {
				printf("Missing the frequency value. See 'h'.\n");
			}
			else {
				fshift = (float) (atof(cmd_words[2]) * MHZ);
				result = wsa_set_freq_shift(dev, fshift);
				if (result == WSA_ERR_FREQOUTOFBOUND)
					sprintf(msg, "\n\t- Valid range: %0.2f to %0.2f MHz.",
						0.0, (float) dev->descr.inst_bw / MHZ);
			}
		} // end set FSHIFT

		else if (strcmp(cmd_words[1], "GAIN") == 0) {
			if (strcmp(cmd_words[2], "RF") == 0) {
				enum wsa_gain gain = (enum wsa_gain) NULL;
				uint8_t valid = TRUE;

				// Convert to wsa_gain type
				if (strstr(cmd_words[3], "HIGH") != NULL)
					gain = WSA_GAIN_HIGH;
				else if (strstr(cmd_words[3], "MED") != NULL)
					gain = WSA_GAIN_MED;
				else if (strstr(cmd_words[3], "VLOW") != NULL)
					gain = WSA_GAIN_VLOW;
				else if (strstr(cmd_words[3], "LOW") != NULL)
					gain = WSA_GAIN_LOW;
				else if (strcmp(cmd_words[3], "") == 0) {
					printf("Missing the gain paramter. See 'h'.\n");
					valid = FALSE;
				}
				else { 
					printf("Invalid RF gain setting. See 'h'.\n");
					valid = FALSE;
				}

				if (valid)
					result = wsa_set_gain_rf(dev, gain);
			} // end set GAIN RF

			else if (strcmp(cmd_words[2], "IF") == 0) {
				if (strcmp(cmd_words[3], "") == 0) {
					printf("Missing the gain in dB value. See 'h'.\n");
				}
				else if (!to_int(cmd_words[3], &temp_number)) {
					if_gain_value = (int32_t) temp_number;
					result = wsa_set_gain_if(dev, if_gain_value);
					if (result == WSA_ERR_INVIFGAIN) {
						sprintf(msg, "\n\t- Valid range: %d to %d dB.", 
							dev->descr.min_if_gain, dev->descr.max_if_gain);
					}
				}
				else {
					printf("The IF gain value must be an integer. See 'h'.\n");
				}
			} // end set GAIN IF
			
			else {
				printf("Incorrect set GAIN. Specify RF or IF. See 'h'.\n");
			}
		} // end set GAIN

		else if (strcmp(cmd_words[1], "REF") == 0) {
			if (strcmp(cmd_words[2], "PLL") == 0) {
			
				if (num_words < 4) {
				printf("Missing the PLL Reference Source, see 'h'. \n");
				} else {
					if (strcmp(cmd_words[3], "INT") == 0) {
					int_result = PLL_ENT;
					result = wsa_set_reference_pll(dev, PLL_ENT);
							} else if (strcmp(cmd_words[3], "EXT") == 0) {
							int_result = PLL_EXT;
							result = wsa_set_reference_pll(dev, PLL_EXT);
					
							} else {
							printf("Improper PLL Source see 'h'. \n");
							}
					}

				}
			}


		//end set PLL
					
					

		else if (strcmp(cmd_words[1], "PPB") == 0) {
			if (num_words < 3) {
				printf("Missing the packets per block value. See 'h'.\n");
			}
			else {
				result = to_int(cmd_words[2], &temp_number);

				if (!result) {
					
					if (temp_number < WSA4000_MIN_PACKETS_PER_BLOCK ||
						temp_number > WSA4000_MAX_PACKETS_PER_BLOCK) {
						sprintf(msg, "\n\t- The integer is out of range.");

						result = WSA_ERR_INVNUMBER;
					}
					else {
						packets_per_block = (uint32_t) temp_number;
						result = wsa_set_packets_per_block(dev,	
									packets_per_block);
					}
				}
			}
		} // end set PPB

		else if (strcmp(cmd_words[1], "SPP") == 0) {
			if (num_words < 3) {
				printf("Missing the samples per packet value. See 'h'.\n");
			}
			else {
				result = to_int(cmd_words[2], &temp_number);

				if (!result) {
					if (temp_number < WSA4000_MIN_SAMPLES_PER_PACKET ||
						temp_number > WSA4000_MAX_SAMPLES_PER_PACKET) {
						sprintf(msg, "\n\t- Valid range: %hu to %hu.",
							WSA4000_MIN_SAMPLES_PER_PACKET,
							WSA4000_MAX_SAMPLES_PER_PACKET);

						result = WSA_ERR_INVSAMPLESIZE;
					}
					else {
						samples_per_packet = (uint16_t) temp_number;
						result = wsa_set_samples_per_packet(dev, 
									samples_per_packet);
					}
				}
			}
		} // end set SPP
		
		else if (strcmp(cmd_words[1], "TRIGGER") == 0) {
			if (strcmp(cmd_words[2], "ENABLE") == 0) {
				if (strcmp(cmd_words[3], "ON") == 0) {
					result = wsa_set_trigger_enable(dev, 1);
				}
				else if (strcmp(cmd_words[3], "OFF") == 0) {
					result = wsa_set_trigger_enable(dev, 0);
				}
				else {
					printf("Usage: 'set trigger enable <on | off>'\n");
				}
			}
			else if (strcmp(cmd_words[2], "LEVEL") == 0) {
				if (num_words < 4) {
					printf("Usage: 'set trigger level <start>,<stop>,<amplitude>'\n");
				}
				else {
					strtok_result = strtok(cmd_words[3], ",");
					if (to_double(strtok_result, &temp_double) < 0) {
						printf("Start frequency must be a valid number\n");
					}
					else {
						start_frequency = (int64_t) (temp_double * MHZ);
						
						strtok_result = strtok(NULL, ",");
						if (to_double(strtok_result, &temp_double) < 0) {
							printf("Stop frequency must be a valid number\n");
						}
						else {
							stop_frequency = (int64_t) (temp_double * MHZ);
							
							strtok_result = strtok(NULL, ",");
							if (to_double(strtok_result, &temp_double) < 0) {
								printf("Amplitude must be a valid number\n");
							}
							else {
								amplitude = (int64_t) temp_double;
								
								result = wsa_set_trigger_level(dev, start_frequency, stop_frequency, amplitude);
							}
						}
					}
				}
			}
			else {
				printf("Usage: 'set trigger level <start,stop,amplitude>'\n"
				       "    or 'set trigger enable <on | off>'\n");
			}
		}// end set TRIGGER
		
		else if (strcmp(cmd_words[1], "SWEEP") == 0) {
							
			if (strcmp(cmd_words[2], "ENTRY") == 0) {
				if (strcmp(cmd_words[3], "DWELL") == 0) {
					if (num_words < 5) {
							 	 
					printf("Usage: 'set sweep entry dwell <seconds>,<milliseconds>'\n");
				}
				else {
					strtok_result = strtok(cmd_words[4], ",");
					if (to_double(strtok_result, &temp_double) < 0) {
						printf("Dwell seconds value must be a valid number\n");
					}
					else {
						 dwell_seconds_value = (int32_t) (temp_double);
						
						strtok_result = strtok(NULL, ",");
						if (to_double(strtok_result, &temp_double) < 0) {
							printf("Dwell milliseconds value must be a valid number\n");
						}
						else {
							dwell_miliseconds_value = (int32_t) (temp_double);
					
							result = wsa_set_sweep_dwell(dev, dwell_seconds_value, dwell_miliseconds_value );
						}
					}
				}
				}//end set sweep dwell

			if (strcmp(cmd_words[3], "ANT") == 0) {
			if (strcmp(cmd_words[4], "") == 0) 
				printf("Missing the antenna port value. See 'h'.\n");
			else
				result = wsa_set_sweep_antenna(dev, atoi(cmd_words[4]));
				if (result == WSA_ERR_INVANTENNAPORT)
					sprintf(msg, "\n\t- Valid ports: 1 to %d.", 
					WSA_RFE0560_MAX_ANT_PORT);
			}
		//end set ANT
			else if (strcmp(cmd_words[3], "GAIN") == 0) {
			if (strcmp(cmd_words[4], "RF") == 0) {
				enum wsa_gain gain = (enum wsa_gain) NULL;
				uint8_t valid = TRUE;

<<<<<<< HEAD
		else 
			printf("Invalid 'set'. See 'h'.\n");
		// end SET



	
	} else if (strcmp(cmd_words[0], "RESET") == 0 ) {
		if (strcmp(cmd_words[1], "REF") == 0) {
			if (strcmp(cmd_words[2], "PLL") == 0) {
				result = wsa_reset_reference_pll(dev);
			}
		}
	
		}



=======
				// Convert to wsa_gain type
				if (strstr(cmd_words[5], "HIGH") != NULL)
					gain = WSA_GAIN_HIGH;
				else if (strstr(cmd_words[5], "MED") != NULL)
					gain = WSA_GAIN_MED;
				else if (strstr(cmd_words[5], "VLOW") != NULL)
					gain = WSA_GAIN_VLOW;
				else if (strstr(cmd_words[5], "LOW") != NULL)
					gain = WSA_GAIN_LOW;
				else if (strcmp(cmd_words[5], "") == 0) {
					printf("Missing the gain paramter. See 'h'.\n");
					valid = FALSE;
				}
				else { 
					printf("Invalid RF gain setting. See 'h'.\n");
					valid = FALSE;
				}

				if (valid)
					result = wsa_set_sweep_gain_rf(dev, gain);
			} // end set GAIN RF

			else if (strcmp(cmd_words[4], "IF") == 0) {
				if (strcmp(cmd_words[5], "") == 0) {
					printf("Missing the gain in dB value. See 'h'.\n");
				}
				else if (!to_int(cmd_words[5], &temp_number)) {
					if_gain_value = (int32_t) temp_number;
					result = wsa_set_sweep_gain_if(dev, if_gain_value);
					if (result == WSA_ERR_INVIFGAIN) {
						sprintf(msg, "\n\t- Valid range: %d to %d dB.", 
							dev->descr.min_if_gain, dev->descr.max_if_gain);
					}
				}
				else {
					printf("The IF gain value must be an integer. See 'h'.\n");
				}
			} // end set GAIN IF
			
			else {
				printf("Incorrect set GAIN. Specify RF or IF. See 'h'.\n");
			}
		} // end set GAIN
			else if (strcmp(cmd_words[3], "DEC") == 0) {
			if (strcmp(cmd_words[4], "") == 0) 
				printf("Missing the decimation rate. See 'h'.\n");
			
			rate = (int32_t) atof(cmd_words[4]);
>>>>>>> cdc05f8b

			result = wsa_set_sweep_decimation(dev, rate);
			if (result == WSA_ERR_INVDECIMATIONRATE)
				sprintf(msg, "\n\t- Valid range: %d to %d.",	// TODO #s
				dev->descr.min_decimation, dev->descr.max_decimation);
		} // end set decimation rate

		else if (strcmp(cmd_words[3], "TRIGGER") == 0) {
			if (strcmp(cmd_words[4], "ENABLE") == 0) {
				if (strcmp(cmd_words[5], "OFF") == 0) {
					result = wsa_set_sweep_trigger_type(dev, 0);
				} else if (strcmp(cmd_words[5], "ON") == 0) {
					result = wsa_set_sweep_trigger_type(dev, 1);
				} else {
					printf("Invalid 'set sweep trigger type'. See 'h'. \n");
				}
			} else if (strcmp(cmd_words[4], "LEVEL") == 0) {
				if (num_words < 5) {
					printf("Usage: 'set sweep trigger level <start>,<stop>,<amplitude>'\n");
				}
				else {
					strtok_result = strtok(cmd_words[5], ",");
					if (to_double(strtok_result, &temp_double) < 0) {
						printf("Start frequency must be a valid number\n");
					}
					else {
						start_frequency = (int64_t) (temp_double);
						
						strtok_result = strtok(NULL, ",");
						if (to_double(strtok_result, &temp_double) < 0) {
							printf("Stop frequency must be a valid number\n");
						}
						else {
							stop_frequency = (int64_t) (temp_double);
							
							strtok_result = strtok(NULL, ",");
							if (to_double(strtok_result, &temp_double) < 0) {
								printf("Amplitude must be a valid number\n");
							}
							else {
								amplitude = (int64_t) temp_double;
								
								result = wsa_set_sweep_trigger_level(dev, start_frequency, stop_frequency, amplitude);
							}
						}
					}
				}
			} else {
				printf("Invalid 'set sweep trigger level'. See 'h'. \n");
			}// end set trigger level
		}// end set trigger

		else if (strcmp(cmd_words[3], "FREQ") == 0) {
			if (strcmp(cmd_words[4], "") == 0) {
				printf("Missing the frequency value. See 'h'.\n");
			}
			else {
				start_frequency = (int64_t) (atof(cmd_words[4]) * MHZ);
				stop_frequency = (int64_t) (atof(cmd_words[5]) * MHZ);
				result = wsa_set_sweep_freq(dev, start_frequency, stop_frequency);
				if (result == WSA_ERR_FREQOUTOFBOUND)
					sprintf(msg, "\n\t- Valid range: %0.2lf to %0.2lf MHz.",
						(double) dev->descr.min_tune_freq / MHZ, 
						(double) dev->descr.max_tune_freq / MHZ);
			}
		} // end set FREQ

		else if (strcmp(cmd_words[3], "FSHIFT") == 0) {
			if (strcmp(cmd_words[4], "") == 0) {
				printf("Missing the frequency value. See 'h'.\n");
			}
			else {
				fshift = (float) (atof(cmd_words[4]) * MHZ);
				result = wsa_set_sweep_freq_shift(dev, fshift);
				if (result == WSA_ERR_FREQOUTOFBOUND)
					sprintf(msg, "\n\t- Valid range: %0.2f to %0.2f MHz.",
						0.0, (float) dev->descr.inst_bw / MHZ);
			}
		} // end set FSHIFT

		else if (strcmp(cmd_words[3], "FSTEP") == 0) {
			if (strcmp(cmd_words[4], "") == 0) {
				printf("Missing the frequency step value. See 'h'.\n");
			}
			else {
				freq = (int64_t) (atof(cmd_words[4]) * MHZ);
				result = wsa_set_sweep_freq_step(dev, freq);
				if (result == WSA_ERR_FREQOUTOFBOUND)
					sprintf(msg, "\n\t- Valid range: %0.2lf to %0.2lf MHz.",
						(double) dev->descr.min_tune_freq / MHZ, 
						(double) dev->descr.max_tune_freq / MHZ);
			}
		} // end set FSTEP
		
		else if (strcmp(cmd_words[3], "PPB") == 0) {
			if (num_words < 4) {
				printf("Missing the packets per block value. See 'h'.\n");
			}
			else {
				result = to_int(cmd_words[4], &temp_number);

				if (!result) {
					
					if (temp_number < WSA4000_MIN_PACKETS_PER_BLOCK ||
						temp_number > WSA4000_MAX_PACKETS_PER_BLOCK) {
						sprintf(msg, "\n\t- The integer is out of range.");

						result = WSA_ERR_INVNUMBER;
					}
					else {
						packets_per_block = (uint32_t) temp_number;
						result = wsa_set_sweep_packets_per_block(dev,	
									packets_per_block);
					}
				}
			}
		} // end set PPB

		else if (strcmp(cmd_words[3], "SPP") == 0) {
			if (num_words < 4) {
				printf("Missing the samples per packet value. See 'h'.\n");
			}
			else {
				result = to_int(cmd_words[4], &temp_number);

				if (!result) {
					if (temp_number < WSA4000_MIN_SAMPLES_PER_PACKET ||
						temp_number > WSA4000_MAX_SAMPLES_PER_PACKET) {
						sprintf(msg, "\n\t- Valid range: %hu to %hu.",
							WSA4000_MIN_SAMPLES_PER_PACKET,
							WSA4000_MAX_SAMPLES_PER_PACKET);

						result = WSA_ERR_INVSAMPLESIZE;
					}
					else {
						samples_per_packet = (uint16_t) temp_number;
						result = wsa_set_sweep_samples_per_packet(dev, 
									samples_per_packet);
					}
				}
			}
		} // end set SPP

		else if (strcmp(cmd_words[3], "ITERAT") == 0) {
						if (num_words < 4) {
				printf("Missing the iteration value. See 'h'.\n");
			}
			else {
				result = to_int(cmd_words[4], &temp_number);
				if (!result) {	
					
						int_result = (uint32_t) temp_number;
					result = wsa_set_sweep_iteration(dev, int_result);
					}
				}
			
		}//end ITERAT

		}//END ENTRY
		else {
		printf("Invalid 'set'. See 'h'.\n");
		}

		} else {
		printf("Invalid 'set'. See 'h'.\n");
		}

	} // end SET

	//*****
	// Handle SWEEP commands
	//*****
<<<<<<< HEAD
	// Handle non wsa commands
=======
	 else if  (strcmp(cmd_words[0], "SWEEP") == 0) {
		
		 if (strcmp(cmd_words[1], "LIST") == 0) {
			
			 if (strcmp(cmd_words[2], "DELETE") == 0) {
				if (num_words < 4) {
				printf("Missing the position of the entry. See 'h'.\n");
				}else {

				result = to_int(cmd_words[3], &temp_number);
				int_result = (uint32_t) temp_number;
				result = wsa_sweep_list_delete(dev,temp_number);
				}
			} else if (strcmp(cmd_words[2], "READ") == 0) {
				if (num_words < 4) {
				printf("Missing the position of the entry. See 'h'.\n");
				}else {

				result = to_int(cmd_words[3], &temp_number);
				int_result = (uint32_t) temp_number;
				result = print_sweep_entry_information(dev,temp_number);
				}
			
			 }	else if(strcmp(cmd_words[2], "COPY") == 0) {
			
				if (num_words < 3) {
				printf("Missing the position of the entry. See 'h'.\n");
				}else {

				result = to_int(cmd_words[3], &temp_number);
				int_result = (uint32_t) temp_number;
				result = wsa_sweep_list_copy(dev,temp_number);
				}
			} else {
				printf("Invalid 'Sweep List' Command. See 'h'.\n");
			}
		 } else if  (strcmp(cmd_words[1], "START") == 0) {
			 result = wsa_sweep_start(dev);
			
		 } else if (strcmp(cmd_words[1], "STOP") == 0){

			result =  wsa_sweep_stop(dev);
		 } else if (strcmp(cmd_words[1], "RESUME") == 0){

			result =  wsa_sweep_resume(dev);
		 }
		else if (strcmp(cmd_words[1], "ENTRY") == 0) {
			if (strcmp(cmd_words[2], "NEW") == 0) {
				result = wsa_sweep_entry_new(dev);
			}
			 else if (strcmp(cmd_words[2], "SAVE") == 0) {
					if (num_words < 3) {
				printf("Missing the position of the entry. See 'h'.\n");
				}else {
				result = to_int(cmd_words[3], &temp_number);
				int_result = (uint32_t) temp_number;
				result = wsa_sweep_entry_save(dev,temp_number);
				}
			} else {
			printf("Invalid 'Sweep entry' Command. See 'h'.\n");
		}
		

		}
	 }
		



	//*****5
	// Handle non-get/set commands
>>>>>>> cdc05f8b
	//*****
	else {	
		if (strcmp(cmd_words[0], "DIR") == 0) {
			if(num_words > 1)
				printf("Extra parameters ignored!\n");

			print_captures_directory();
		}

		else if (strlen(cmd_words[0]) == 1 && strspn(cmd_words[0], "H?") > 0) {
			print_cli_menu(dev);
		} // end print help

		else if (strcmp(cmd_words[0], "O") == 0) {
			open_captures_directory();
		}  // end Open directory

		else if (strcmp(cmd_words[0], "SAVE") == 0) {
			char prefix[200];
			char ext[10];
			int n = 1;
			char *temp;

			strcpy(prefix, "");
			strcpy(ext, "csv");

			// Get the [name] &/or [ext:<type>] string if there exists one
			while (strcmp(cmd_words[n], "") != 0) {
				unsigned int j;
				if (strstr(cmd_words[n], "EXT:") != NULL) {
					temp = strchr(cmd_words[n], ':');
					strcpy(ext, strtok(temp, ":"));
					
					// convert to lower case
					for (j = 0; j < strlen(ext); j++)
						ext[j] = (char) tolower(ext[j]);
					//break; // break when reached the ext: line?			
				}
				else {
					// convert to lower case after the first letter
					for (j = 1; j < strlen(cmd_words[n]); j++)
						cmd_words[n][j] = (char) tolower(cmd_words[n][j]);
					strcat(prefix, cmd_words[n]);
					strcat(prefix, " ");
				}

				n++;
			}

			result = save_data_to_file(dev, prefix, ext);
		} // end save data

		// User wants to run away...
		else if (strcmp(cmd_words[0], "Q") == 0) {
			user_quit = TRUE;
		} // end quit

		// Keep going if nothing is entered
		else if (strcmp(cmd_words[0], "") == 0) {
			// Do nothing
		}

		else 
			user_quit = -1;
	} // End handling non get/set cmds.

	// Print out the errors

	
	if (result < 0) {
		if (result <= (LNEG_NUM - 4000)) {
			printf("WARNING %d: %s. %s\n", result, wsa_get_err_msg(result), msg);
		} else {
			printf("ERROR %d: %s. %s\n", result, wsa_get_err_msg(result), msg);
			if  (result == WSA_ERR_QUERYNORESP) {
				printf("Possibly due to loss of Ethernet connection.\n\n");
				user_quit = TRUE;
			}
		}
	}

	return user_quit;
}

/**
 * Setup WSA device variables, start the WSA connection and 
 *
 * @param wsa_addr - A char pointer to the IP address of the WSA
 *
 * @return 0 when successful or a negative number when error occurred
 */
int16_t do_wsa(const char *wsa_addr)
{	
	struct wsa_device wsa_dev;	// the wsa device structure
	struct wsa_device *dev;
	char intf_str[200];			// store the interface method string
	char *in_buf;
	int16_t result = 0;			// result returned from a function
	char temp_str[MAX_STRING_LEN];


	// Create the TCPIP interface method string
	sprintf(intf_str, "TCPIP::%s", wsa_addr);
	//sprintf(intf_str, "TCPIP::%s::%d,%d", wsa_addr, CTRL_PORT, DATA_PORT);

	// Start the WSA connection
	dev = &wsa_dev;
	result = wsa_open(dev, intf_str);
	if (result < 0) {
		doutf(DMED, "Error WSA_ERR_OPENFAILED: %s.\n", 
			wsa_get_err_msg(result));//WSA_ERR_OPENFAILED));
		return result;//WSA_ERR_OPENFAILED;
	}

	// print out the current stat
	print_wsa_stat(dev);

	// Start the control loop
	do {
		in_buf = get_input_cmd(TRUE);
		// Get input string command
		strcpy(temp_str, in_buf);
		
		// send cmd string to be processed
		result = process_cmd_string(dev, temp_str);
		if (result < 0) 
			printf("Command '%s' not recognized.  See 'h'.\n", temp_str);
	} while (result != 1);

	free(in_buf);

	// finish so close the connection
	wsa_close(dev);

	return 0;
}


/**
 * Start the CLI tool. First get a valid IP address from users, verify 
 * and start the WSA connection.
 * 
 * @return 0 if successful
 */
int16_t start_cli(void) 
{
	uint8_t user_quit = FALSE;		// determine if user exits the CLI tool
	time_t dateStamp = time(NULL);	// use for display in the start of CLI
	char in_str[MAX_STRING_LEN];	// store user's input string
	char *in_buf;
	const char *wsa_addr;			// store the desired WSA IP address
	int16_t result = 0;				// result returned from a function

	// Print some opening screen start messages:
	printf("%s\n",	asctime(localtime(&dateStamp)));
	printf("\t\t_____ThinkRF - WSA Command Line Interface Tool_____\n");
	printf("\t\t\t(Version: %s)\n\n", CLI_VERSION);

	do {
		//*****
		// Ask user to enter an IP address
		//*****
		printf("\n> Enter the WSA4000's IP (or type 'h'): ");
		in_buf = get_input_cmd(FALSE);
		strcpy(in_str, in_buf);

		// prevent crashing b/c of strtok in the next line
		if (strtok(in_str, " \t\r\n") == NULL) continue;
		
		// remove spaces or tabs in string
		strcpy(in_str, strtok(in_str, " \t\r\n")); 

		// do nothing if nothing is entered
		if (strcmp(in_str, "") == 0) continue;

		// User wants to run away...
		if (strcmp(in_str, "Q") == 0) 
			return 0;

		// User asked for help
		if (strcmp(in_str, "H") == 0 || strcmp(in_str, "?") == 0) {
			printf("Enter an IP address or host name.\n");
			/*printf("Enter <IP address | host name>[:<command port>,"
				"<data port>]\nCommand and data ports are optional. By "
				"default, they are 37001 and 37000 respectively. Provide ports"
				" only if those ports will be routed to the default ports."
				"Ex: www.yournet.com\n    www.yournet.com:7000,7001\n"
				"    192.168.1.2\n    192.168.1.2:7234,72348\n");
			printf("string, or 'q' to quit.\n");*/
			continue;
		}

		// User has enter an address so verify first
		else if (strchr(in_str, '.') != 0) {
			if (strchr(in_str, ':') != 0) {
				// TODO split up the ports & the address
				printf("Not yet support routed ports. Enter an address"
					" without the ports for now.\n");
				continue;
				//// Make sure both ports work
				//if (wsa_check_addrandport(in_str, ctrl) >= 0) {
				//	if (wsa_check_addrandport(in_str, data) >= 0)
				//	wsa_addr = in_str;
				//}
				//else {
				//	printf("\nInvalid address. Try again or 'h'.\n");
				//	continue;
				//}
			}
			else {
				if (wsa_check_addr(in_str) >= 0)
					wsa_addr = in_str;
				else {
					printf("\nInvalid address. Try again or 'h'.\n");
					continue;
				}
			}
		}
		else {
			printf("Invalid IP address (Use: #.#.#.# or host name format)\n");
			continue;
		}	

		//*****
		// All are good, start the connection & command part
		//*****
		result = do_wsa(wsa_addr);
		if (result >= 0)
			break;
		else
			printf("ERROR %d: %s.\n", result, wsa_get_err_msg(result));

	} while (!user_quit);
	
	free(in_buf);

	return 0;
}

void call_mode_print_help(char* argv) {
	fprintf(stderr, "Usage:\n %s -c [-h] -ip=<#.#.#.# or host name> "
		"[{h}] [{<cmd1>}] [{<cmd2>}] [{...}]\n\nCase insensitive\n[ ]:"
		" optional parameter\n< >: required parameter\n\n", argv);
}


/**
 * Process the standalone call '-c' method
 * Takes argument string in the form of:
 * <executable name> -c [-h] -ip=<...> [{h}] [{cmd1}] [{cmd2}] [{...}]
 *
 * @param argc - Integer number of argument words
 * @param argv - Pointer to pointer of characters
 *
 * @return 0 if success, negative number if failed
 */
int16_t process_call_mode(int32_t argc, char **argv)
{
	int i, j; // for loop index
	char *cmd_words[MAX_CMD_WORDS]; // store user's input words
	int16_t w = 1;				// skip the executable at index 0
	int16_t c = 0;				// keep track of the words processed
	char temp_str[200];
	char intf_str[200];			// store the interface method string
	uint8_t cmd_end = FALSE, is_cmd = FALSE;	// some cmd words related flags
	uint8_t do_once = TRUE;
	uint8_t has_ipstr = FALSE;

	int16_t result = 0;
	struct wsa_device wsa_dev;	// the wsa device structure
	struct wsa_device *dev;
	
	dev = &wsa_dev;

	// Allocate memory
	for (i = 0; i < MAX_CMD_WORDS; i++) {
		cmd_words[i] = (char*) malloc(MAX_STRING_LEN * sizeof(char));
		strcpy(cmd_words[i], "");
	}

	do {
	//*****
	// Process non-cmd words
	//*****
		if (!is_cmd && !cmd_end) {
			// ignore -c & -h command
			if (strcmp(argv[w], "-c") == 0 || strcmp(argv[w], "-h") == 0) {
				w++;
			}

			// Get the ip address
			if (strncmp(argv[w], "-ip=", 4) == 0) {
				if (strlen(argv[w]) <= 4) {
					printf("\nERROR: Invalid IP address or host name.\n");
					result = WSA_ERR_INVIPHOSTADDRESS;
					break;
				}

				has_ipstr = TRUE;

				strcpy(temp_str, strchr(argv[w], '='));
				strcpy(temp_str, strtok(temp_str, "="));

				// Create the TCPIP interface method string
				sprintf(intf_str, "TCPIP::%s::%d,%d", temp_str, CTRL_PORT, 
					DATA_PORT);

				w++;
			}

			if (argv[w] == NULL)
				break;
		} // end !is_cmd


	//*****
	// get the command words
	//*****
		// clear up the cmd words array before storing new cmds
		if (cmd_end) {
			if (!has_ipstr) {
				printf("ERROR: No IP address is given!\n");
				break;
			}
			for (i = 0; i < MAX_CMD_WORDS; i++)
				strcpy(cmd_words[i], "");
		}

		// case { or {}... or {w}...
		if (argv[w][0] == '{') {
			is_cmd = TRUE;

			if (strlen(argv[w]) == 1) {
				w++;
				// If no more commands
				if (argv[w] == NULL)
					break;
			}
			else 
				argv[w] = strtok(argv[w], "{");	
		}

		// case {w only
		if (strchr(argv[w], '{') != NULL && strchr(argv[w], '}') == NULL){
			strcpy(cmd_words[c], strtok(argv[w], "{"));
			is_cmd = TRUE;
			w++;
			c++;
		}
		
		// case }
		else if (strlen(argv[w]) == 1 && strchr(argv[w], '}') != NULL) {
			is_cmd = FALSE;
			cmd_end = TRUE;
			w++;
		}

		// case w}
		else if (strchr(argv[w], '}') != NULL && strchr(argv[w], '{') == NULL){
			strcpy(cmd_words[c], strtok(argv[w], "}"));	
			is_cmd = FALSE;
			cmd_end = TRUE;
			w++;
		}

		// case contains }{
		else if (strstr(argv[w], "}{") != NULL) {
			// case w}{ or w}{w
			if (argv[w][0] != '}')
				strcpy(cmd_words[c], strtok(argv[w], "}")); // get the front w
			
			// remove the front part } or w} & does not increment w so 
			// { or {w gets processed at the next loop
			argv[w] = strchr(argv[w], '{');	
			is_cmd = FALSE;
			cmd_end = TRUE;
		}

		// case within { w }
		else if (is_cmd) {
			strcpy(cmd_words[c], argv[w]);
			w++;
			c++;
		}
		
		// words not within the bracket
		else {
			if (strncmp(argv[w], "ip=", 3) == 0) {
				printf("Unable to detect IP address.\n\n");
				call_mode_print_help(argv[0]);
				break;
			}
			
			if (has_ipstr)
				printf("Warning: Omit '%s' not contained within { }.\n", 
					argv[w]);
			w++;
		}

	//*****
	// 1st: verify that ip string is included, then
	// 2nd: Send the cmd words to be processed if there are any & tx
	//*****
		if (cmd_end) {
			if (!has_ipstr) {
				printf("Error: No IP address is given!\n\n");
				call_mode_print_help(argv[0]);
				break;
			}

			strcpy(temp_str, "");
			for (i = 0; i <= c; i++) {
				// Copy the words into one complete cmd string for display
				if (strcmp(cmd_words[i], "") != 0)
					strcat(temp_str, cmd_words[i]);
				if (i < c)
					strcat(temp_str, " ");

				// capitalized the words
				for (j = 0; j < (int) strlen(cmd_words[i]); j++)
					cmd_words[i][j] = (char) toupper(cmd_words[i][j]);
			}

			if (strlen(temp_str) > 0) {
				// there are cmds, so establish the connection but only once
				if (do_once) {
					printf("\n");
					// Start the WSA connection
					if ((result = wsa_open(dev, intf_str)) < 0) {
						printf("Error WSA_ERR_OPENFAILED: %s.", 
							wsa_get_err_msg(WSA_ERR_OPENFAILED));
						break;
					}
					do_once = FALSE;
				}

				result = process_cmd_words(dev, cmd_words, c + 1);
				if (result < 0)
					printf("Command '%s' not recognized.  See {h}.\n", 
					temp_str);
			}

			// restart the flag
			cmd_end = FALSE;
			c = 0;

		}  // end if cmd_end
	} while(w < argc);

	// Free the allocation
	for (i = 0; i < MAX_CMD_WORDS; i++)
		free(cmd_words[i]);

	// if do_once is never started, print warning.
	if (do_once && has_ipstr)
		printf("No command detected. See {h}.\n");
	else
		// finish so close the connection
		wsa_close(dev);

	return result;
}


/**
 * Print out some statistics of the WSA's current settings
 *
 * @param dev - A pointer to the WSA device structure.
 *
 * @return 0
 */
void print_wsa_stat(struct wsa_device *dev) {
	int16_t result;
	int64_t freq;
	int32_t value;
	uint16_t samples_per_packet;
	uint32_t packets_per_block;
    int64_t start_frequency=0;
	int64_t stop_frequency=0;
	int64_t amplitude=0;
	int32_t enable=0;
	char dig1=0;
	char dig2=0;
	char dig3=0;
	
	
	enum wsa_gain gain;

	printf("\nCurrent WSA's statistics:\n");

	printf("\t- Current settings: \n");

	
	result = wsa_get_firm_v(dev);
	if (result < 0)
		printf("\t\t- Error: Failed getting the firmware version.\n");


	// TODO handle the errors
	
	
		result = wsa_get_firm_v(dev);
	if (result < 0)
		printf("\t\t- Error: Failed getting the firmware version.\n");

	result = wsa_get_freq(dev, &freq);
	if (result >= 0)
		printf("\t\t- Frequency: %0.3lf MHz\n", (float) freq);
	else
		printf("\t\t- Error: Failed getting the frequency value.\n");

	result = wsa_get_gain_if(dev, &value);
	if (result >= 0)
		printf("\t\t- Gain IF: %d dB\n", value);
	else
		printf("\t\t- Error: Failed getting the gain IF value.\n");
	
	

	

		
	


	result = wsa_get_gain_rf(dev, &gain);
	if (result >= 0) {
		char temp[10];
		gain_rf_to_str(gain, &temp[0]);
		printf("\t\t- Gain RF: %s\n", temp);
	}
	else
		printf("\t\t- Error: Failed getting the gain RF value.\n");
	
	result = wsa_get_samples_per_packet(dev, &samples_per_packet);
	if (result >= 0) {
		printf("\t\t- Samples per packet: %hu\n", samples_per_packet);
	}
	else {
		printf("\t\t- Error: Failed reading the samples per packet value.\n");
	}
	
	result = wsa_get_packets_per_block(dev, &packets_per_block);
	if (result >= 0) {
		printf("\t\t- Packets per block: %u\n", packets_per_block);
	}
	else {
		printf("\t\t- Error: Failed reading the packets per bock value.\n");
	}
	result = wsa_get_trigger_enable(dev, &enable);
		if (result >= 0) {
		
		result = wsa_get_trigger_level(dev, &start_frequency,&stop_frequency,&amplitude);
		printf("\t\t- Trigger Settings\n");
			
		
			if (enable == 0) {
			printf("\t\t\t- disabled\n");
			}
		
			else if (enable == 1) {
			printf("\t\t\t- Triggers are enabled\n");
			}

		result = wsa_get_trigger_level(dev, &start_frequency,&stop_frequency,&amplitude);
		
		if (result >= 0) {
			printf("\t\t\t- Start Frequency: %u\n", start_frequency/MHZ);
			printf("\t\t\t- Stop Frequency: %u\n", stop_frequency/MHZ);
			printf("\t\t\t- Amplitude: %lld dBm\n", amplitude);
		
		}else{
			
			printf("\t\t- Error: Failed reading trigger levels.\n");
			 }

		} 
}


/**
 * Convert a gain RF setting to a string, useful for printing
 * 
 * @param gain - the enum'ed gain value to be converted into a string name
 * @param gain_str - a char pointer to store the string name of the given gain
 * 
 * @return 0 if successful, else a negative value
 */
int16_t gain_rf_to_str(enum wsa_gain gain, char *gain_str)
{
	switch(gain) {
		case(WSA_GAIN_HIGH):	strcpy(gain_str, "HIGH"); break;
		case(WSA_GAIN_MED):		strcpy(gain_str, "MEDIUM"); break;
		case(WSA_GAIN_LOW):		strcpy(gain_str, "LOW"); break;
		case(WSA_GAIN_VLOW):	strcpy(gain_str, "VLOW"); break;
		default: strcpy(gain_str, "Unknown"); break;
	}
	
	return 0;
}

/**
 * Print the settings of the user's sweep entry
 * 
 * @param dev - a pointer to the wsa device
 * 
 * @return 0 if successful, else a negative value
 */
int16_t print_sweep_entry(struct wsa_device *dev) {
	
	int16_t result = 0;			// result returned from a function
	int64_t freq = 0;
	float fshift = 0;
	int int_result = 0;
	int32_t dwell_seconds_value = 15;
	int32_t dwell_useconds_value = 16;
	uint16_t samples_per_packet;
	uint32_t packets_per_block;
	int64_t start_frequency;
	int64_t stop_frequency;
	int64_t amplitude;
	enum wsa_gain gain;

	//print antenna sweep value
	printf("Sweep Entry Settings:\n");
	result = wsa_get_sweep_antenna(dev, &int_result);
		if (result >= 0) {
			printf("   Antenna Port: %d \n", int_result);
		}

	//print gain if sweep value		
	result = wsa_get_sweep_gain_if(dev, &int_result);
		if (result >= 0) {
			printf("   IF Gain: %d dBm \n", int_result);
		}

	//print gain rf sweep value		
	
	result = wsa_get_sweep_gain_rf(dev, &gain);
		if (result >= 0) {
			char temp[10];
			gain_rf_to_str(gain, &temp[0]);
			printf("   RF gain: %s\n", temp);
				}


	//print samples per packets sweep value
	result = wsa_get_sweep_samples_per_packet(dev, &samples_per_packet);
		if (result >= 0) {
		printf("   Samples Per Packet: %d \n", samples_per_packet);
		}

	//print packets per block
	result = wsa_get_sweep_packets_per_block(dev, &packets_per_block);
		if (result >= 0) {
			printf("   Packets Per Block: %d \n", packets_per_block);
		}

	//print decimation sweep value
	result = wsa_get_sweep_decimation(dev, &int_result);
		if (result >= 0) {
			printf("   Decimation: %d \n", int_result);
		}

	//print dwell sweep value
	result = wsa_get_sweep_dwell(dev, &dwell_seconds_value, &dwell_useconds_value);
		if (result >= 0) {
			printf("   Dwell Seconds Value: %u Seconds\n", dwell_seconds_value);
			printf("   Dwell Micro Seconds Value: %u Micro Seconds\n", dwell_useconds_value);
	
		}

	//print frequency sweep value
	result = wsa_get_sweep_freq(dev, &start_frequency, &stop_frequency);
		if (result >= 0) {
			printf("   Start Frequecy %0.3d MHz \n", start_frequency/MHZ);
			printf("   Stop Frequecy %0.3d MHz \n", stop_frequency/MHZ);
		}
	
	//print fstep sweep value	
	result = wsa_get_sweep_freq_shift(dev, &fshift);
				if (result >= 0) {
					printf("   Frequency Shift: %0.3f MHz \n", fshift/MHZ);
				}

	//print fstep sweep value
	result = wsa_get_sweep_freq_step(dev, &freq);
		if (result >= 0) {
			printf("   Frequency Step: %0.3d MHz \n", freq/MHZ);
		}

	//print trigger status sweep value
	printf("   Trigger configuration:\n");
	result = wsa_get_sweep_trigger_type(dev, &int_result);
				if (result >= 0) {
					printf("      Trigger mode: ");
					if (int_result == 1) {
						printf("On\n");
					}
					else if (int_result == 0) {
						printf("Off\n");
					}
					else {
						printf("Unknown state\n");
					}
				}

	//print trigger level sweep value		
	result = wsa_get_sweep_trigger_level(dev, &start_frequency, &stop_frequency, &amplitude);
				if (result >= 0) {
					
					printf("      Start frequency: %d MHz\n", (start_frequency / MHZ));
					printf("      Stop frequency: %d MHz\n", (stop_frequency / MHZ));
					printf("      Amplitude: %d dBm\n", amplitude);
				}
			
			
	return 0;
}



int16_t print_sweep_entry_information(struct wsa_device *dev, int32_t position) {
	
	int16_t result;
		char temp[10];
	struct wsa_sweep_list* list_values;
	list_values = (struct wsa_sweep_list*) malloc(sizeof(struct wsa_sweep_list));

	printf("Sweep Entry Settings:\n");
	result = wsa_sweep_list_read(dev, position, list_values);
	printf("  Start frequency: %d MHz\n", (list_values->start_frequency / MHZ));
	printf("  Stop frequency: %d MHz\n", (list_values->start_frequency / MHZ));
	printf("  Step Frequency: %d MHz\n",list_values->fstep / MHZ);
	printf("  Frequency shift: %f MHz\n",list_values->fshift);
	printf("  decimation rate: %u \n",list_values->decimation_rate);
	printf("  antenna port: %u \n",list_values->ant_port);
	printf("  IF gain: %u \n",list_values->gain_if);

	gain_rf_to_str(list_values->gain_rf, &temp[0]);
	printf("   Current RF gain: %s\n", temp);
	printf("  Samples Per backet: %u \n",list_values->samples_per_packet);
	printf("  Packets per block: %u \n",list_values->packets_per_block);
	printf("  Dwell seconds value is: %u \n",list_values->dwell_seconds_value);
	printf("  Dwell Microseconds value is: %u \n",list_values->dwell_useconds_value);
	printf("  Trigger Settings:\n");
	if ( list_values->trigger_enable == 0) {
		printf("        Triggers are disabled\n");
	} else if ( list_values->trigger_enable == 1) {
		printf("        Triggers are enabled\n");
	}
	printf("        Trigger Start frequency: %d MHz\n", (list_values->trigger_start_frequency / MHZ));
	printf("        Trigger Stop frequency: %d MHz\n", (list_values->trigger_stop_frequency / MHZ));
	printf("        Trigger amplitude: %d dBm\n", list_values->trigger_amplitude);


	return 0;

}<|MERGE_RESOLUTION|>--- conflicted
+++ resolved
@@ -1,2557 +1,2359 @@
-/**
- * @mainpage Introduction
- *
- * This documentation, compiled using Doxygen, shows in details the code
- * structure of the CLI (Command Line Interface) tool. It provides information 
- * on all the libraries involved. \n \n
- * The following diagram illustrates the different layers and libraries 
- * involved in interfacing with a WSA on the PC side.  
- *
- * @image html wsa4000_cli_2.PNG
- * @image latex wsa4000_cli_2.PNG "Interface Layers to WSA on PC Side" width=11cm
- *
- * The CLI interfaces to a WSA through the \b wsa_api library, which provides
- * functions to set/get particular settings or data from the WSA.  The \b 
- * wsa_api encodes the commands into SCPI syntax scripts, which are sent 
- * to a WSA through the \b wsa_lib library.  Subsequently decodes any 
- * responses or packets coming back from the WSA through the \b wsa_lib. \n \n
- *
- * The \b wsa_lib, thus, is the main gateway to a WSA box from a PC.  The 
- * \b wsa_lib has functions to open, close, send/receive commands, 
- * querry the WSA box status, and get data.  In this version, \b wsa_lib 
- * calls the wsa_client's functions in the transport layer to establish TCP/IP 
- * specific connections.  Other connection methods such as USB could be 
- * added to the transport layer later on.  The \b wsa_lib, thus, abstracts 
- * away the interface method from any application/presentation program 
- * calling it.
- *
- * The CLI, hence, is a direct example of how the \b wsa_api library could be 
- * used.  VRT data packet will be decoded before saving into a file.
- *  
- * The WSA4000 CLI is designed using mixed C/C++ languages.
- * The CLI when executed will run in a Windows command prompt console. List 
- * of commands available with the CLI is listed in the print_cli_menu() 
- * function. \n \n
- *
- * @section update Release v1.1
- * - Can set various sample size. Use get max to determine the limit.
- * - IF gain set/get is now available.
- * 
- * @section limitation Limitations in Release v1.1
- * The following features are not yet supported with the CLI:
- *  - VRT trailer extraction. Bit fields are yet to be defined.
- *  - Data streaming. Currently only supports block mode.
- *  - DC correction.  
- *  - IQ correction.  
- *  - Automatic finding of a WSA box(s) on a network.
- *  - Triggers.
- *  - Gain calibrarion. TBD with triggers.
- *  - USB interface method.
- *
- * @section usage Usage
- * wsa4k_cli.exe ran as a Windows console application. Use 'h' to see the 
- * options available.  An IP address is required at the first prompt to 
- * connect to the box.
- */
-
-#include <stdio.h>
-#include <stdlib.h>
-#include <string.h>
-#include <ctype.h>
-#include <time.h>
-
-#include "wsa4k_cli_os_specific.h"
-#include "wsa4k_cli.h"
-#include "wsa_api.h"
-#include "wsa_error.h"
-#include "wsa_commons.h"
-
-//*****
-// Local functions
-//*****
-void print_cli_menu(struct wsa_device *dev);
-void print_wsa_stat(struct wsa_device *dev);
-
-int16_t gain_rf_to_str(enum wsa_gain gain, char *gain_str);
-
-char* get_input_cmd(uint8_t pretext);
-int16_t process_cmd_string(struct wsa_device *dev, char *cmd_str);
-int8_t process_cmd_words(struct wsa_device *dev, char *cmd_words[], 
-					int16_t num_words);
-int16_t wsa_set_cli_command_file(struct wsa_device *dev, char *file_name);
-int16_t save_data_to_file(struct wsa_device *dev, char *prefix, char *ext);
-int16_t print_sweep_entry(struct wsa_device *dev);
-int16_t print_sweep_entry_information(struct wsa_device *dev, int32_t position);
-
-/**
- * Print out the CLI options menu
- *
- * @param dev - a wsa device structure.
- *
- * @return None
- */
-void print_cli_menu(struct wsa_device *dev)
-{
-	uint64_t MIN_FREQ = dev->descr.min_tune_freq;
-	uint64_t MAX_FREQ = dev->descr.max_tune_freq;
-	int32_t MAX_IF_GAIN = dev->descr.min_if_gain;
-	int32_t MIN_IF_GAIN = dev->descr.max_if_gain;
-	uint64_t FREQ_RES = dev->descr.freq_resolution;
-	//display help
-	printf("\n---------------------------\n");
-	printf("\nCommand Options Available (case insensitive, < > required, "
-		"[ ] optional):\n\n");
-	printf(" dir                    List the captured file path.\n");
-	printf(" h                      Show the list of available options.\n");
-	printf(" o                      Open the folder of captured file(s).\n");
-	printf(" q                      Quit or exit this console.\n");
-	printf(" run cmdf <scpi | cli> <file name> \n"
-		   "                        Run commands stored in a text file.\n"
-		   "                        Note: Process only set or get commands.\n");
-	printf(" save [name] [ext:<type>]\n"
-		   "                        Save data to a file with optional "
-									"prefix string.\n"
-		   "                        Output: [name] YYYY-MM-DD_HHMMSSmmm.[ext]\n"
-		   "                        - ext type: csv (default), xsl, dat, ...\n"
-		   "                        ex: save Test trial ext:xsl\n"
-		   "                            save\n");
-	printf("\n\n");
-
-	printf(" get ant                Show the current antenna port in use.\n");
-	printf(" get bpf                Show the current RFE's preselect BPF "
-									"state.\n");
-	printf(" get dec [max | min]    Get the decimation rate (0 = off).\n");
-	
-	printf(" get freq [max | min]   Show the current running centre frequency "
-									"(in MHz).\n");	
-	printf(" get fshift [max | min] Get the frequency shift value (in MHz).\n");
-
-	printf(" get gain <rf | if> [max | min] \n"
-		   "                        Show the current RF front end or IF gain "
-									"level.\n");
-	printf(" get lock ref pll	      get lock the pll reference\n");
-	printf(" get ref pll                Show the current PLL reference source.\n");
-	printf(" get ppb                Show the current packets per block.\n");
-	printf(" get spp [max | min]    Show the current samples per packet.\n");
-	printf(" get trigger level      Show the current level trigger settings\n");
-	printf(" get trigger enable     Check whether trigger mode is enabled\n");
-	printf("\n");
-<<<<<<< HEAD
-		printf(" reset ref pll	        reset the pll reference\n");
-=======
-	printf(" get sweep entry       Shows the current settings in the user's\n"
-		   "                       sweep entry list\n");
-	
->>>>>>> cdc05f8b
-	printf(" set ant <1 | 2>        Select the antenna port, available 1 to "
-									"%d.\n", WSA_RFE0560_MAX_ANT_PORT);
-	printf(" set bpf <on | off>     Turn the RFE's preselect BPF stage on "
-									"or off.\n");
-	printf(" set dec <rate>	        Set decimation rate.\n"
-		   "                        - Range: 0 (for off), %d - %d.\n", 
-		   dev->descr.min_decimation, dev->descr.max_decimation);
-	printf(" set freq <freq>        Set the centre frequency in MHz \n"
-		   "                        - Range: %.2f - %.2f MHz inclusively, but\n"
-		   "                          excluding 40.1 - 89.9 MHz.\n"
-		   "                        - Resolution %.2f MHz.\n"
-		   "                        ex: set freq 441.5\n", 
-		   (float) MIN_FREQ/MHZ, (float) MAX_FREQ/MHZ, (float) FREQ_RES/MHZ);
-	printf(" set fshift <freq>      Set the frequency shift in MHz \n"
-		   "                        - Range: %f - %f MHz, \"exclusive\".\n"
-		   "                        ex: set fshift 10\n", 
-		   (float) dev->descr.inst_bw/MHZ * -1, (float) dev->descr.inst_bw/MHZ);
-	printf(" set gain <rf | if> <val> Set gain level for RF front end or IF\n"
-		   "                        - RF options: HIGH, MEDium, LOW, VLOW.\n"
-		   "                        - IF range: %d to %d dBm, inclusive.\n"
-		   "                        ex: set gain rf high;\n"
-		   "                            set gain if -20.\n", 
-		   MIN_IF_GAIN, MAX_IF_GAIN);
-	printf(" set ref pll <INT | EXT> Select the PLL reference source, available 1 to "
-									"2.\n");
-	printf(" set ppb <packets>      Set the number of packets per block to be "
-									"captured\n"
-		   "                        - The maximum value will depend on the\n"
-		   "                          \"samples per packet\" setting\n"
-		   "                        ex: set ppb 100\n");
-	printf(" set spp <samples>      Set the number of samples per packet to be"
-									" captured\n"
-		   "                        - Range: %hu - %hu, inclusive.\n"
-		   "                        ex: set spp 2000\n",
-		   WSA4000_MIN_SAMPLES_PER_PACKET, WSA4000_MAX_SAMPLES_PER_PACKET);
-	printf(" set trigger enable <on | off>\n"
-		   "                        Set trigger mode on or off.\n"
-		   "                        - When set to off, WSA will be freerun\n"
-		   "                        ex: set trigger enable on\n");
-	printf(" set trigger level <start,stop,amplitude>\n"
-		   "                        Configure the level trigger options:\n"
-		   "                          1) Start frequnecy (in MHz)\n"
-		   "                          2) Stop frequnecy (in MHz)\n"
-		   "                          3) Amplitude (in dBm)\n"
-		   "                        ex: set trigger level 2410,2450,-50\n");
-
-<<<<<<< HEAD
-
-=======
-	printf(" set sweep entry ant <1 | 2>  Set the current antenna port used in\n"
-		   "                        the user's sweep working entry\n");
-	printf(" set sweep entry dec <rate>   Set the decimation rate used in\n"
-		   "                        the the user's working sweep entry\n");
-	printf(" set sweep entry gain <rf | if> \n"
-		   "                        Set the current RF front end or IF gain level in\n"
-		   "                        the the user's working sweep entry\n");
-	printf(" set sweep entry freq <freq>  Set the current running centre frequency used in\n"
-		   "                        the user's working sweep entry \n");
-	printf(" set sweep entry fshift<freq> Set the frequency shift value in\n"
-		   "                        the user's working sweep entry\n");
-	printf(" set sweep entry ppb <packets> Set the current packets per block in\n"
-		   "                        the user's working sweep entry\n");
-	printf(" set sweep entry spp <samples> Set the current samples per packet in\n"
-		   "                        the user's working sweep entry\n");	
-	printf(" set sweep iteat        Set the number of sweep iterations\n");			
-	printf(" sweep copy	<sweep entry> Copy a sweep entry into the user's working entry\n");	
-	printf(" sweep delete <sweep entry> Delete a sweep entry\n");
-	printf(" sweep size             Shows the size of the sweep list\n");
-	printf(" sweep new              Reset's the user's working sweep entry\n");
-	printf(" sweep read <sweep entry> Read the settings of a specific sweep entry\n");
-	printf(" sweep resume           Resume Sweeping after stop\n");
-	printf(" sweep save <position>	Save the user's sweep working entry into the sweep list\n");
-	printf(" sweep start            Start to sweep through the entries set in the WSA\n");
-	printf(" sweep stop             Stop the sweep process\n");
->>>>>>> cdc05f8b
-	
-	printf("\n");
-
-}
-
-
-/**
- * Get input characters/string from the console and return the string 
- * all capitalized when the return key is pressed.
- *
- * @param pretext - A TRUE or FALSE flag to indicate if the default "enter a
- * command" text is to be printed.
- *
- * @return The characters inputted.
- */
-char* get_input_cmd(uint8_t pretext)
-{
-	char ch;	// store user's option
-	char *input_opt;
-	int	cnt_ch = 0;					// count # of chars entered	
-
-	// Initialized the option
-	input_opt = (char *) malloc(sizeof(char) * MAX_STRING_LEN);
-	if (input_opt == NULL) {
-		printf("Error allocation memory. The program will be closed.\n");
-		exit(1);
-	}
-
-	// Get command loop for string input terminated by "enter"
-	if (pretext) 
-		printf("\n> Enter a command (or 'h'): ");
-
-	// Conver the command to upper case.... <- should do this?
-	while (((ch = (char) toupper(getchar())) != EOF) && (ch != '\n'))
-		input_opt[cnt_ch++] = (char) ch;
-	input_opt[cnt_ch] = '\0';	// Terminate string with a null char
-
-	return input_opt;
-}
-
-
-/**
- * Process CLI (only) commands in a text file.
- *
- * @param dev - A pointer to the WSA device structure.
- * @param file_name - A char pointer for storing the file name string.
- *
- * @return Number of lines processed or negative number if failed.
- */
-int16_t wsa_set_cli_command_file(struct wsa_device *dev, char *file_name) 
-{
-	int16_t result = 0;
-	int16_t lines = 0;
-	char *cmd_strs[MAX_FILE_LINES]; // store user's input words
-	FILE *cmd_fptr;
-	int i;
-
-	if((cmd_fptr = fopen(file_name, "r")) == NULL) {
-		printf("Error opening '%s'.\n", file_name);
-		return WSA_ERR_FILEOPENFAILED;
-	}
-
-	// Allocate memory
-	for (i = 0; i < MAX_FILE_LINES; i++)
-		cmd_strs[i] = (char*) malloc(sizeof(char) * MAX_STRING_LEN);
-
-	result = wsa_tokenize_file(cmd_fptr, cmd_strs);
-	
-	fclose(cmd_fptr);
-
-	if (result < 0) {
-		// free memory
-		for (i = 0; i < MAX_FILE_LINES; i++)
-			free(cmd_strs[i]);
-		return WSA_ERR_FILEREADFAILED;
-	}
-
-	// Send each command line to WSA
-	lines = result;
-	for (i = 0; i < lines; i++) {
-		result = process_cmd_string(dev, cmd_strs[i]);
-		//Sleep(20); // delay the send a little bit
-		//usleep(2000); // -> for gcc
-		
-		// If a bad command is detected, continue? Prefer not.
-		if (result < 0) {
-			printf("Error at line %d: '%s'.\n", i + 1, cmd_strs[i]);
-			break;
-		}
-	}
-	result = lines;
-
-	// Free memory
-	for (i = 0; i < MAX_FILE_LINES; i++)
-		free(cmd_strs[i]);
-
-	return result;
-}
-
-
-/**
- * Process any command (only) string.
- *
- * @param dev - A pointer to the WSA device structure.
- * @param cmd_str - A char pointer for a command string.
- *
- * @return 1 for quit, 0 for no error or a negative number if failed
- */
-int16_t process_cmd_string(struct wsa_device *dev, char *cmd_str) 
-{
-	int16_t result = 0;
-	char *cmd_words[MAX_CMD_WORDS]; // store user's input words
-	char temp_str[MAX_STRING_LEN];
-	char *temp_ptr;
-	uint8_t w = 0;	// an index
-	int i;
-
-	// Allocate memory
-	for (i = 0; i < MAX_CMD_WORDS; i++)
-		cmd_words[i] = (char*) malloc(MAX_STRING_LEN * sizeof(char));
-
-	// clear up the words first
-	for (i = 0; i < MAX_CMD_WORDS; i++)
-		strcpy(cmd_words[i], "");
-	
-	// Get string command
-	strcpy(temp_str, cmd_str);
-
-	// Tokenized the string into words
-	temp_ptr = strtok(temp_str, " \t\r\n");
-	while (temp_ptr != NULL) {
-		strcpy(cmd_words[w], temp_ptr);
-		temp_ptr = strtok(NULL, " \t\r\n");
-		w++;
-	}
-	
-	// send cmd words to be processed
-	result = process_cmd_words(dev, cmd_words, w);
-
-	// Free the allocation
-	for (i = 0; i < MAX_CMD_WORDS; i++)
-		free(cmd_words[i]);
-
-	return result;
-}
-
-/**
- * Save data to a file with the file name format as:
- * [prefix] YYYY-MM-DD_HHMMSSmmm.[ext] if the prefix string and/or extension 
- * are given.
- *
- * @param dev - A pointer to the WSA device structure.
- * @param prefix - A char pointer to a prefix string.
- * @param ext - A char pointer an extension string.
- *
- * @return 0 if successful, else a negative value.
- */
-int16_t save_data_to_file(struct wsa_device *dev, char *prefix, char *ext)
-{
-	uint8_t context_is = 0;
-	int8_t title_print =0;
-	int16_t result = 0;
-	double reciever_rf_gain = 0;
-	double reciever_if_gain = 0;
-	uint16_t samples_per_packet = 65530;
-	int32_t field_indicator = 0;	
-	uint32_t packets_per_block = 100;
-	int32_t enable = 0;
-	int32_t dec = 0;
-	int32_t sweep_status = 0;
-	double reciever_temperature = 0;
-	int32_t reciever_reference_point = 0;
-	double digitizer_reference_level = 0;
-	int64_t freq = 0;
-	int64_t start_frequency = 0;
-	int64_t stop_frequency = 0;
-	int64_t amplitude = 0;
-	int8_t count = 0;
-	int16_t acquisition_status;
-	long double reciever_frequency = 0;
-	long double digitizer_bandwidth = 0;
-	long double digitizer_rf_frequency_offset = 0;
-<<<<<<< HEAD
-
-
-		int16_t return_status = 0;
-	uint8_t context_present = 0;
-	int32_t indicator_fieldr = 0;
-	int32_t reference_point = 0;
-	int64_t frequency = 0;
-	int16_t gain_if = 0;
-	int16_t gain_rf = 0;
-	int32_t temperature = 0;
-	int32_t indicator_fieldd = 0;
-	long double bandwidth = 0;
-	double reference_level = 0;
-	long double rf_frequency_offset = 0;
-
-
-=======
-	
->>>>>>> cdc05f8b
-	char file_name[MAX_STRING_LEN];
-	FILE *iq_fptr;
-
-	// to calculate run time
-	TIME_HOLDER run_start_time;
-	TIME_HOLDER run_end_time;
-	double run_time_ms = 0;
-	
-	// to calculate data capture time
-	TIME_HOLDER capture_start_time;
-	TIME_HOLDER capture_end_time;
-	double capture_time_ms = 0;
-
-
-	// *****
-	// Create parameters and buffers to store the raw data and context information
-	// *****
-	struct wsa_vrt_packet_header* header;
-	struct wsa_vrt_packet_trailer* trailer;
-	struct wsa_reciever_packet* reciever;
-	struct wsa_digitizer_packet* digitizer;
-
-	// *****
-	// Create buffers to store the decoded I & Q from the raw data
-	// *****
-	int16_t *i_buffer;		// To store the integer I data
-	int16_t *q_buffer;		// To store the integer Q data
-	
-	uint8_t expected_packet_order_indicator;
-	uint32_t i;
-	int j;
-
-	// *****
-	// Get parameters to stored in the file
-	// TODO smarter way of saving header is to allow users to enable
-	// which header info to include...
-	// *****
-	
-	printf("Gathering WSA settings... ");
-
-		//determine if the another user is capturing data
-	result = wsa_system_read_status(dev,&acquisition_status);
-	if (acquisition_status == 0) {
-		//request capture access
-		result = wsa_system_request_read_access(dev,&acquisition_status);
-		//return error if capture fails
-		if (acquisition_status == 0) {
-			return WSA_ERR_CAPTUREACCESSDENIED;
-		}
-	}
-
-	result = wsa_get_sweep_status(dev, &sweep_status);
-
-	if(sweep_status == 0) {
-			// Get samples per backet
-		result = wsa_get_samples_per_packet(dev, &samples_per_packet);
-		doutf(DMED, "In save_data_to_file: wsa_get_packets_per_block returned %hd\n", result);
-			if (result < 0)
-			{
-				doutf(DHIGH, "Error in wsa_capture_block: %s\n", wsa_get_error_msg(result));
-				return result;
-			}
-
-		// Get packets per block
-		result = wsa_get_packets_per_block(dev, &packets_per_block);
-		doutf(DMED, "In save_data_to_file: wsa_get_packets_per_block returned %hd\n", result);
-	
-		if (result < 0)
-		{
-			doutf(DHIGH, "Error in wsa_capture_block: %s\n", wsa_get_error_msg(result));
-			return result;
-		}
-
-		// Get the centre frequency
-		result = wsa_get_freq(dev, &freq);
-	
-		if (result < 0)
-		{
-			doutf(DHIGH, "Error in wsa_capture_block: %s\n", wsa_get_error_msg(result));
-			return result;
-		}
-	}
-	printf("samples per packet is: %u \n", samples_per_packet);
-
-	printf("\n Finished Gathering.. ");
-		
-
-		
-
-	// create file name in format "[prefix] YYYY-MM-DD_HHMMSSmmm.[ext]" in a 
-	// folder called CAPTURES
-	generate_file_name(file_name, prefix, ext);
-	
-	// create a new file for data capture
-	if ((iq_fptr = fopen(file_name, "w")) == NULL) {
-		printf("\nError creating the file \"%s\"!\n", file_name);
-		return WSA_ERR_FILECREATEFAILED;
-	}
-
-	// Allocate header buffer space
-	header = (struct wsa_vrt_packet_header*) malloc(sizeof(struct wsa_vrt_packet_header));
-	if (header == NULL)
-	{
-		doutf(DHIGH, "In save_data_to_file: failed to allocate header\n");
-		fclose(iq_fptr); 
-		return WSA_ERR_MALLOCFAILED;
-	}
-
-	// Allocate trailer buffer space
-	trailer = (struct wsa_vrt_packet_trailer*) malloc(sizeof(struct wsa_vrt_packet_trailer));
-	if (trailer == NULL)
-	{
-		doutf(DHIGH, "In save_data_to_file: failed to allocate trailer\n");
-		fclose(iq_fptr); 
-		free(header);
-		return WSA_ERR_MALLOCFAILED;
-	}
-
-	reciever = (struct wsa_reciever_packet*) malloc(sizeof(struct wsa_reciever_packet));
-	if (reciever == NULL)
-	{
-		doutf(DHIGH, "In save_data_to_file: failed to allocate trailer\n");
-		fclose(iq_fptr); 
-		free(trailer);
-		free(header);
-		return WSA_ERR_MALLOCFAILED;
-	}
-
-	digitizer = (struct wsa_digitizer_packet*) malloc(sizeof(struct wsa_digitizer_packet));
-	if (reciever == NULL)
-	{
-		doutf(DHIGH, "In save_data_to_file: failed to allocate trailer\n");
-		fclose(iq_fptr); 
-		free(reciever);
-		free(trailer);
-		free(header);
-		return WSA_ERR_MALLOCFAILED;
-	}
-
-
-
-	// Allocate i buffer space
-	i_buffer = (int16_t*) malloc(sizeof(int16_t) * samples_per_packet * BYTES_PER_VRT_WORD);
-	if (i_buffer == NULL)
-	{
-		doutf(DHIGH, "In save_data_to_file: failed to allocate i_buffer\n");
-		fclose(iq_fptr); 
-		free(reciever);
-		free(digitizer);
-		free(trailer);
-		free(header);
-		free(i_buffer);
-		return WSA_ERR_MALLOCFAILED;
-	}
-	
-	// Allocate q buffer space
-	q_buffer = (int16_t*) malloc(sizeof(int16_t) * samples_per_packet * BYTES_PER_VRT_WORD);
-	if (q_buffer == NULL)
-	{
-		doutf(DHIGH, "In save_data_to_file: failed to allocate q_buffer\n");
-		fclose(iq_fptr);
-		free(digitizer);
-		free(reciever);
-		free(trailer);
-		free(header);
-		free(i_buffer);
-		free(q_buffer);
-		return WSA_ERR_MALLOCFAILED;
-	}
-	
-	printf("done.\nAcquiring data bytes\n");
-	if (sweep_status == 0) {
-		printf("capture block enabled\n");
-		result = wsa_capture_block(dev);
-	}
-	if (result < 0)
-	{
-		doutf(DHIGH, "In save_data_to_file: wsa_capture_block returned %d\n", result);
-		fclose(iq_fptr);
-		free(digitizer);
-		free(reciever);
-		free(trailer);
-		free(header);
-		free(i_buffer);
-		free(q_buffer);
-		return result;
-	}
-	
-	expected_packet_order_indicator = 0;
-
-	// Get the start time
-	get_current_time(&run_start_time);
-
-	for (i = 1; i < packets_per_block + 1; i++)
-	{
-	
-
-		if (i == 1 && title_print == 0)
-		{
-			title_print =1;
-			fprintf(iq_fptr, "#%d, cf:%lld, ss:%u, sec:%d, pico:%lld\n", 
-				1, 
-				freq, 
-				packets_per_block * samples_per_packet, 
-				header->time_stamp.sec, 
-				header->time_stamp.psec);
-		}
-	
-		// Get the start time
-		get_current_time(&capture_start_time);
-
-		result = wsa_read_iq_packet(dev, header, trailer, reciever, digitizer, i_buffer, q_buffer, &samples_per_packet, &context_is);
-		// get the end time of each data capture
-
-			if (result < 0)
-		{
-		fclose(iq_fptr);
-		free(digitizer);
-		free(reciever);
-		free(trailer);
-		free(header);
-		free(i_buffer);
-		free(q_buffer);
-			return result;
-		}
-		get_current_time(&capture_end_time);
-		// sum it up
-		capture_time_ms += get_time_difference(&capture_start_time, &capture_end_time);
-
-
-		if (context_is == 1) {
-
-			fprintf(iq_fptr, "Reciever Packet Found\n");
-			field_indicator = reciever->indicator_field;
-
-			if((field_indicator & 0xf0000000) == 0xc0000000) {
-				reciever_reference_point = reciever->reference_point;
-				fprintf(iq_fptr, "Reference Point: %u\n", reciever_reference_point);
-			
-			}
-			if ((field_indicator & 0x0f000000) == 0x08000000) {
-				reciever_frequency = reciever->frequency;
-				fprintf(iq_fptr, "Frequency: %.12E \n", reciever_frequency);
-		
-			}
-
-			if ((field_indicator & 0x00f00000) == 0x00800000) {
-				reciever_if_gain= reciever->gain_if;
-				reciever_rf_gain= reciever->gain_rf;
-				fprintf(iq_fptr, "Reference IF Gain: %E\n", reciever_if_gain);
-				fprintf(iq_fptr, "Reference RF Gain: %E\n", reciever_rf_gain);
-
-			} 	
-			
-			if ((field_indicator & 0x0f000000) == 0x04000000) {
-				
-				reciever_temperature = reciever->temperature;
-				fprintf(iq_fptr, "Temperature: %u\n", reciever_temperature);
-			
-			} 
-			i--;
-			continue;
-				
-		} else if (context_is == 2) {
-
-			field_indicator = digitizer->indicator_field;
-
-			fprintf(iq_fptr, "Digitizer Packet Found\n");
-			if ((field_indicator & 0xf0000000) == 0xa0000000) {
-				digitizer_bandwidth = digitizer->bandwidth;
-				fprintf(iq_fptr, "Bandwidth: %.12E \n", digitizer_bandwidth);
-		
-			} 			
-			if (( field_indicator & 0x0f000000) == 0x05000000 || (field_indicator & 0x0f000000) == 0x04000000) {
-				digitizer_rf_frequency_offset = digitizer->rf_frequency_offset;
-				fprintf(iq_fptr, "RF Frequency Offset: %.12E \n", digitizer_rf_frequency_offset);
-		
-			} 
-			if (( field_indicator & 0x0f000000) == 0x05000000 || (field_indicator & 0x0f000000) == 0x01000000) {
-				digitizer_reference_level = digitizer->reference_level;
-				fprintf(iq_fptr, "Reference Level: %f\n", digitizer_reference_level);
-		
-			} 
-			i--;
-			continue;
-
-		}
-
-		if (i == 1) {
-		
-			expected_packet_order_indicator = header->packet_order_indicator;
-		}
-
-<<<<<<< HEAD
-=======
-
-		//if (header->packet_order_indicator != expected_packet_order_indicator)
-		//{
-
-		//fclose(iq_fptr);
-		//free(digitizer);
-		//free(reciever);
-		//free(trailer);
-		//free(header);
-		//free(i_buffer);
-		//free(q_buffer);
-		//	return WSA_ERR_PACKETOUTOFORDER;
-		//}
-
-		
->>>>>>> cdc05f8b
-		expected_packet_order_indicator++;
-	
-		if (expected_packet_order_indicator > MAX_PACKET_ORDER_INDICATOR)
-		{
-			expected_packet_order_indicator = 0;
-		}
-<<<<<<< HEAD
-	
-=======
-		
->>>>>>> cdc05f8b
-		for (j = 0; j < samples_per_packet; j++)
-		{
-			
-			fprintf(iq_fptr, "%d,%d\n", i_buffer[j], q_buffer[j]);
-		}
-		
-		if (!((i + 1) % 10))
-		{
-			printf("Saved packet #%u\n", i + 1);
-		}
-		else 
-		{
-			printf(".");
-		}
-		if( sweep_status == 1) {
-			
-			samples_per_packet = 65530;
-		}
-
-	}
-	
-	// get the total run end time
-	get_current_time(&run_end_time);
-	run_time_ms = get_time_difference(&run_start_time, &run_end_time);
-	printf("\ndone.\n");
-		
-
-	printf("(Data capture time: %.3f sec; Total run time: %.3f sec)\n", 
-		capture_time_ms,
-		run_time_ms);
-
-<<<<<<< HEAD
-	fclose(iq_fptr);
-	free(trailer);
-	free(header);
-	free(digitizer);
-	free(reciever);
-	free(i_buffer);
-	free(q_buffer);
-=======
-		fclose(iq_fptr);
-		free(digitizer);
-		free(reciever);
-		free(trailer);
-		free(header);
-		free(i_buffer);
-		free(q_buffer);
->>>>>>> cdc05f8b
-
-	
-	return 0;
-}
-
-/**
- * Process command words.
- *
- * @param dev - A pointer to the WSA device structure.
- * @param cmd_words - A char pointer to char array for storing command words.
- * @param num_words - Number of words within the command.
- *
- * @return 1 if 'q'uit is set, 0 for no error.
- */
-int8_t process_cmd_words(struct wsa_device *dev, char *cmd_words[], 
-					int16_t num_words)
-{
-	int16_t result = 0;			// result returned from a function
-	int64_t freq = 0;
-	float fshift = 0;
-	int int_result = 0;
-	int8_t user_quit = FALSE;	// determine if user has entered 'q' command
-	char msg[100];
-	int i;
-	long temp_number;
-	double temp_double;
-	char* strtok_result;
-	int32_t rate;
-	int32_t if_gain_value;
-	int32_t dwell_seconds_value = 15;
-	int32_t dwell_miliseconds_value = 16;
-	uint16_t samples_per_packet;
-	uint32_t packets_per_block;
-	int64_t start_frequency;
-	int64_t stop_frequency;
-	int64_t amplitude;
-	int16_t acquisition_status = 20;
-
-<<<<<<< HEAD
-
-	int16_t return_status = 0;
-	uint8_t context_present = 0;
-	int32_t indicator_fieldr = 0;
-	int32_t reference_point = 0;
-	int64_t frequency = 0;
-	int16_t gain_if = 0;
-	int16_t gain_rf = 0;
-	int32_t temperature = 0;
-	int32_t indicator_fieldd = 0;
-
-	long double bandwidth = 0;
-	double reference_level = 0;
-	long double rf_frequency_offset = 0;
-	
-
-=======
->>>>>>> cdc05f8b
-	//DIR *temp;
-
-	strcpy(msg,"");
-	
-	//*****
-	// Handle GET commands
-	//*****
-	if (strcmp(cmd_words[0], "TEST") == 0) {
-		result = wsa_test(dev);
-
-	}else	if (strcmp(cmd_words[0], "GET") == 0) {
-		if (strcmp(cmd_words[1], "ANT") == 0) {
-			if (strcmp(cmd_words[2], "") != 0) {
-				if (strcmp(cmd_words[2], "MAX") == 0) {
-					printf("Maximum antenna ports: 2\n");
-					return 0;
-				}
-				else if (strcmp(cmd_words[2], "MIN") == 0) {
-					printf("Minimum antenna ports: 1\n");
-					return 0;
-				}
-				else
-					printf("Did you mean \"min\" or \"max\"?\n");
-			}
-			
-			result = wsa_get_antenna(dev, &int_result);
-			if (result >= 0)
-				printf("Currently using antenna port: %d\n", int_result);
-		} // end get ANT 
-
-		else if (strcmp(cmd_words[1], "BPF") == 0) {			
-			if(num_words > 2)
-				printf("Extra parameters ignored (max/min not available)!\n");
-			
-			result = wsa_get_bpf_mode(dev, &int_result);
-			if (result >= 0) {
-				printf("RFE's preselect BPF state: ");
-				if (int_result) printf("On\n");
-				else if (!int_result) printf("Off\n");
-				else printf("Unknown state\n");
-			}
-		} // end get BPF
-
-		else if (strcmp(cmd_words[1], "DEC") == 0) {
-			int32_t rate = 0;
-
-			if (strcmp(cmd_words[2], "") != 0) {
-				if (strcmp(cmd_words[2], "MAX") == 0) {
-					printf("Maximum decimation rate: %d\n", 
-						dev->descr.max_decimation);
-					return 0;
-				}
-				else if (strcmp(cmd_words[2], "MIN") == 0) {
-					printf("Minimum decimation rate: %d\n", 
-						dev->descr.min_decimation);
-					return 0;
-				}
-				else
-					printf("Did you mean \"min\" or \"max\"?\n");
-			}
-
-			result = wsa_get_decimation(dev, &rate);
-			if (result >= 0)
-				printf("The current decimation rate: %d\n", rate);
-		} // end get decimation rate
-
-		else if (strcmp(cmd_words[1], "FREQ") == 0) {
-			if (strcmp(cmd_words[2], "") != 0) {
-				if (strcmp(cmd_words[2], "MAX") == 0) {
-					printf("Maximum frequency: %0.2f MHz\n", 
-						(float) dev->descr.max_tune_freq / MHZ);
-					return 0;
-				}
-				else if (strcmp(cmd_words[2], "MIN") == 0) {
-					printf("Minimum frequency: %0.2f MHz\n", 
-						(float) dev->descr.min_tune_freq / MHZ);
-					return 0;
-				}
-				else
-					printf("Did you mean \"min\" or \"max\"?\n");
-			}
-
-			result = wsa_get_freq(dev, &freq);
-	
-			if (result >= 0)
-				printf("Current centre frequency: %0.3f MHz\n", 
-					(float) freq);
-		} // end get FREQ
-
-		else if (strcmp(cmd_words[1], "FSHIFT") == 0) {
-			if (strcmp(cmd_words[2], "") != 0) {
-				if (strcmp(cmd_words[2], "MAX") == 0) {
-					printf("Maximum shift: %0.2f MHz\n", 
-						(float) dev->descr.inst_bw / MHZ);
-					return 0;
-				}
-				else if (strcmp(cmd_words[2], "MIN") == 0) {
-					printf("Minimum frequency: %0.2f MHz\n", 
-					(float) dev->descr.inst_bw / MHZ * (-1.0) - 0.1);
-					return 0;
-				}
-				else
-					printf("Did you mean \"min\" or \"max\"?\n");
-			}
-
-			result = wsa_get_freq_shift(dev, &fshift);
-			if (result >= 0)
-				printf("Current frequency shift: %0.8f MHz\n", 
-					(float) fshift / MHZ);
-		} // end get FSHIFT
-
-		else if (strcmp(cmd_words[1], "GAIN") == 0) {
-			if (strcmp(cmd_words[2], "RF") == 0) {
-				enum wsa_gain gain;
-				if (strcmp(cmd_words[3], "") != 0) {
-					if (strcmp(cmd_words[3], "MAX") == 0) {
-						printf("Maximum RF gain: HIGH\n");
-						return 0;
-					}
-					else if (strcmp(cmd_words[3], "MIN") == 0) {
-						printf("Minimum RF gain: VLOW\n");
-						return 0;
-					}
-					else
-						printf("Did you mean \"min\" or \"max\"?\n");
-				}
-
-				result = wsa_get_gain_rf(dev, &gain);
-				if (result >= 0) {
-					char temp[10];
-					gain_rf_to_str(gain, &temp[0]);
-					printf("Current RF gain: %s\n", temp);
-				}
-			}  // end get GAIN RF
-
-			else if (strcmp(cmd_words[2], "IF") == 0) {
-				int_result = -1000;
-				if (strcmp(cmd_words[3], "") != 0) {
-					if (strcmp(cmd_words[3], "MAX") == 0) {
-						printf("Maximum IF gain: %d dB\n", 
-							dev->descr.max_if_gain);
-						return 0;
-					}
-					else if (strcmp(cmd_words[3], "MIN") == 0) {
-						printf("Minimum IF gain: %d dB\n", 
-							dev->descr.min_if_gain);
-						return 0;
-					}
-					else
-						printf("Did you mean \"min\" or \"max\"?\n");
-				}
-				
-				result = wsa_get_gain_if (dev, &int_result);
-				if (result >= 0)
-					printf("Current IF gain: %d dB\n", int_result);
-			} // end get GAIN IF
-
-			else 
-				printf("Incorrect get GAIN. Specify RF or IF or see 'h'.\n");
-		} // end get GAIN
-
-		else if (strcmp(cmd_words[1], "LOCK") == 0 ) {
-		if (strcmp(cmd_words[2], "REF") == 0 ) {
-			if (strcmp(cmd_words[3], "PLL") == 0 ){
-				
-				result = wsa_get_lock_ref_pll(dev, &int_result);
-				
-				if (result >= 0) {
-					
-					if (int_result == 0) {
-					printf("The Reference PLL is currently unlocked \n");
-			
-					} else if (int_result == 1) {
-					printf("The reference PLL is currently locked\n");
-
-					}
-				}//
-
-			
-
-			} else {
-				printf("Did you mean 'get lock ref pll', see 'h'.");
-		
-			}
-		} else {
-				printf("Did you mean 'get lock ref pll', see 'h'.");
-
-		}
-		
-		}
-
-	//end get LOCK REF
-
-
-		else if (strcmp(cmd_words[1], "REF") == 0)	{
-			
-			 if (strcmp(cmd_words[2], "PLL") == 0){
-				result = wsa_get_reference_pll(dev, &int_result);
-				
-				if (result >= 0) {
-					
-					if (int_result ==1) {
-					printf("Current PLL Reference Source: INT \n");
-			
-					} else if (int_result == 2) {
-					printf("Current PLL Reference Source: EXT\n");
-
-					}
-				}
-
-			}else{
-				printf("Did you mean 'get ref pll'\n");
-			 
-			 }
-
-
-
-		}//end get ref PLL
-
-
-		else if (strcmp(cmd_words[1], "PPB") == 0) {
-			if (num_words > 2) {
-				printf("Extra parameters ignored (max/min not available)!\n");
-			}
-
-			result = wsa_get_packets_per_block(dev, &packets_per_block);
-			if (result >= 0) {
-				printf("Current packets per block: %u\n", packets_per_block);
-			}
-		} // end get PPB
-
-		else if (strcmp(cmd_words[1], "SPP") == 0) {
-			if (strcmp(cmd_words[2], "") != 0) {
-				if (strcmp(cmd_words[2], "MAX") == 0) {
-					printf("Maximum samples per packet: %hu\n", 
-						WSA4000_MAX_SAMPLES_PER_PACKET);
-					return 0;
-				}
-				else if (strcmp(cmd_words[2], "MIN") == 0) {
-					printf("Minimum samples per packet: %hu\n", 
-						WSA4000_MIN_SAMPLES_PER_PACKET);
-					return 0;
-				}
-				else
-					printf("Did you mean \"min\" or \"max\"?\n");
-			}
-			else {
-				result = wsa_get_samples_per_packet(dev, &samples_per_packet);
-				if (result >= 0) {
-					printf("Current samples per packet: %hu\n", 
-					samples_per_packet);
-				}
-			}
-		} // end get SPP
-<<<<<<< HEAD
-		
-=======
-		   
->>>>>>> cdc05f8b
-		else if (strcmp(cmd_words[1], "TRIGGER") == 0) {
-			if (strcmp(cmd_words[2], "ENABLE") == 0) {
-				result = wsa_get_trigger_enable(dev, &int_result);
-				if (result >= 0) {
-					printf("Trigger mode: ");
-					if (int_result == 1) {
-						printf("On\n");
-					}
-					else if (int_result == 0) {
-						printf("Off\n");
-					}
-					else {
-						printf("Unknown state\n");
-					}
-				}
-			}
-			else if (strcmp(cmd_words[2], "LEVEL") == 0) {
-				result = wsa_get_trigger_level(dev, &start_frequency, &stop_frequency, &amplitude);
-				if (result >= 0) {
-					printf("Trigger configuration:\n");
-					printf("   Start frequency: %f MHz\n", (float) (start_frequency / MHZ));
-					printf("   Stop frequency: %f MHz\n", (float) (stop_frequency / MHZ));
-					printf("   Amplitude: %lld dBm\n", amplitude);
-				}
-			}
-			else {
-				printf("Usage: 'get trigger <level | enable>'");
-			}
-		} // end get TRIGGER
-		else if (strcmp(cmd_words[1], "SWEEP") == 0) {
-
-			if (strcmp(cmd_words[2], "STATUS") == 0) {
-			
-			result = wsa_system_request_read_access(dev,&acquisition_status);
-			printf("acquisition status: %u \n", acquisition_status);
-				result = wsa_get_sweep_status(dev, &int_result);
-				if (result >= 0) {
-					if (int_result == 0) {
-						printf("Sweep mode is off\n");
-					} else if (int_result == 1) {
-					printf("Sweep mode is on\n");
-					}
-				} // end get sweep status
-			} else if (strcmp(cmd_words[2], "LIST") == 0) {
-				 if (strcmp(cmd_words[3], "SIZE") == 0) {
-
-					 result = wsa_system_read_status(dev,&acquisition_status);
-					 printf("acquisition status: %u \n", acquisition_status);
-					 result = wsa_get_sweep_list_size(dev, &int_result);
-					 printf("The Sweep list size is %d \n",int_result);
-				 }			
-			//end get sweep list size
-			}else if (strcmp(cmd_words[2], "ENTRY") == 0) {
-			result = print_sweep_entry(dev);
-			//end get sweep list entry
-			}else {
-			printf("Invalid 'get sweep'. Try 'h'.\n");
-			}
-		}
-		else {
-			printf("Invalid 'get'. Try 'h'.\n");
-		}
-	} // end GET
-	
-	else if (strcmp(cmd_words[0], "RUN") == 0) {
-		if (strcmp(cmd_words[1], "CMDF") == 0) {
-			if (strcmp(cmd_words[2], "") == 0) 
-				printf("Missing the syntax type and file name.\n");
-			else {
-				if (strcmp(cmd_words[3], "") == 0) 
-					printf("Missing the file name.\n");
-				else {
-					char *file_name = cmd_words[3];
-					if (num_words > 3) {
-						for (i = 4; i < num_words; i++) {
-							strcat(file_name, " ");
-							strcat(file_name, cmd_words[i]);
-						}
-					}
-
-					if (strcmp(cmd_words[2], "CLI") == 0) 
-						result = wsa_set_cli_command_file(dev, file_name);
-					else if (strcmp(cmd_words[2], "SCPI") == 0) 
-						result = wsa_set_command_file(dev, file_name);
-					else
-						printf("Use 'cli' or scpi' for syntax type.\n");
-				}
-			}
-		} // end run CMDF
-		else {
-			printf("'run cmdf <scpi | cli> <file name>'?");
-		}
-	} // end RUN
-
-	//*****
-	// Handle SET commands
-	//*****
-	else if (strcmp(cmd_words[0], "SET") == 0) {
-		if (strcmp(cmd_words[1], "ANT") == 0) {
-			if (strcmp(cmd_words[2], "") == 0) 
-				printf("Missing the antenna port value. See 'h'.\n");
-			else
-				result = wsa_set_antenna(dev, atoi(cmd_words[2]));
-				if (result == WSA_ERR_INVANTENNAPORT)
-					sprintf(msg, "\n\t- Valid ports: 1 to %d.", 
-					WSA_RFE0560_MAX_ANT_PORT);
-		} // end set ANT
-
-		else if (strcmp(cmd_words[1], "BPF") == 0) {
-			if (strcmp(cmd_words[2], "ON") == 0)
-				result = wsa_set_bpf_mode(dev, 1);
-			else if (strcmp(cmd_words[2], "OFF") == 0)
-				result = wsa_set_bpf_mode(dev, 0);
-			else 
-				printf("Use 'on' or 'off' mode.\n");
-		} // end set BPF
-
-		else if (strcmp(cmd_words[1], "DEC") == 0) {
-			if (strcmp(cmd_words[2], "") == 0) 
-				printf("Missing the decimation rate. See 'h'.\n");
-			
-			rate = (int32_t) atof(cmd_words[2]);
-
-			result = wsa_set_decimation(dev, rate);
-			if (result == WSA_ERR_INVDECIMATIONRATE)
-				sprintf(msg, "\n\t- Valid range: %d to %d.",	// TODO #s
-				dev->descr.min_decimation, dev->descr.max_decimation);
-		} // end set decimation rate
-
-		else if (strcmp(cmd_words[1], "FREQ") == 0) {
-			if (strcmp(cmd_words[2], "") == 0) {
-				printf("Missing the frequency value. See 'h'.\n");
-			}
-			else {
-				freq = (int64_t) (atof(cmd_words[2]) * MHZ);
-				result = wsa_set_freq(dev, freq);
-				if (result == WSA_ERR_FREQOUTOFBOUND)
-					sprintf(msg, "\n\t- Valid range: %0.2lf to %0.2lf MHz.",
-						(double) dev->descr.min_tune_freq / MHZ, 
-						(double) dev->descr.max_tune_freq / MHZ);
-			}
-		} // end set FREQ
-
-		else if (strcmp(cmd_words[1], "FSHIFT") == 0) {
-			if (strcmp(cmd_words[2], "") == 0) {
-				printf("Missing the frequency value. See 'h'.\n");
-			}
-			else {
-				fshift = (float) (atof(cmd_words[2]) * MHZ);
-				result = wsa_set_freq_shift(dev, fshift);
-				if (result == WSA_ERR_FREQOUTOFBOUND)
-					sprintf(msg, "\n\t- Valid range: %0.2f to %0.2f MHz.",
-						0.0, (float) dev->descr.inst_bw / MHZ);
-			}
-		} // end set FSHIFT
-
-		else if (strcmp(cmd_words[1], "GAIN") == 0) {
-			if (strcmp(cmd_words[2], "RF") == 0) {
-				enum wsa_gain gain = (enum wsa_gain) NULL;
-				uint8_t valid = TRUE;
-
-				// Convert to wsa_gain type
-				if (strstr(cmd_words[3], "HIGH") != NULL)
-					gain = WSA_GAIN_HIGH;
-				else if (strstr(cmd_words[3], "MED") != NULL)
-					gain = WSA_GAIN_MED;
-				else if (strstr(cmd_words[3], "VLOW") != NULL)
-					gain = WSA_GAIN_VLOW;
-				else if (strstr(cmd_words[3], "LOW") != NULL)
-					gain = WSA_GAIN_LOW;
-				else if (strcmp(cmd_words[3], "") == 0) {
-					printf("Missing the gain paramter. See 'h'.\n");
-					valid = FALSE;
-				}
-				else { 
-					printf("Invalid RF gain setting. See 'h'.\n");
-					valid = FALSE;
-				}
-
-				if (valid)
-					result = wsa_set_gain_rf(dev, gain);
-			} // end set GAIN RF
-
-			else if (strcmp(cmd_words[2], "IF") == 0) {
-				if (strcmp(cmd_words[3], "") == 0) {
-					printf("Missing the gain in dB value. See 'h'.\n");
-				}
-				else if (!to_int(cmd_words[3], &temp_number)) {
-					if_gain_value = (int32_t) temp_number;
-					result = wsa_set_gain_if(dev, if_gain_value);
-					if (result == WSA_ERR_INVIFGAIN) {
-						sprintf(msg, "\n\t- Valid range: %d to %d dB.", 
-							dev->descr.min_if_gain, dev->descr.max_if_gain);
-					}
-				}
-				else {
-					printf("The IF gain value must be an integer. See 'h'.\n");
-				}
-			} // end set GAIN IF
-			
-			else {
-				printf("Incorrect set GAIN. Specify RF or IF. See 'h'.\n");
-			}
-		} // end set GAIN
-
-		else if (strcmp(cmd_words[1], "REF") == 0) {
-			if (strcmp(cmd_words[2], "PLL") == 0) {
-			
-				if (num_words < 4) {
-				printf("Missing the PLL Reference Source, see 'h'. \n");
-				} else {
-					if (strcmp(cmd_words[3], "INT") == 0) {
-					int_result = PLL_ENT;
-					result = wsa_set_reference_pll(dev, PLL_ENT);
-							} else if (strcmp(cmd_words[3], "EXT") == 0) {
-							int_result = PLL_EXT;
-							result = wsa_set_reference_pll(dev, PLL_EXT);
-					
-							} else {
-							printf("Improper PLL Source see 'h'. \n");
-							}
-					}
-
-				}
-			}
-
-
-		//end set PLL
-					
-					
-
-		else if (strcmp(cmd_words[1], "PPB") == 0) {
-			if (num_words < 3) {
-				printf("Missing the packets per block value. See 'h'.\n");
-			}
-			else {
-				result = to_int(cmd_words[2], &temp_number);
-
-				if (!result) {
-					
-					if (temp_number < WSA4000_MIN_PACKETS_PER_BLOCK ||
-						temp_number > WSA4000_MAX_PACKETS_PER_BLOCK) {
-						sprintf(msg, "\n\t- The integer is out of range.");
-
-						result = WSA_ERR_INVNUMBER;
-					}
-					else {
-						packets_per_block = (uint32_t) temp_number;
-						result = wsa_set_packets_per_block(dev,	
-									packets_per_block);
-					}
-				}
-			}
-		} // end set PPB
-
-		else if (strcmp(cmd_words[1], "SPP") == 0) {
-			if (num_words < 3) {
-				printf("Missing the samples per packet value. See 'h'.\n");
-			}
-			else {
-				result = to_int(cmd_words[2], &temp_number);
-
-				if (!result) {
-					if (temp_number < WSA4000_MIN_SAMPLES_PER_PACKET ||
-						temp_number > WSA4000_MAX_SAMPLES_PER_PACKET) {
-						sprintf(msg, "\n\t- Valid range: %hu to %hu.",
-							WSA4000_MIN_SAMPLES_PER_PACKET,
-							WSA4000_MAX_SAMPLES_PER_PACKET);
-
-						result = WSA_ERR_INVSAMPLESIZE;
-					}
-					else {
-						samples_per_packet = (uint16_t) temp_number;
-						result = wsa_set_samples_per_packet(dev, 
-									samples_per_packet);
-					}
-				}
-			}
-		} // end set SPP
-		
-		else if (strcmp(cmd_words[1], "TRIGGER") == 0) {
-			if (strcmp(cmd_words[2], "ENABLE") == 0) {
-				if (strcmp(cmd_words[3], "ON") == 0) {
-					result = wsa_set_trigger_enable(dev, 1);
-				}
-				else if (strcmp(cmd_words[3], "OFF") == 0) {
-					result = wsa_set_trigger_enable(dev, 0);
-				}
-				else {
-					printf("Usage: 'set trigger enable <on | off>'\n");
-				}
-			}
-			else if (strcmp(cmd_words[2], "LEVEL") == 0) {
-				if (num_words < 4) {
-					printf("Usage: 'set trigger level <start>,<stop>,<amplitude>'\n");
-				}
-				else {
-					strtok_result = strtok(cmd_words[3], ",");
-					if (to_double(strtok_result, &temp_double) < 0) {
-						printf("Start frequency must be a valid number\n");
-					}
-					else {
-						start_frequency = (int64_t) (temp_double * MHZ);
-						
-						strtok_result = strtok(NULL, ",");
-						if (to_double(strtok_result, &temp_double) < 0) {
-							printf("Stop frequency must be a valid number\n");
-						}
-						else {
-							stop_frequency = (int64_t) (temp_double * MHZ);
-							
-							strtok_result = strtok(NULL, ",");
-							if (to_double(strtok_result, &temp_double) < 0) {
-								printf("Amplitude must be a valid number\n");
-							}
-							else {
-								amplitude = (int64_t) temp_double;
-								
-								result = wsa_set_trigger_level(dev, start_frequency, stop_frequency, amplitude);
-							}
-						}
-					}
-				}
-			}
-			else {
-				printf("Usage: 'set trigger level <start,stop,amplitude>'\n"
-				       "    or 'set trigger enable <on | off>'\n");
-			}
-		}// end set TRIGGER
-		
-		else if (strcmp(cmd_words[1], "SWEEP") == 0) {
-							
-			if (strcmp(cmd_words[2], "ENTRY") == 0) {
-				if (strcmp(cmd_words[3], "DWELL") == 0) {
-					if (num_words < 5) {
-							 	 
-					printf("Usage: 'set sweep entry dwell <seconds>,<milliseconds>'\n");
-				}
-				else {
-					strtok_result = strtok(cmd_words[4], ",");
-					if (to_double(strtok_result, &temp_double) < 0) {
-						printf("Dwell seconds value must be a valid number\n");
-					}
-					else {
-						 dwell_seconds_value = (int32_t) (temp_double);
-						
-						strtok_result = strtok(NULL, ",");
-						if (to_double(strtok_result, &temp_double) < 0) {
-							printf("Dwell milliseconds value must be a valid number\n");
-						}
-						else {
-							dwell_miliseconds_value = (int32_t) (temp_double);
-					
-							result = wsa_set_sweep_dwell(dev, dwell_seconds_value, dwell_miliseconds_value );
-						}
-					}
-				}
-				}//end set sweep dwell
-
-			if (strcmp(cmd_words[3], "ANT") == 0) {
-			if (strcmp(cmd_words[4], "") == 0) 
-				printf("Missing the antenna port value. See 'h'.\n");
-			else
-				result = wsa_set_sweep_antenna(dev, atoi(cmd_words[4]));
-				if (result == WSA_ERR_INVANTENNAPORT)
-					sprintf(msg, "\n\t- Valid ports: 1 to %d.", 
-					WSA_RFE0560_MAX_ANT_PORT);
-			}
-		//end set ANT
-			else if (strcmp(cmd_words[3], "GAIN") == 0) {
-			if (strcmp(cmd_words[4], "RF") == 0) {
-				enum wsa_gain gain = (enum wsa_gain) NULL;
-				uint8_t valid = TRUE;
-
-<<<<<<< HEAD
-		else 
-			printf("Invalid 'set'. See 'h'.\n");
-		// end SET
-
-
-
-	
-	} else if (strcmp(cmd_words[0], "RESET") == 0 ) {
-		if (strcmp(cmd_words[1], "REF") == 0) {
-			if (strcmp(cmd_words[2], "PLL") == 0) {
-				result = wsa_reset_reference_pll(dev);
-			}
-		}
-	
-		}
-
-
-
-=======
-				// Convert to wsa_gain type
-				if (strstr(cmd_words[5], "HIGH") != NULL)
-					gain = WSA_GAIN_HIGH;
-				else if (strstr(cmd_words[5], "MED") != NULL)
-					gain = WSA_GAIN_MED;
-				else if (strstr(cmd_words[5], "VLOW") != NULL)
-					gain = WSA_GAIN_VLOW;
-				else if (strstr(cmd_words[5], "LOW") != NULL)
-					gain = WSA_GAIN_LOW;
-				else if (strcmp(cmd_words[5], "") == 0) {
-					printf("Missing the gain paramter. See 'h'.\n");
-					valid = FALSE;
-				}
-				else { 
-					printf("Invalid RF gain setting. See 'h'.\n");
-					valid = FALSE;
-				}
-
-				if (valid)
-					result = wsa_set_sweep_gain_rf(dev, gain);
-			} // end set GAIN RF
-
-			else if (strcmp(cmd_words[4], "IF") == 0) {
-				if (strcmp(cmd_words[5], "") == 0) {
-					printf("Missing the gain in dB value. See 'h'.\n");
-				}
-				else if (!to_int(cmd_words[5], &temp_number)) {
-					if_gain_value = (int32_t) temp_number;
-					result = wsa_set_sweep_gain_if(dev, if_gain_value);
-					if (result == WSA_ERR_INVIFGAIN) {
-						sprintf(msg, "\n\t- Valid range: %d to %d dB.", 
-							dev->descr.min_if_gain, dev->descr.max_if_gain);
-					}
-				}
-				else {
-					printf("The IF gain value must be an integer. See 'h'.\n");
-				}
-			} // end set GAIN IF
-			
-			else {
-				printf("Incorrect set GAIN. Specify RF or IF. See 'h'.\n");
-			}
-		} // end set GAIN
-			else if (strcmp(cmd_words[3], "DEC") == 0) {
-			if (strcmp(cmd_words[4], "") == 0) 
-				printf("Missing the decimation rate. See 'h'.\n");
-			
-			rate = (int32_t) atof(cmd_words[4]);
->>>>>>> cdc05f8b
-
-			result = wsa_set_sweep_decimation(dev, rate);
-			if (result == WSA_ERR_INVDECIMATIONRATE)
-				sprintf(msg, "\n\t- Valid range: %d to %d.",	// TODO #s
-				dev->descr.min_decimation, dev->descr.max_decimation);
-		} // end set decimation rate
-
-		else if (strcmp(cmd_words[3], "TRIGGER") == 0) {
-			if (strcmp(cmd_words[4], "ENABLE") == 0) {
-				if (strcmp(cmd_words[5], "OFF") == 0) {
-					result = wsa_set_sweep_trigger_type(dev, 0);
-				} else if (strcmp(cmd_words[5], "ON") == 0) {
-					result = wsa_set_sweep_trigger_type(dev, 1);
-				} else {
-					printf("Invalid 'set sweep trigger type'. See 'h'. \n");
-				}
-			} else if (strcmp(cmd_words[4], "LEVEL") == 0) {
-				if (num_words < 5) {
-					printf("Usage: 'set sweep trigger level <start>,<stop>,<amplitude>'\n");
-				}
-				else {
-					strtok_result = strtok(cmd_words[5], ",");
-					if (to_double(strtok_result, &temp_double) < 0) {
-						printf("Start frequency must be a valid number\n");
-					}
-					else {
-						start_frequency = (int64_t) (temp_double);
-						
-						strtok_result = strtok(NULL, ",");
-						if (to_double(strtok_result, &temp_double) < 0) {
-							printf("Stop frequency must be a valid number\n");
-						}
-						else {
-							stop_frequency = (int64_t) (temp_double);
-							
-							strtok_result = strtok(NULL, ",");
-							if (to_double(strtok_result, &temp_double) < 0) {
-								printf("Amplitude must be a valid number\n");
-							}
-							else {
-								amplitude = (int64_t) temp_double;
-								
-								result = wsa_set_sweep_trigger_level(dev, start_frequency, stop_frequency, amplitude);
-							}
-						}
-					}
-				}
-			} else {
-				printf("Invalid 'set sweep trigger level'. See 'h'. \n");
-			}// end set trigger level
-		}// end set trigger
-
-		else if (strcmp(cmd_words[3], "FREQ") == 0) {
-			if (strcmp(cmd_words[4], "") == 0) {
-				printf("Missing the frequency value. See 'h'.\n");
-			}
-			else {
-				start_frequency = (int64_t) (atof(cmd_words[4]) * MHZ);
-				stop_frequency = (int64_t) (atof(cmd_words[5]) * MHZ);
-				result = wsa_set_sweep_freq(dev, start_frequency, stop_frequency);
-				if (result == WSA_ERR_FREQOUTOFBOUND)
-					sprintf(msg, "\n\t- Valid range: %0.2lf to %0.2lf MHz.",
-						(double) dev->descr.min_tune_freq / MHZ, 
-						(double) dev->descr.max_tune_freq / MHZ);
-			}
-		} // end set FREQ
-
-		else if (strcmp(cmd_words[3], "FSHIFT") == 0) {
-			if (strcmp(cmd_words[4], "") == 0) {
-				printf("Missing the frequency value. See 'h'.\n");
-			}
-			else {
-				fshift = (float) (atof(cmd_words[4]) * MHZ);
-				result = wsa_set_sweep_freq_shift(dev, fshift);
-				if (result == WSA_ERR_FREQOUTOFBOUND)
-					sprintf(msg, "\n\t- Valid range: %0.2f to %0.2f MHz.",
-						0.0, (float) dev->descr.inst_bw / MHZ);
-			}
-		} // end set FSHIFT
-
-		else if (strcmp(cmd_words[3], "FSTEP") == 0) {
-			if (strcmp(cmd_words[4], "") == 0) {
-				printf("Missing the frequency step value. See 'h'.\n");
-			}
-			else {
-				freq = (int64_t) (atof(cmd_words[4]) * MHZ);
-				result = wsa_set_sweep_freq_step(dev, freq);
-				if (result == WSA_ERR_FREQOUTOFBOUND)
-					sprintf(msg, "\n\t- Valid range: %0.2lf to %0.2lf MHz.",
-						(double) dev->descr.min_tune_freq / MHZ, 
-						(double) dev->descr.max_tune_freq / MHZ);
-			}
-		} // end set FSTEP
-		
-		else if (strcmp(cmd_words[3], "PPB") == 0) {
-			if (num_words < 4) {
-				printf("Missing the packets per block value. See 'h'.\n");
-			}
-			else {
-				result = to_int(cmd_words[4], &temp_number);
-
-				if (!result) {
-					
-					if (temp_number < WSA4000_MIN_PACKETS_PER_BLOCK ||
-						temp_number > WSA4000_MAX_PACKETS_PER_BLOCK) {
-						sprintf(msg, "\n\t- The integer is out of range.");
-
-						result = WSA_ERR_INVNUMBER;
-					}
-					else {
-						packets_per_block = (uint32_t) temp_number;
-						result = wsa_set_sweep_packets_per_block(dev,	
-									packets_per_block);
-					}
-				}
-			}
-		} // end set PPB
-
-		else if (strcmp(cmd_words[3], "SPP") == 0) {
-			if (num_words < 4) {
-				printf("Missing the samples per packet value. See 'h'.\n");
-			}
-			else {
-				result = to_int(cmd_words[4], &temp_number);
-
-				if (!result) {
-					if (temp_number < WSA4000_MIN_SAMPLES_PER_PACKET ||
-						temp_number > WSA4000_MAX_SAMPLES_PER_PACKET) {
-						sprintf(msg, "\n\t- Valid range: %hu to %hu.",
-							WSA4000_MIN_SAMPLES_PER_PACKET,
-							WSA4000_MAX_SAMPLES_PER_PACKET);
-
-						result = WSA_ERR_INVSAMPLESIZE;
-					}
-					else {
-						samples_per_packet = (uint16_t) temp_number;
-						result = wsa_set_sweep_samples_per_packet(dev, 
-									samples_per_packet);
-					}
-				}
-			}
-		} // end set SPP
-
-		else if (strcmp(cmd_words[3], "ITERAT") == 0) {
-						if (num_words < 4) {
-				printf("Missing the iteration value. See 'h'.\n");
-			}
-			else {
-				result = to_int(cmd_words[4], &temp_number);
-				if (!result) {	
-					
-						int_result = (uint32_t) temp_number;
-					result = wsa_set_sweep_iteration(dev, int_result);
-					}
-				}
-			
-		}//end ITERAT
-
-		}//END ENTRY
-		else {
-		printf("Invalid 'set'. See 'h'.\n");
-		}
-
-		} else {
-		printf("Invalid 'set'. See 'h'.\n");
-		}
-
-	} // end SET
-
-	//*****
-	// Handle SWEEP commands
-	//*****
-<<<<<<< HEAD
-	// Handle non wsa commands
-=======
-	 else if  (strcmp(cmd_words[0], "SWEEP") == 0) {
-		
-		 if (strcmp(cmd_words[1], "LIST") == 0) {
-			
-			 if (strcmp(cmd_words[2], "DELETE") == 0) {
-				if (num_words < 4) {
-				printf("Missing the position of the entry. See 'h'.\n");
-				}else {
-
-				result = to_int(cmd_words[3], &temp_number);
-				int_result = (uint32_t) temp_number;
-				result = wsa_sweep_list_delete(dev,temp_number);
-				}
-			} else if (strcmp(cmd_words[2], "READ") == 0) {
-				if (num_words < 4) {
-				printf("Missing the position of the entry. See 'h'.\n");
-				}else {
-
-				result = to_int(cmd_words[3], &temp_number);
-				int_result = (uint32_t) temp_number;
-				result = print_sweep_entry_information(dev,temp_number);
-				}
-			
-			 }	else if(strcmp(cmd_words[2], "COPY") == 0) {
-			
-				if (num_words < 3) {
-				printf("Missing the position of the entry. See 'h'.\n");
-				}else {
-
-				result = to_int(cmd_words[3], &temp_number);
-				int_result = (uint32_t) temp_number;
-				result = wsa_sweep_list_copy(dev,temp_number);
-				}
-			} else {
-				printf("Invalid 'Sweep List' Command. See 'h'.\n");
-			}
-		 } else if  (strcmp(cmd_words[1], "START") == 0) {
-			 result = wsa_sweep_start(dev);
-			
-		 } else if (strcmp(cmd_words[1], "STOP") == 0){
-
-			result =  wsa_sweep_stop(dev);
-		 } else if (strcmp(cmd_words[1], "RESUME") == 0){
-
-			result =  wsa_sweep_resume(dev);
-		 }
-		else if (strcmp(cmd_words[1], "ENTRY") == 0) {
-			if (strcmp(cmd_words[2], "NEW") == 0) {
-				result = wsa_sweep_entry_new(dev);
-			}
-			 else if (strcmp(cmd_words[2], "SAVE") == 0) {
-					if (num_words < 3) {
-				printf("Missing the position of the entry. See 'h'.\n");
-				}else {
-				result = to_int(cmd_words[3], &temp_number);
-				int_result = (uint32_t) temp_number;
-				result = wsa_sweep_entry_save(dev,temp_number);
-				}
-			} else {
-			printf("Invalid 'Sweep entry' Command. See 'h'.\n");
-		}
-		
-
-		}
-	 }
-		
-
-
-
-	//*****5
-	// Handle non-get/set commands
->>>>>>> cdc05f8b
-	//*****
-	else {	
-		if (strcmp(cmd_words[0], "DIR") == 0) {
-			if(num_words > 1)
-				printf("Extra parameters ignored!\n");
-
-			print_captures_directory();
-		}
-
-		else if (strlen(cmd_words[0]) == 1 && strspn(cmd_words[0], "H?") > 0) {
-			print_cli_menu(dev);
-		} // end print help
-
-		else if (strcmp(cmd_words[0], "O") == 0) {
-			open_captures_directory();
-		}  // end Open directory
-
-		else if (strcmp(cmd_words[0], "SAVE") == 0) {
-			char prefix[200];
-			char ext[10];
-			int n = 1;
-			char *temp;
-
-			strcpy(prefix, "");
-			strcpy(ext, "csv");
-
-			// Get the [name] &/or [ext:<type>] string if there exists one
-			while (strcmp(cmd_words[n], "") != 0) {
-				unsigned int j;
-				if (strstr(cmd_words[n], "EXT:") != NULL) {
-					temp = strchr(cmd_words[n], ':');
-					strcpy(ext, strtok(temp, ":"));
-					
-					// convert to lower case
-					for (j = 0; j < strlen(ext); j++)
-						ext[j] = (char) tolower(ext[j]);
-					//break; // break when reached the ext: line?			
-				}
-				else {
-					// convert to lower case after the first letter
-					for (j = 1; j < strlen(cmd_words[n]); j++)
-						cmd_words[n][j] = (char) tolower(cmd_words[n][j]);
-					strcat(prefix, cmd_words[n]);
-					strcat(prefix, " ");
-				}
-
-				n++;
-			}
-
-			result = save_data_to_file(dev, prefix, ext);
-		} // end save data
-
-		// User wants to run away...
-		else if (strcmp(cmd_words[0], "Q") == 0) {
-			user_quit = TRUE;
-		} // end quit
-
-		// Keep going if nothing is entered
-		else if (strcmp(cmd_words[0], "") == 0) {
-			// Do nothing
-		}
-
-		else 
-			user_quit = -1;
-	} // End handling non get/set cmds.
-
-	// Print out the errors
-
-	
-	if (result < 0) {
-		if (result <= (LNEG_NUM - 4000)) {
-			printf("WARNING %d: %s. %s\n", result, wsa_get_err_msg(result), msg);
-		} else {
-			printf("ERROR %d: %s. %s\n", result, wsa_get_err_msg(result), msg);
-			if  (result == WSA_ERR_QUERYNORESP) {
-				printf("Possibly due to loss of Ethernet connection.\n\n");
-				user_quit = TRUE;
-			}
-		}
-	}
-
-	return user_quit;
-}
-
-/**
- * Setup WSA device variables, start the WSA connection and 
- *
- * @param wsa_addr - A char pointer to the IP address of the WSA
- *
- * @return 0 when successful or a negative number when error occurred
- */
-int16_t do_wsa(const char *wsa_addr)
-{	
-	struct wsa_device wsa_dev;	// the wsa device structure
-	struct wsa_device *dev;
-	char intf_str[200];			// store the interface method string
-	char *in_buf;
-	int16_t result = 0;			// result returned from a function
-	char temp_str[MAX_STRING_LEN];
-
-
-	// Create the TCPIP interface method string
-	sprintf(intf_str, "TCPIP::%s", wsa_addr);
-	//sprintf(intf_str, "TCPIP::%s::%d,%d", wsa_addr, CTRL_PORT, DATA_PORT);
-
-	// Start the WSA connection
-	dev = &wsa_dev;
-	result = wsa_open(dev, intf_str);
-	if (result < 0) {
-		doutf(DMED, "Error WSA_ERR_OPENFAILED: %s.\n", 
-			wsa_get_err_msg(result));//WSA_ERR_OPENFAILED));
-		return result;//WSA_ERR_OPENFAILED;
-	}
-
-	// print out the current stat
-	print_wsa_stat(dev);
-
-	// Start the control loop
-	do {
-		in_buf = get_input_cmd(TRUE);
-		// Get input string command
-		strcpy(temp_str, in_buf);
-		
-		// send cmd string to be processed
-		result = process_cmd_string(dev, temp_str);
-		if (result < 0) 
-			printf("Command '%s' not recognized.  See 'h'.\n", temp_str);
-	} while (result != 1);
-
-	free(in_buf);
-
-	// finish so close the connection
-	wsa_close(dev);
-
-	return 0;
-}
-
-
-/**
- * Start the CLI tool. First get a valid IP address from users, verify 
- * and start the WSA connection.
- * 
- * @return 0 if successful
- */
-int16_t start_cli(void) 
-{
-	uint8_t user_quit = FALSE;		// determine if user exits the CLI tool
-	time_t dateStamp = time(NULL);	// use for display in the start of CLI
-	char in_str[MAX_STRING_LEN];	// store user's input string
-	char *in_buf;
-	const char *wsa_addr;			// store the desired WSA IP address
-	int16_t result = 0;				// result returned from a function
-
-	// Print some opening screen start messages:
-	printf("%s\n",	asctime(localtime(&dateStamp)));
-	printf("\t\t_____ThinkRF - WSA Command Line Interface Tool_____\n");
-	printf("\t\t\t(Version: %s)\n\n", CLI_VERSION);
-
-	do {
-		//*****
-		// Ask user to enter an IP address
-		//*****
-		printf("\n> Enter the WSA4000's IP (or type 'h'): ");
-		in_buf = get_input_cmd(FALSE);
-		strcpy(in_str, in_buf);
-
-		// prevent crashing b/c of strtok in the next line
-		if (strtok(in_str, " \t\r\n") == NULL) continue;
-		
-		// remove spaces or tabs in string
-		strcpy(in_str, strtok(in_str, " \t\r\n")); 
-
-		// do nothing if nothing is entered
-		if (strcmp(in_str, "") == 0) continue;
-
-		// User wants to run away...
-		if (strcmp(in_str, "Q") == 0) 
-			return 0;
-
-		// User asked for help
-		if (strcmp(in_str, "H") == 0 || strcmp(in_str, "?") == 0) {
-			printf("Enter an IP address or host name.\n");
-			/*printf("Enter <IP address | host name>[:<command port>,"
-				"<data port>]\nCommand and data ports are optional. By "
-				"default, they are 37001 and 37000 respectively. Provide ports"
-				" only if those ports will be routed to the default ports."
-				"Ex: www.yournet.com\n    www.yournet.com:7000,7001\n"
-				"    192.168.1.2\n    192.168.1.2:7234,72348\n");
-			printf("string, or 'q' to quit.\n");*/
-			continue;
-		}
-
-		// User has enter an address so verify first
-		else if (strchr(in_str, '.') != 0) {
-			if (strchr(in_str, ':') != 0) {
-				// TODO split up the ports & the address
-				printf("Not yet support routed ports. Enter an address"
-					" without the ports for now.\n");
-				continue;
-				//// Make sure both ports work
-				//if (wsa_check_addrandport(in_str, ctrl) >= 0) {
-				//	if (wsa_check_addrandport(in_str, data) >= 0)
-				//	wsa_addr = in_str;
-				//}
-				//else {
-				//	printf("\nInvalid address. Try again or 'h'.\n");
-				//	continue;
-				//}
-			}
-			else {
-				if (wsa_check_addr(in_str) >= 0)
-					wsa_addr = in_str;
-				else {
-					printf("\nInvalid address. Try again or 'h'.\n");
-					continue;
-				}
-			}
-		}
-		else {
-			printf("Invalid IP address (Use: #.#.#.# or host name format)\n");
-			continue;
-		}	
-
-		//*****
-		// All are good, start the connection & command part
-		//*****
-		result = do_wsa(wsa_addr);
-		if (result >= 0)
-			break;
-		else
-			printf("ERROR %d: %s.\n", result, wsa_get_err_msg(result));
-
-	} while (!user_quit);
-	
-	free(in_buf);
-
-	return 0;
-}
-
-void call_mode_print_help(char* argv) {
-	fprintf(stderr, "Usage:\n %s -c [-h] -ip=<#.#.#.# or host name> "
-		"[{h}] [{<cmd1>}] [{<cmd2>}] [{...}]\n\nCase insensitive\n[ ]:"
-		" optional parameter\n< >: required parameter\n\n", argv);
-}
-
-
-/**
- * Process the standalone call '-c' method
- * Takes argument string in the form of:
- * <executable name> -c [-h] -ip=<...> [{h}] [{cmd1}] [{cmd2}] [{...}]
- *
- * @param argc - Integer number of argument words
- * @param argv - Pointer to pointer of characters
- *
- * @return 0 if success, negative number if failed
- */
-int16_t process_call_mode(int32_t argc, char **argv)
-{
-	int i, j; // for loop index
-	char *cmd_words[MAX_CMD_WORDS]; // store user's input words
-	int16_t w = 1;				// skip the executable at index 0
-	int16_t c = 0;				// keep track of the words processed
-	char temp_str[200];
-	char intf_str[200];			// store the interface method string
-	uint8_t cmd_end = FALSE, is_cmd = FALSE;	// some cmd words related flags
-	uint8_t do_once = TRUE;
-	uint8_t has_ipstr = FALSE;
-
-	int16_t result = 0;
-	struct wsa_device wsa_dev;	// the wsa device structure
-	struct wsa_device *dev;
-	
-	dev = &wsa_dev;
-
-	// Allocate memory
-	for (i = 0; i < MAX_CMD_WORDS; i++) {
-		cmd_words[i] = (char*) malloc(MAX_STRING_LEN * sizeof(char));
-		strcpy(cmd_words[i], "");
-	}
-
-	do {
-	//*****
-	// Process non-cmd words
-	//*****
-		if (!is_cmd && !cmd_end) {
-			// ignore -c & -h command
-			if (strcmp(argv[w], "-c") == 0 || strcmp(argv[w], "-h") == 0) {
-				w++;
-			}
-
-			// Get the ip address
-			if (strncmp(argv[w], "-ip=", 4) == 0) {
-				if (strlen(argv[w]) <= 4) {
-					printf("\nERROR: Invalid IP address or host name.\n");
-					result = WSA_ERR_INVIPHOSTADDRESS;
-					break;
-				}
-
-				has_ipstr = TRUE;
-
-				strcpy(temp_str, strchr(argv[w], '='));
-				strcpy(temp_str, strtok(temp_str, "="));
-
-				// Create the TCPIP interface method string
-				sprintf(intf_str, "TCPIP::%s::%d,%d", temp_str, CTRL_PORT, 
-					DATA_PORT);
-
-				w++;
-			}
-
-			if (argv[w] == NULL)
-				break;
-		} // end !is_cmd
-
-
-	//*****
-	// get the command words
-	//*****
-		// clear up the cmd words array before storing new cmds
-		if (cmd_end) {
-			if (!has_ipstr) {
-				printf("ERROR: No IP address is given!\n");
-				break;
-			}
-			for (i = 0; i < MAX_CMD_WORDS; i++)
-				strcpy(cmd_words[i], "");
-		}
-
-		// case { or {}... or {w}...
-		if (argv[w][0] == '{') {
-			is_cmd = TRUE;
-
-			if (strlen(argv[w]) == 1) {
-				w++;
-				// If no more commands
-				if (argv[w] == NULL)
-					break;
-			}
-			else 
-				argv[w] = strtok(argv[w], "{");	
-		}
-
-		// case {w only
-		if (strchr(argv[w], '{') != NULL && strchr(argv[w], '}') == NULL){
-			strcpy(cmd_words[c], strtok(argv[w], "{"));
-			is_cmd = TRUE;
-			w++;
-			c++;
-		}
-		
-		// case }
-		else if (strlen(argv[w]) == 1 && strchr(argv[w], '}') != NULL) {
-			is_cmd = FALSE;
-			cmd_end = TRUE;
-			w++;
-		}
-
-		// case w}
-		else if (strchr(argv[w], '}') != NULL && strchr(argv[w], '{') == NULL){
-			strcpy(cmd_words[c], strtok(argv[w], "}"));	
-			is_cmd = FALSE;
-			cmd_end = TRUE;
-			w++;
-		}
-
-		// case contains }{
-		else if (strstr(argv[w], "}{") != NULL) {
-			// case w}{ or w}{w
-			if (argv[w][0] != '}')
-				strcpy(cmd_words[c], strtok(argv[w], "}")); // get the front w
-			
-			// remove the front part } or w} & does not increment w so 
-			// { or {w gets processed at the next loop
-			argv[w] = strchr(argv[w], '{');	
-			is_cmd = FALSE;
-			cmd_end = TRUE;
-		}
-
-		// case within { w }
-		else if (is_cmd) {
-			strcpy(cmd_words[c], argv[w]);
-			w++;
-			c++;
-		}
-		
-		// words not within the bracket
-		else {
-			if (strncmp(argv[w], "ip=", 3) == 0) {
-				printf("Unable to detect IP address.\n\n");
-				call_mode_print_help(argv[0]);
-				break;
-			}
-			
-			if (has_ipstr)
-				printf("Warning: Omit '%s' not contained within { }.\n", 
-					argv[w]);
-			w++;
-		}
-
-	//*****
-	// 1st: verify that ip string is included, then
-	// 2nd: Send the cmd words to be processed if there are any & tx
-	//*****
-		if (cmd_end) {
-			if (!has_ipstr) {
-				printf("Error: No IP address is given!\n\n");
-				call_mode_print_help(argv[0]);
-				break;
-			}
-
-			strcpy(temp_str, "");
-			for (i = 0; i <= c; i++) {
-				// Copy the words into one complete cmd string for display
-				if (strcmp(cmd_words[i], "") != 0)
-					strcat(temp_str, cmd_words[i]);
-				if (i < c)
-					strcat(temp_str, " ");
-
-				// capitalized the words
-				for (j = 0; j < (int) strlen(cmd_words[i]); j++)
-					cmd_words[i][j] = (char) toupper(cmd_words[i][j]);
-			}
-
-			if (strlen(temp_str) > 0) {
-				// there are cmds, so establish the connection but only once
-				if (do_once) {
-					printf("\n");
-					// Start the WSA connection
-					if ((result = wsa_open(dev, intf_str)) < 0) {
-						printf("Error WSA_ERR_OPENFAILED: %s.", 
-							wsa_get_err_msg(WSA_ERR_OPENFAILED));
-						break;
-					}
-					do_once = FALSE;
-				}
-
-				result = process_cmd_words(dev, cmd_words, c + 1);
-				if (result < 0)
-					printf("Command '%s' not recognized.  See {h}.\n", 
-					temp_str);
-			}
-
-			// restart the flag
-			cmd_end = FALSE;
-			c = 0;
-
-		}  // end if cmd_end
-	} while(w < argc);
-
-	// Free the allocation
-	for (i = 0; i < MAX_CMD_WORDS; i++)
-		free(cmd_words[i]);
-
-	// if do_once is never started, print warning.
-	if (do_once && has_ipstr)
-		printf("No command detected. See {h}.\n");
-	else
-		// finish so close the connection
-		wsa_close(dev);
-
-	return result;
-}
-
-
-/**
- * Print out some statistics of the WSA's current settings
- *
- * @param dev - A pointer to the WSA device structure.
- *
- * @return 0
- */
-void print_wsa_stat(struct wsa_device *dev) {
-	int16_t result;
-	int64_t freq;
-	int32_t value;
-	uint16_t samples_per_packet;
-	uint32_t packets_per_block;
-    int64_t start_frequency=0;
-	int64_t stop_frequency=0;
-	int64_t amplitude=0;
-	int32_t enable=0;
-	char dig1=0;
-	char dig2=0;
-	char dig3=0;
-	
-	
-	enum wsa_gain gain;
-
-	printf("\nCurrent WSA's statistics:\n");
-
-	printf("\t- Current settings: \n");
-
-	
-	result = wsa_get_firm_v(dev);
-	if (result < 0)
-		printf("\t\t- Error: Failed getting the firmware version.\n");
-
-
-	// TODO handle the errors
-	
-	
-		result = wsa_get_firm_v(dev);
-	if (result < 0)
-		printf("\t\t- Error: Failed getting the firmware version.\n");
-
-	result = wsa_get_freq(dev, &freq);
-	if (result >= 0)
-		printf("\t\t- Frequency: %0.3lf MHz\n", (float) freq);
-	else
-		printf("\t\t- Error: Failed getting the frequency value.\n");
-
-	result = wsa_get_gain_if(dev, &value);
-	if (result >= 0)
-		printf("\t\t- Gain IF: %d dB\n", value);
-	else
-		printf("\t\t- Error: Failed getting the gain IF value.\n");
-	
-	
-
-	
-
-		
-	
-
-
-	result = wsa_get_gain_rf(dev, &gain);
-	if (result >= 0) {
-		char temp[10];
-		gain_rf_to_str(gain, &temp[0]);
-		printf("\t\t- Gain RF: %s\n", temp);
-	}
-	else
-		printf("\t\t- Error: Failed getting the gain RF value.\n");
-	
-	result = wsa_get_samples_per_packet(dev, &samples_per_packet);
-	if (result >= 0) {
-		printf("\t\t- Samples per packet: %hu\n", samples_per_packet);
-	}
-	else {
-		printf("\t\t- Error: Failed reading the samples per packet value.\n");
-	}
-	
-	result = wsa_get_packets_per_block(dev, &packets_per_block);
-	if (result >= 0) {
-		printf("\t\t- Packets per block: %u\n", packets_per_block);
-	}
-	else {
-		printf("\t\t- Error: Failed reading the packets per bock value.\n");
-	}
-	result = wsa_get_trigger_enable(dev, &enable);
-		if (result >= 0) {
-		
-		result = wsa_get_trigger_level(dev, &start_frequency,&stop_frequency,&amplitude);
-		printf("\t\t- Trigger Settings\n");
-			
-		
-			if (enable == 0) {
-			printf("\t\t\t- disabled\n");
-			}
-		
-			else if (enable == 1) {
-			printf("\t\t\t- Triggers are enabled\n");
-			}
-
-		result = wsa_get_trigger_level(dev, &start_frequency,&stop_frequency,&amplitude);
-		
-		if (result >= 0) {
-			printf("\t\t\t- Start Frequency: %u\n", start_frequency/MHZ);
-			printf("\t\t\t- Stop Frequency: %u\n", stop_frequency/MHZ);
-			printf("\t\t\t- Amplitude: %lld dBm\n", amplitude);
-		
-		}else{
-			
-			printf("\t\t- Error: Failed reading trigger levels.\n");
-			 }
-
-		} 
-}
-
-
-/**
- * Convert a gain RF setting to a string, useful for printing
- * 
- * @param gain - the enum'ed gain value to be converted into a string name
- * @param gain_str - a char pointer to store the string name of the given gain
- * 
- * @return 0 if successful, else a negative value
- */
-int16_t gain_rf_to_str(enum wsa_gain gain, char *gain_str)
-{
-	switch(gain) {
-		case(WSA_GAIN_HIGH):	strcpy(gain_str, "HIGH"); break;
-		case(WSA_GAIN_MED):		strcpy(gain_str, "MEDIUM"); break;
-		case(WSA_GAIN_LOW):		strcpy(gain_str, "LOW"); break;
-		case(WSA_GAIN_VLOW):	strcpy(gain_str, "VLOW"); break;
-		default: strcpy(gain_str, "Unknown"); break;
-	}
-	
-	return 0;
-}
-
-/**
- * Print the settings of the user's sweep entry
- * 
- * @param dev - a pointer to the wsa device
- * 
- * @return 0 if successful, else a negative value
- */
-int16_t print_sweep_entry(struct wsa_device *dev) {
-	
-	int16_t result = 0;			// result returned from a function
-	int64_t freq = 0;
-	float fshift = 0;
-	int int_result = 0;
-	int32_t dwell_seconds_value = 15;
-	int32_t dwell_useconds_value = 16;
-	uint16_t samples_per_packet;
-	uint32_t packets_per_block;
-	int64_t start_frequency;
-	int64_t stop_frequency;
-	int64_t amplitude;
-	enum wsa_gain gain;
-
-	//print antenna sweep value
-	printf("Sweep Entry Settings:\n");
-	result = wsa_get_sweep_antenna(dev, &int_result);
-		if (result >= 0) {
-			printf("   Antenna Port: %d \n", int_result);
-		}
-
-	//print gain if sweep value		
-	result = wsa_get_sweep_gain_if(dev, &int_result);
-		if (result >= 0) {
-			printf("   IF Gain: %d dBm \n", int_result);
-		}
-
-	//print gain rf sweep value		
-	
-	result = wsa_get_sweep_gain_rf(dev, &gain);
-		if (result >= 0) {
-			char temp[10];
-			gain_rf_to_str(gain, &temp[0]);
-			printf("   RF gain: %s\n", temp);
-				}
-
-
-	//print samples per packets sweep value
-	result = wsa_get_sweep_samples_per_packet(dev, &samples_per_packet);
-		if (result >= 0) {
-		printf("   Samples Per Packet: %d \n", samples_per_packet);
-		}
-
-	//print packets per block
-	result = wsa_get_sweep_packets_per_block(dev, &packets_per_block);
-		if (result >= 0) {
-			printf("   Packets Per Block: %d \n", packets_per_block);
-		}
-
-	//print decimation sweep value
-	result = wsa_get_sweep_decimation(dev, &int_result);
-		if (result >= 0) {
-			printf("   Decimation: %d \n", int_result);
-		}
-
-	//print dwell sweep value
-	result = wsa_get_sweep_dwell(dev, &dwell_seconds_value, &dwell_useconds_value);
-		if (result >= 0) {
-			printf("   Dwell Seconds Value: %u Seconds\n", dwell_seconds_value);
-			printf("   Dwell Micro Seconds Value: %u Micro Seconds\n", dwell_useconds_value);
-	
-		}
-
-	//print frequency sweep value
-	result = wsa_get_sweep_freq(dev, &start_frequency, &stop_frequency);
-		if (result >= 0) {
-			printf("   Start Frequecy %0.3d MHz \n", start_frequency/MHZ);
-			printf("   Stop Frequecy %0.3d MHz \n", stop_frequency/MHZ);
-		}
-	
-	//print fstep sweep value	
-	result = wsa_get_sweep_freq_shift(dev, &fshift);
-				if (result >= 0) {
-					printf("   Frequency Shift: %0.3f MHz \n", fshift/MHZ);
-				}
-
-	//print fstep sweep value
-	result = wsa_get_sweep_freq_step(dev, &freq);
-		if (result >= 0) {
-			printf("   Frequency Step: %0.3d MHz \n", freq/MHZ);
-		}
-
-	//print trigger status sweep value
-	printf("   Trigger configuration:\n");
-	result = wsa_get_sweep_trigger_type(dev, &int_result);
-				if (result >= 0) {
-					printf("      Trigger mode: ");
-					if (int_result == 1) {
-						printf("On\n");
-					}
-					else if (int_result == 0) {
-						printf("Off\n");
-					}
-					else {
-						printf("Unknown state\n");
-					}
-				}
-
-	//print trigger level sweep value		
-	result = wsa_get_sweep_trigger_level(dev, &start_frequency, &stop_frequency, &amplitude);
-				if (result >= 0) {
-					
-					printf("      Start frequency: %d MHz\n", (start_frequency / MHZ));
-					printf("      Stop frequency: %d MHz\n", (stop_frequency / MHZ));
-					printf("      Amplitude: %d dBm\n", amplitude);
-				}
-			
-			
-	return 0;
-}
-
-
-
-int16_t print_sweep_entry_information(struct wsa_device *dev, int32_t position) {
-	
-	int16_t result;
-		char temp[10];
-	struct wsa_sweep_list* list_values;
-	list_values = (struct wsa_sweep_list*) malloc(sizeof(struct wsa_sweep_list));
-
-	printf("Sweep Entry Settings:\n");
-	result = wsa_sweep_list_read(dev, position, list_values);
-	printf("  Start frequency: %d MHz\n", (list_values->start_frequency / MHZ));
-	printf("  Stop frequency: %d MHz\n", (list_values->start_frequency / MHZ));
-	printf("  Step Frequency: %d MHz\n",list_values->fstep / MHZ);
-	printf("  Frequency shift: %f MHz\n",list_values->fshift);
-	printf("  decimation rate: %u \n",list_values->decimation_rate);
-	printf("  antenna port: %u \n",list_values->ant_port);
-	printf("  IF gain: %u \n",list_values->gain_if);
-
-	gain_rf_to_str(list_values->gain_rf, &temp[0]);
-	printf("   Current RF gain: %s\n", temp);
-	printf("  Samples Per backet: %u \n",list_values->samples_per_packet);
-	printf("  Packets per block: %u \n",list_values->packets_per_block);
-	printf("  Dwell seconds value is: %u \n",list_values->dwell_seconds_value);
-	printf("  Dwell Microseconds value is: %u \n",list_values->dwell_useconds_value);
-	printf("  Trigger Settings:\n");
-	if ( list_values->trigger_enable == 0) {
-		printf("        Triggers are disabled\n");
-	} else if ( list_values->trigger_enable == 1) {
-		printf("        Triggers are enabled\n");
-	}
-	printf("        Trigger Start frequency: %d MHz\n", (list_values->trigger_start_frequency / MHZ));
-	printf("        Trigger Stop frequency: %d MHz\n", (list_values->trigger_stop_frequency / MHZ));
-	printf("        Trigger amplitude: %d dBm\n", list_values->trigger_amplitude);
-
-
-	return 0;
-
+/**
+ * @mainpage Introduction
+ *
+ * This documentation, compiled using Doxygen, shows in details the code
+ * structure of the CLI (Command Line Interface) tool. It provides information 
+ * on all the libraries involved. \n \n
+ * The following diagram illustrates the different layers and libraries 
+ * involved in interfacing with a WSA on the PC side.  
+ *
+ * @image html wsa4000_cli_2.PNG
+ * @image latex wsa4000_cli_2.PNG "Interface Layers to WSA on PC Side" width=11cm
+ *
+ * The CLI interfaces to a WSA through the \b wsa_api library, which provides
+ * functions to set/get particular settings or data from the WSA.  The \b 
+ * wsa_api encodes the commands into SCPI syntax scripts, which are sent 
+ * to a WSA through the \b wsa_lib library.  Subsequently decodes any 
+ * responses or packets coming back from the WSA through the \b wsa_lib. \n \n
+ *
+ * The \b wsa_lib, thus, is the main gateway to a WSA box from a PC.  The 
+ * \b wsa_lib has functions to open, close, send/receive commands, 
+ * querry the WSA box status, and get data.  In this version, \b wsa_lib 
+ * calls the wsa_client's functions in the transport layer to establish TCP/IP 
+ * specific connections.  Other connection methods such as USB could be 
+ * added to the transport layer later on.  The \b wsa_lib, thus, abstracts 
+ * away the interface method from any application/presentation program 
+ * calling it.
+ *
+ * The CLI, hence, is a direct example of how the \b wsa_api library could be 
+ * used.  VRT data packet will be decoded before saving into a file.
+ *  
+ * The WSA4000 CLI is designed using mixed C/C++ languages.
+ * The CLI when executed will run in a Windows command prompt console. List 
+ * of commands available with the CLI is listed in the print_cli_menu() 
+ * function. \n \n
+ *
+ * @section update Release v1.1
+ * - Can set various sample size. Use get max to determine the limit.
+ * - IF gain set/get is now available.
+ * 
+ * @section limitation Limitations in Release v1.1
+ * The following features are not yet supported with the CLI:
+ *  - VRT trailer extraction. Bit fields are yet to be defined.
+ *  - Data streaming. Currently only supports block mode.
+ *  - DC correction.  
+ *  - IQ correction.  
+ *  - Automatic finding of a WSA box(s) on a network.
+ *  - Triggers.
+ *  - Gain calibrarion. TBD with triggers.
+ *  - USB interface method.
+ *
+ * @section usage Usage
+ * wsa4k_cli.exe ran as a Windows console application. Use 'h' to see the 
+ * options available.  An IP address is required at the first prompt to 
+ * connect to the box.
+ */
+
+#include <stdio.h>
+#include <stdlib.h>
+#include <string.h>
+#include <ctype.h>
+#include <time.h>
+
+#include "wsa4k_cli_os_specific.h"
+#include "wsa4k_cli.h"
+#include "wsa_api.h"
+#include "wsa_error.h"
+#include "wsa_commons.h"
+
+//*****
+// Local functions
+//*****
+void print_cli_menu(struct wsa_device *dev);
+void print_wsa_stat(struct wsa_device *dev);
+
+int16_t gain_rf_to_str(enum wsa_gain gain, char *gain_str);
+
+char* get_input_cmd(uint8_t pretext);
+int16_t process_cmd_string(struct wsa_device *dev, char *cmd_str);
+int8_t process_cmd_words(struct wsa_device *dev, char *cmd_words[], 
+					int16_t num_words);
+int16_t wsa_set_cli_command_file(struct wsa_device *dev, char *file_name);
+int16_t save_data_to_file(struct wsa_device *dev, char *prefix, char *ext);
+int16_t print_sweep_entry(struct wsa_device *dev);
+int16_t print_sweep_entry_information(struct wsa_device *dev, int32_t position);
+
+/**
+ * Print out the CLI options menu
+ *
+ * @param dev - a wsa device structure.
+ *
+ * @return None
+ */
+void print_cli_menu(struct wsa_device *dev)
+{
+	uint64_t MIN_FREQ = dev->descr.min_tune_freq;
+	uint64_t MAX_FREQ = dev->descr.max_tune_freq;
+	int32_t MAX_IF_GAIN = dev->descr.min_if_gain;
+	int32_t MIN_IF_GAIN = dev->descr.max_if_gain;
+	uint64_t FREQ_RES = dev->descr.freq_resolution;
+
+	printf("\n---------------------------\n");
+	printf("\nCommand Options Available (case insensitive, < > required, "
+		"[ ] optional):\n\n");
+	printf(" dir                    List the captured file path.\n");
+	printf(" h                      Show the list of available options.\n");
+	printf(" o                      Open the folder of captured file(s).\n");
+	printf(" q                      Quit or exit this console.\n");
+	printf(" run cmdf <scpi | cli> <file name> \n"
+		   "                        Run commands stored in a text file.\n"
+		   "                        Note: Process only set or get commands.\n");
+	printf(" save [name] [ext:<type>]\n"
+		   "                        Save data to a file with optional "
+									"prefix string.\n"
+		   "                        Output: [name] YYYY-MM-DD_HHMMSSmmm.[ext]\n"
+		   "                        - ext type: csv (default), xsl, dat, ...\n"
+		   "                        ex: save Test trial ext:xsl\n"
+		   "                            save\n");
+	printf("\n\n");
+
+	printf(" get ant                Show the current antenna port in use.\n");
+	printf(" get bpf                Show the current RFE's preselect BPF "
+									"state.\n");
+	printf(" get dec [max | min]    Get the decimation rate (0 = off).\n");
+	
+	printf(" get freq [max | min]   Show the current running centre frequency "
+									"(in MHz).\n");	
+	printf(" get fshift [max | min] Get the frequency shift value (in MHz).\n");
+
+	printf(" get gain <rf | if> [max | min] \n"
+		   "                        Show the current RF front end or IF gain "
+									"level.\n");
+	printf(" get ppb                Show the current packets per block.\n");
+	printf(" get spp [max | min]    Show the current samples per packet.\n");
+	printf(" get trigger level      Show the current level trigger settings\n");
+	printf(" get trigger enable     Check whether trigger mode is enabled\n");
+	printf("\n");
+	printf(" get sweep entry       Shows the current settings in the user's\n"
+		   "                       sweep entry list\n");
+	
+	printf(" set ant <1 | 2>        Select the antenna port, available 1 to "
+									"%d.\n", WSA_RFE0560_MAX_ANT_PORT);
+	printf(" set bpf <on | off>     Turn the RFE's preselect BPF stage on "
+									"or off.\n");
+	printf(" set dec <rate>	        Set decimation rate.\n"
+		   "                        - Range: 0 (for off), %d - %d.\n", 
+		   dev->descr.min_decimation, dev->descr.max_decimation);
+	printf(" set freq <freq>        Set the centre frequency in MHz \n"
+		   "                        - Range: %.2f - %.2f MHz inclusively, but\n"
+		   "                          excluding 40.1 - 89.9 MHz.\n"
+		   "                        - Resolution %.2f MHz.\n"
+		   "                        ex: set freq 441.5\n", 
+		   (float) MIN_FREQ/MHZ, (float) MAX_FREQ/MHZ, (float) FREQ_RES/MHZ);
+	printf(" set fshift <freq>      Set the frequency shift in MHz \n"
+		   "                        - Range: %f - %f MHz, \"exclusive\".\n"
+		   "                        ex: set fshift 10\n", 
+		   (float) dev->descr.inst_bw/MHZ * -1, (float) dev->descr.inst_bw/MHZ);
+	printf(" set gain <rf | if> <val> Set gain level for RF front end or IF\n"
+		   "                        - RF options: HIGH, MEDium, LOW, VLOW.\n"
+		   "                        - IF range: %d to %d dBm, inclusive.\n"
+		   "                        ex: set gain rf high;\n"
+		   "                            set gain if -20.\n", 
+		   MIN_IF_GAIN, MAX_IF_GAIN);
+	printf(" set ppb <packets>      Set the number of packets per block to be "
+									"captured\n"
+		   "                        - The maximum value will depend on the\n"
+		   "                          \"samples per packet\" setting\n"
+		   "                        ex: set ppb 100\n");
+	printf(" set spp <samples>      Set the number of samples per packet to be"
+									" captured\n"
+		   "                        - Range: %hu - %hu, inclusive.\n"
+		   "                        ex: set spp 2000\n",
+		   WSA4000_MIN_SAMPLES_PER_PACKET, WSA4000_MAX_SAMPLES_PER_PACKET);
+	printf(" set trigger enable <on | off>\n"
+		   "                        Set trigger mode on or off.\n"
+		   "                        - When set to off, WSA will be freerun\n"
+		   "                        ex: set trigger enable on\n");
+	printf(" set trigger level <start,stop,amplitude>\n"
+		   "                        Configure the level trigger options:\n"
+		   "                          1) Start frequnecy (in MHz)\n"
+		   "                          2) Stop frequnecy (in MHz)\n"
+		   "                          3) Amplitude (in dBm)\n"
+		   "                        ex: set trigger level 2410,2450,-50\n");
+
+	printf(" set sweep entry ant <1 | 2>  Set the current antenna port used in\n"
+		   "                        the user's sweep working entry\n");
+	printf(" set sweep entry dec <rate>   Set the decimation rate used in\n"
+		   "                        the the user's working sweep entry\n");
+	printf(" set sweep entry gain <rf | if> \n"
+		   "                        Set the current RF front end or IF gain level in\n"
+		   "                        the the user's working sweep entry\n");
+	printf(" set sweep entry freq <freq>  Set the current running centre frequency used in\n"
+		   "                        the user's working sweep entry \n");
+	printf(" set sweep entry fshift<freq> Set the frequency shift value in\n"
+		   "                        the user's working sweep entry\n");
+	printf(" set sweep entry ppb <packets> Set the current packets per block in\n"
+		   "                        the user's working sweep entry\n");
+	printf(" set sweep entry spp <samples> Set the current samples per packet in\n"
+		   "                        the user's working sweep entry\n");	
+	printf(" set sweep iteat        Set the number of sweep iterations\n");			
+	printf(" sweep copy	<sweep entry> Copy a sweep entry into the user's working entry\n");	
+	printf(" sweep delete <sweep entry> Delete a sweep entry\n");
+	printf(" sweep size             Shows the size of the sweep list\n");
+	printf(" sweep new              Reset's the user's working sweep entry\n");
+	printf(" sweep read <sweep entry> Read the settings of a specific sweep entry\n");
+	printf(" sweep resume           Resume Sweeping after stop\n");
+	printf(" sweep save <position>	Save the user's sweep working entry into the sweep list\n");
+	printf(" sweep start            Start to sweep through the entries set in the WSA\n");
+	printf(" sweep stop             Stop the sweep process\n");
+	
+	printf("\n");
+
+}
+
+
+/**
+ * Get input characters/string from the console and return the string 
+ * all capitalized when the return key is pressed.
+ *
+ * @param pretext - A TRUE or FALSE flag to indicate if the default "enter a
+ * command" text is to be printed.
+ *
+ * @return The characters inputted.
+ */
+char* get_input_cmd(uint8_t pretext)
+{
+	char ch;	// store user's option
+	char *input_opt;
+	int	cnt_ch = 0;					// count # of chars entered	
+
+	// Initialized the option
+	input_opt = (char *) malloc(sizeof(char) * MAX_STRING_LEN);
+	if (input_opt == NULL) {
+		printf("Error allocation memory. The program will be closed.\n");
+		exit(1);
+	}
+
+	// Get command loop for string input terminated by "enter"
+	if (pretext) 
+		printf("\n> Enter a command (or 'h'): ");
+
+	// Conver the command to upper case.... <- should do this?
+	while (((ch = (char) toupper(getchar())) != EOF) && (ch != '\n'))
+		input_opt[cnt_ch++] = (char) ch;
+	input_opt[cnt_ch] = '\0';	// Terminate string with a null char
+
+	return input_opt;
+}
+
+
+/**
+ * Process CLI (only) commands in a text file.
+ *
+ * @param dev - A pointer to the WSA device structure.
+ * @param file_name - A char pointer for storing the file name string.
+ *
+ * @return Number of lines processed or negative number if failed.
+ */
+int16_t wsa_set_cli_command_file(struct wsa_device *dev, char *file_name) 
+{
+	int16_t result = 0;
+	int16_t lines = 0;
+	char *cmd_strs[MAX_FILE_LINES]; // store user's input words
+	FILE *cmd_fptr;
+	int i;
+
+	if((cmd_fptr = fopen(file_name, "r")) == NULL) {
+		printf("Error opening '%s'.\n", file_name);
+		return WSA_ERR_FILEOPENFAILED;
+	}
+
+	// Allocate memory
+	for (i = 0; i < MAX_FILE_LINES; i++)
+		cmd_strs[i] = (char*) malloc(sizeof(char) * MAX_STRING_LEN);
+
+	result = wsa_tokenize_file(cmd_fptr, cmd_strs);
+	
+	fclose(cmd_fptr);
+
+	if (result < 0) {
+		// free memory
+		for (i = 0; i < MAX_FILE_LINES; i++)
+			free(cmd_strs[i]);
+		return WSA_ERR_FILEREADFAILED;
+	}
+
+	// Send each command line to WSA
+	lines = result;
+	for (i = 0; i < lines; i++) {
+		result = process_cmd_string(dev, cmd_strs[i]);
+		//Sleep(20); // delay the send a little bit
+		//usleep(2000); // -> for gcc
+		
+		// If a bad command is detected, continue? Prefer not.
+		if (result < 0) {
+			printf("Error at line %d: '%s'.\n", i + 1, cmd_strs[i]);
+			break;
+		}
+	}
+	result = lines;
+
+	// Free memory
+	for (i = 0; i < MAX_FILE_LINES; i++)
+		free(cmd_strs[i]);
+
+	return result;
+}
+
+
+/**
+ * Process any command (only) string.
+ *
+ * @param dev - A pointer to the WSA device structure.
+ * @param cmd_str - A char pointer for a command string.
+ *
+ * @return 1 for quit, 0 for no error or a negative number if failed
+ */
+int16_t process_cmd_string(struct wsa_device *dev, char *cmd_str) 
+{
+	int16_t result = 0;
+	char *cmd_words[MAX_CMD_WORDS]; // store user's input words
+	char temp_str[MAX_STRING_LEN];
+	char *temp_ptr;
+	uint8_t w = 0;	// an index
+	int i;
+
+	// Allocate memory
+	for (i = 0; i < MAX_CMD_WORDS; i++)
+		cmd_words[i] = (char*) malloc(MAX_STRING_LEN * sizeof(char));
+
+	// clear up the words first
+	for (i = 0; i < MAX_CMD_WORDS; i++)
+		strcpy(cmd_words[i], "");
+	
+	// Get string command
+	strcpy(temp_str, cmd_str);
+
+	// Tokenized the string into words
+	temp_ptr = strtok(temp_str, " \t\r\n");
+	while (temp_ptr != NULL) {
+		strcpy(cmd_words[w], temp_ptr);
+		temp_ptr = strtok(NULL, " \t\r\n");
+		w++;
+	}
+	
+	// send cmd words to be processed
+	result = process_cmd_words(dev, cmd_words, w);
+
+	// Free the allocation
+	for (i = 0; i < MAX_CMD_WORDS; i++)
+		free(cmd_words[i]);
+
+	return result;
+}
+
+/**
+ * Save data to a file with the file name format as:
+ * [prefix] YYYY-MM-DD_HHMMSSmmm.[ext] if the prefix string and/or extension 
+ * are given.
+ *
+ * @param dev - A pointer to the WSA device structure.
+ * @param prefix - A char pointer to a prefix string.
+ * @param ext - A char pointer an extension string.
+ *
+ * @return 0 if successful, else a negative value.
+ */
+int16_t save_data_to_file(struct wsa_device *dev, char *prefix, char *ext)
+{
+	uint8_t context_is = 0;
+	int8_t title_print =0;
+	int16_t result = 0;
+	double reciever_rf_gain = 0;
+	double reciever_if_gain = 0;
+	uint16_t samples_per_packet = 65530;
+	int32_t field_indicator = 0;	
+	uint32_t packets_per_block = 100;
+	int32_t enable = 0;
+	int32_t dec = 0;
+	int32_t sweep_status = 0;
+	double reciever_temperature = 0;
+	int32_t reciever_reference_point = 0;
+	double digitizer_reference_level = 0;
+	int64_t freq = 0;
+	int64_t start_frequency = 0;
+	int64_t stop_frequency = 0;
+	int64_t amplitude = 0;
+	int8_t count = 0;
+	int16_t acquisition_status;
+	long double reciever_frequency = 0;
+	long double digitizer_bandwidth = 0;
+	long double digitizer_rf_frequency_offset = 0;
+	
+	char file_name[MAX_STRING_LEN];
+	FILE *iq_fptr;
+
+	// to calculate run time
+	TIME_HOLDER run_start_time;
+	TIME_HOLDER run_end_time;
+	double run_time_ms = 0;
+	
+	// to calculate data capture time
+	TIME_HOLDER capture_start_time;
+	TIME_HOLDER capture_end_time;
+	double capture_time_ms = 0;
+
+
+	// *****
+	// Create parameters and buffers to store the raw data and context information
+	// *****
+	struct wsa_vrt_packet_header* header;
+	struct wsa_vrt_packet_trailer* trailer;
+	struct wsa_reciever_packet* reciever;
+	struct wsa_digitizer_packet* digitizer;
+
+	// *****
+	// Create buffers to store the decoded I & Q from the raw data
+	// *****
+	int16_t *i_buffer;		// To store the integer I data
+	int16_t *q_buffer;		// To store the integer Q data
+	
+	uint8_t expected_packet_order_indicator;
+	uint32_t i;
+	int j;
+
+	// *****
+	// Get parameters to stored in the file
+	// TODO smarter way of saving header is to allow users to enable
+	// which header info to include...
+	// *****
+	
+	printf("Gathering WSA settings... ");
+
+		//determine if the another user is capturing data
+	result = wsa_system_read_status(dev,&acquisition_status);
+	if (acquisition_status == 0) {
+		//request capture access
+		result = wsa_system_request_read_access(dev,&acquisition_status);
+		//return error if capture fails
+		if (acquisition_status == 0) {
+			return WSA_ERR_CAPTUREACCESSDENIED;
+		}
+	}
+
+	result = wsa_get_sweep_status(dev, &sweep_status);
+
+	if(sweep_status == 0) {
+			// Get samples per backet
+		result = wsa_get_samples_per_packet(dev, &samples_per_packet);
+		doutf(DMED, "In save_data_to_file: wsa_get_packets_per_block returned %hd\n", result);
+			if (result < 0)
+			{
+				doutf(DHIGH, "Error in wsa_capture_block: %s\n", wsa_get_error_msg(result));
+				return result;
+			}
+
+		// Get packets per block
+		result = wsa_get_packets_per_block(dev, &packets_per_block);
+		doutf(DMED, "In save_data_to_file: wsa_get_packets_per_block returned %hd\n", result);
+	
+		if (result < 0)
+		{
+			doutf(DHIGH, "Error in wsa_capture_block: %s\n", wsa_get_error_msg(result));
+			return result;
+		}
+
+		// Get the centre frequency
+		result = wsa_get_freq(dev, &freq);
+	
+		if (result < 0)
+		{
+			doutf(DHIGH, "Error in wsa_capture_block: %s\n", wsa_get_error_msg(result));
+			return result;
+		}
+	}
+	printf("samples per packet is: %u \n", samples_per_packet);
+
+	printf("\n Finished Gathering.. ");
+		
+		
+
+	// create file name in format "[prefix] YYYY-MM-DD_HHMMSSmmm.[ext]" in a 
+	// folder called CAPTURES
+	generate_file_name(file_name, prefix, ext);
+	
+	// create a new file for data capture
+	if ((iq_fptr = fopen(file_name, "w")) == NULL) {
+		printf("\nError creating the file \"%s\"!\n", file_name);
+		return WSA_ERR_FILECREATEFAILED;
+	}
+
+	// Allocate header buffer space
+	header = (struct wsa_vrt_packet_header*) malloc(sizeof(struct wsa_vrt_packet_header));
+	if (header == NULL)
+	{
+		doutf(DHIGH, "In save_data_to_file: failed to allocate header\n");
+		fclose(iq_fptr); 
+		return WSA_ERR_MALLOCFAILED;
+	}
+
+	// Allocate trailer buffer space
+	trailer = (struct wsa_vrt_packet_trailer*) malloc(sizeof(struct wsa_vrt_packet_trailer));
+	if (trailer == NULL)
+	{
+		doutf(DHIGH, "In save_data_to_file: failed to allocate trailer\n");
+		fclose(iq_fptr); 
+		free(header);
+		return WSA_ERR_MALLOCFAILED;
+	}
+
+	reciever = (struct wsa_reciever_packet*) malloc(sizeof(struct wsa_reciever_packet));
+	if (reciever == NULL)
+	{
+		doutf(DHIGH, "In save_data_to_file: failed to allocate trailer\n");
+		fclose(iq_fptr); 
+		free(trailer);
+		free(header);
+		return WSA_ERR_MALLOCFAILED;
+	}
+
+	digitizer = (struct wsa_digitizer_packet*) malloc(sizeof(struct wsa_digitizer_packet));
+	if (reciever == NULL)
+	{
+		doutf(DHIGH, "In save_data_to_file: failed to allocate trailer\n");
+		fclose(iq_fptr); 
+		free(reciever);
+		free(trailer);
+		free(header);
+		return WSA_ERR_MALLOCFAILED;
+	}
+
+
+
+	// Allocate i buffer space
+	i_buffer = (int16_t*) malloc(sizeof(int16_t) * samples_per_packet * BYTES_PER_VRT_WORD);
+	if (i_buffer == NULL)
+	{
+		doutf(DHIGH, "In save_data_to_file: failed to allocate i_buffer\n");
+		fclose(iq_fptr); 
+		free(reciever);
+		free(digitizer);
+		free(trailer);
+		free(header);
+		free(i_buffer);
+		return WSA_ERR_MALLOCFAILED;
+	}
+	
+	// Allocate q buffer space
+	q_buffer = (int16_t*) malloc(sizeof(int16_t) * samples_per_packet * BYTES_PER_VRT_WORD);
+	if (q_buffer == NULL)
+	{
+		doutf(DHIGH, "In save_data_to_file: failed to allocate q_buffer\n");
+		fclose(iq_fptr);
+		free(digitizer);
+		free(reciever);
+		free(trailer);
+		free(header);
+		free(i_buffer);
+		free(q_buffer);
+		return WSA_ERR_MALLOCFAILED;
+	}
+	
+	printf("done.\nAcquiring data bytes\n");
+	if (sweep_status == 0) {
+		printf("capture block enabled\n");
+		result = wsa_capture_block(dev);
+	}
+	if (result < 0)
+	{
+		doutf(DHIGH, "In save_data_to_file: wsa_capture_block returned %d\n", result);
+		fclose(iq_fptr);
+		free(digitizer);
+		free(reciever);
+		free(trailer);
+		free(header);
+		free(i_buffer);
+		free(q_buffer);
+		return result;
+	}
+	
+	expected_packet_order_indicator = 0;
+
+	// Get the start time
+	get_current_time(&run_start_time);
+
+	for (i = 1; i < packets_per_block + 1; i++)
+	{
+	
+
+		if (i == 1 && title_print == 0)
+		{
+			title_print =1;
+			fprintf(iq_fptr, "#%d, cf:%lld, ss:%u, sec:%d, pico:%lld\n", 
+				1, 
+				freq, 
+				packets_per_block * samples_per_packet, 
+				header->time_stamp.sec, 
+				header->time_stamp.psec);
+		}
+	
+		// Get the start time
+		get_current_time(&capture_start_time);
+
+		result = wsa_read_iq_packet(dev, header, trailer, reciever, digitizer, i_buffer, q_buffer, &samples_per_packet, &context_is);
+		// get the end time of each data capture
+
+			if (result < 0)
+		{
+		fclose(iq_fptr);
+		free(digitizer);
+		free(reciever);
+		free(trailer);
+		free(header);
+		free(i_buffer);
+		free(q_buffer);
+			return result;
+		}
+		get_current_time(&capture_end_time);
+		// sum it up
+		capture_time_ms += get_time_difference(&capture_start_time, &capture_end_time);
+
+
+		if (context_is == 1) {
+
+			fprintf(iq_fptr, "Reciever Packet Found\n");
+			field_indicator = reciever->indicator_field;
+
+			if((field_indicator & 0xf0000000) == 0xc0000000) {
+				reciever_reference_point = reciever->reference_point;
+				fprintf(iq_fptr, "Reference Point: %u\n", reciever_reference_point);
+			
+			}
+			if ((field_indicator & 0x0f000000) == 0x08000000) {
+				reciever_frequency = reciever->frequency;
+				fprintf(iq_fptr, "Frequency: %.12E \n", reciever_frequency);
+		
+			}
+
+			if ((field_indicator & 0x00f00000) == 0x00800000) {
+				reciever_if_gain= reciever->gain_if;
+				reciever_rf_gain= reciever->gain_rf;
+				fprintf(iq_fptr, "Reference IF Gain: %E\n", reciever_if_gain);
+				fprintf(iq_fptr, "Reference RF Gain: %E\n", reciever_rf_gain);
+
+			} 	
+			
+			if ((field_indicator & 0x0f000000) == 0x04000000) {
+				
+				reciever_temperature = reciever->temperature;
+				fprintf(iq_fptr, "Temperature: %u\n", reciever_temperature);
+			
+			} 
+			i--;
+			continue;
+				
+		} else if (context_is == 2) {
+
+			field_indicator = digitizer->indicator_field;
+
+			fprintf(iq_fptr, "Digitizer Packet Found\n");
+			if ((field_indicator & 0xf0000000) == 0xa0000000) {
+				digitizer_bandwidth = digitizer->bandwidth;
+				fprintf(iq_fptr, "Bandwidth: %.12E \n", digitizer_bandwidth);
+		
+			} 			
+			if (( field_indicator & 0x0f000000) == 0x05000000 || (field_indicator & 0x0f000000) == 0x04000000) {
+				digitizer_rf_frequency_offset = digitizer->rf_frequency_offset;
+				fprintf(iq_fptr, "RF Frequency Offset: %.12E \n", digitizer_rf_frequency_offset);
+		
+			} 
+			if (( field_indicator & 0x0f000000) == 0x05000000 || (field_indicator & 0x0f000000) == 0x01000000) {
+				digitizer_reference_level = digitizer->reference_level;
+				fprintf(iq_fptr, "Reference Level: %f\n", digitizer_reference_level);
+		
+			} 
+			i--;
+			continue;
+
+		}
+
+		if (i == 1) {
+		
+			expected_packet_order_indicator = header->packet_order_indicator;
+		}
+
+
+		//if (header->packet_order_indicator != expected_packet_order_indicator)
+		//{
+
+		//fclose(iq_fptr);
+		//free(digitizer);
+		//free(reciever);
+		//free(trailer);
+		//free(header);
+		//free(i_buffer);
+		//free(q_buffer);
+		//	return WSA_ERR_PACKETOUTOFORDER;
+		//}
+
+		
+		expected_packet_order_indicator++;
+	
+		if (expected_packet_order_indicator > MAX_PACKET_ORDER_INDICATOR)
+		{
+			expected_packet_order_indicator = 0;
+		}
+		
+		for (j = 0; j < samples_per_packet; j++)
+		{
+			
+			fprintf(iq_fptr, "%d,%d\n", i_buffer[j], q_buffer[j]);
+		}
+		
+		if (!((i + 1) % 10))
+		{
+			printf("Saved packet #%u\n", i + 1);
+		}
+		else 
+		{
+			printf(".");
+		}
+		if( sweep_status == 1) {
+			
+			samples_per_packet = 65530;
+		}
+
+	}
+	
+	// get the total run end time
+	get_current_time(&run_end_time);
+	run_time_ms = get_time_difference(&run_start_time, &run_end_time);
+	printf("\ndone.\n");
+		
+
+	printf("(Data capture time: %.3f sec; Total run time: %.3f sec)\n", 
+		capture_time_ms,
+		run_time_ms);
+
+		fclose(iq_fptr);
+		free(digitizer);
+		free(reciever);
+		free(trailer);
+		free(header);
+		free(i_buffer);
+		free(q_buffer);
+
+	
+	return 0;
+}
+
+/**
+ * Process command words.
+ *
+ * @param dev - A pointer to the WSA device structure.
+ * @param cmd_words - A char pointer to char array for storing command words.
+ * @param num_words - Number of words within the command.
+ *
+ * @return 1 if 'q'uit is set, 0 for no error.
+ */
+int8_t process_cmd_words(struct wsa_device *dev, char *cmd_words[], 
+					int16_t num_words)
+{
+	int16_t result = 0;			// result returned from a function
+	int64_t freq = 0;
+	float fshift = 0;
+	int int_result = 0;
+	int8_t user_quit = FALSE;	// determine if user has entered 'q' command
+	char msg[100];
+	int i;
+	long temp_number;
+	double temp_double;
+	char* strtok_result;
+	int32_t rate;
+	int32_t if_gain_value;
+	int32_t dwell_seconds_value = 15;
+	int32_t dwell_miliseconds_value = 16;
+	uint16_t samples_per_packet;
+	uint32_t packets_per_block;
+	int64_t start_frequency;
+	int64_t stop_frequency;
+	int64_t amplitude;
+	int16_t acquisition_status = 20;
+
+	//DIR *temp;
+
+	strcpy(msg,"");
+	
+
+
+	//*****
+	// Handle GET commands
+	//*****
+	if (strcmp(cmd_words[0], "TEST") == 0) {
+		result = wsa_test(dev);
+
+	}else	if (strcmp(cmd_words[0], "GET") == 0) {
+		if (strcmp(cmd_words[1], "ANT") == 0) {
+			if (strcmp(cmd_words[2], "") != 0) {
+				if (strcmp(cmd_words[2], "MAX") == 0) {
+					printf("Maximum antenna ports: 2\n");
+					return 0;
+				}
+				else if (strcmp(cmd_words[2], "MIN") == 0) {
+					printf("Minimum antenna ports: 1\n");
+					return 0;
+				}
+				else
+					printf("Did you mean \"min\" or \"max\"?\n");
+			}
+			
+			result = wsa_get_antenna(dev, &int_result);
+			if (result >= 0)
+				printf("Currently using antenna port: %d\n", int_result);
+		} // end get ANT 
+
+		else if (strcmp(cmd_words[1], "BPF") == 0) {			
+			if(num_words > 2)
+				printf("Extra parameters ignored (max/min not available)!\n");
+			
+			result = wsa_get_bpf_mode(dev, &int_result);
+			if (result >= 0) {
+				printf("RFE's preselect BPF state: ");
+				if (int_result) printf("On\n");
+				else if (!int_result) printf("Off\n");
+				else printf("Unknown state\n");
+			}
+		} // end get BPF
+
+		else if (strcmp(cmd_words[1], "DEC") == 0) {
+			int32_t rate = 0;
+
+			if (strcmp(cmd_words[2], "") != 0) {
+				if (strcmp(cmd_words[2], "MAX") == 0) {
+					printf("Maximum decimation rate: %d\n", 
+						dev->descr.max_decimation);
+					return 0;
+				}
+				else if (strcmp(cmd_words[2], "MIN") == 0) {
+					printf("Minimum decimation rate: %d\n", 
+						dev->descr.min_decimation);
+					return 0;
+				}
+				else
+					printf("Did you mean \"min\" or \"max\"?\n");
+			}
+
+			result = wsa_get_decimation(dev, &rate);
+			if (result >= 0)
+				printf("The current decimation rate: %d\n", rate);
+		} // end get decimation rate
+
+		else if (strcmp(cmd_words[1], "FREQ") == 0) {
+			if (strcmp(cmd_words[2], "") != 0) {
+				if (strcmp(cmd_words[2], "MAX") == 0) {
+					printf("Maximum frequency: %0.2f MHz\n", 
+						(float) dev->descr.max_tune_freq / MHZ);
+					return 0;
+				}
+				else if (strcmp(cmd_words[2], "MIN") == 0) {
+					printf("Minimum frequency: %0.2f MHz\n", 
+						(float) dev->descr.min_tune_freq / MHZ);
+					return 0;
+				}
+				else
+					printf("Did you mean \"min\" or \"max\"?\n");
+			}
+
+			result = wsa_get_freq(dev, &freq);
+	
+			if (result >= 0)
+				printf("Current centre frequency: %0.3f MHz\n", 
+					(float) freq);
+		} // end get FREQ
+
+		else if (strcmp(cmd_words[1], "FSHIFT") == 0) {
+			if (strcmp(cmd_words[2], "") != 0) {
+				if (strcmp(cmd_words[2], "MAX") == 0) {
+					printf("Maximum shift: %0.2f MHz\n", 
+						(float) dev->descr.inst_bw / MHZ);
+					return 0;
+				}
+				else if (strcmp(cmd_words[2], "MIN") == 0) {
+					printf("Minimum frequency: %0.2f MHz\n", 
+					(float) dev->descr.inst_bw / MHZ * (-1.0) - 0.1);
+					return 0;
+				}
+				else
+					printf("Did you mean \"min\" or \"max\"?\n");
+			}
+
+			result = wsa_get_freq_shift(dev, &fshift);
+			if (result >= 0)
+				printf("Current frequency shift: %0.8f MHz\n", 
+					(float) fshift / MHZ);
+		} // end get FSHIFT
+
+		else if (strcmp(cmd_words[1], "GAIN") == 0) {
+			if (strcmp(cmd_words[2], "RF") == 0) {
+				enum wsa_gain gain;
+				if (strcmp(cmd_words[3], "") != 0) {
+					if (strcmp(cmd_words[3], "MAX") == 0) {
+						printf("Maximum RF gain: HIGH\n");
+						return 0;
+					}
+					else if (strcmp(cmd_words[3], "MIN") == 0) {
+						printf("Minimum RF gain: VLOW\n");
+						return 0;
+					}
+					else
+						printf("Did you mean \"min\" or \"max\"?\n");
+				}
+
+				result = wsa_get_gain_rf(dev, &gain);
+				if (result >= 0) {
+					char temp[10];
+					gain_rf_to_str(gain, &temp[0]);
+					printf("Current RF gain: %s\n", temp);
+				}
+			}  // end get GAIN RF
+
+			else if (strcmp(cmd_words[2], "IF") == 0) {
+				int_result = -1000;
+				if (strcmp(cmd_words[3], "") != 0) {
+					if (strcmp(cmd_words[3], "MAX") == 0) {
+						printf("Maximum IF gain: %d dB\n", 
+							dev->descr.max_if_gain);
+						return 0;
+					}
+					else if (strcmp(cmd_words[3], "MIN") == 0) {
+						printf("Minimum IF gain: %d dB\n", 
+							dev->descr.min_if_gain);
+						return 0;
+					}
+					else
+						printf("Did you mean \"min\" or \"max\"?\n");
+				}
+				
+				result = wsa_get_gain_if (dev, &int_result);
+				if (result >= 0)
+					printf("Current IF gain: %d dB\n", int_result);
+			} // end get GAIN IF
+
+			else 
+				printf("Incorrect get GAIN. Specify RF or IF or see 'h'.\n");
+		} // end get GAIN
+
+		else if (strcmp(cmd_words[1], "PPB") == 0) {
+			if (num_words > 2) {
+				printf("Extra parameters ignored (max/min not available)!\n");
+			}
+
+			result = wsa_get_packets_per_block(dev, &packets_per_block);
+			if (result >= 0) {
+				printf("Current packets per block: %u\n", packets_per_block);
+			}
+			} // end get PPB
+
+
+
+		else if (strcmp(cmd_words[1], "SPP") == 0) {
+			if (strcmp(cmd_words[2], "") != 0) {
+				if (strcmp(cmd_words[2], "MAX") == 0) {
+					printf("Maximum samples per packet: %hu\n", 
+						WSA4000_MAX_SAMPLES_PER_PACKET);
+					return 0;
+				}
+				else if (strcmp(cmd_words[2], "MIN") == 0) {
+					printf("Minimum samples per packet: %hu\n", 
+						WSA4000_MIN_SAMPLES_PER_PACKET);
+					return 0;
+				}
+				else
+					printf("Did you mean \"min\" or \"max\"?\n");
+			}
+			else {
+				result = wsa_get_samples_per_packet(dev, &samples_per_packet);
+				if (result >= 0) {
+					printf("Current samples per packet: %hu\n", 
+					samples_per_packet);
+				}
+			}
+		} // end get SPP
+		   
+		else if (strcmp(cmd_words[1], "TRIGGER") == 0) {
+			if (strcmp(cmd_words[2], "ENABLE") == 0) {
+				result = wsa_get_trigger_enable(dev, &int_result);
+				if (result >= 0) {
+					printf("Trigger mode: ");
+					if (int_result == 1) {
+						printf("On\n");
+					}
+					else if (int_result == 0) {
+						printf("Off\n");
+					}
+					else {
+						printf("Unknown state\n");
+					}
+				}
+			}
+			else if (strcmp(cmd_words[2], "LEVEL") == 0) {
+				result = wsa_get_trigger_level(dev, &start_frequency, &stop_frequency, &amplitude);
+				if (result >= 0) {
+					printf("Trigger configuration:\n");
+					printf("   Start frequency: %f MHz\n", (float) (start_frequency / MHZ));
+					printf("   Stop frequency: %f MHz\n", (float) (stop_frequency / MHZ));
+					printf("   Amplitude: %lld dBm\n", amplitude);
+				}
+			}
+			else {
+				printf("Usage: 'get trigger <level | enable>'");
+			}
+		} // end get TRIGGER
+		else if (strcmp(cmd_words[1], "SWEEP") == 0) {
+
+			if (strcmp(cmd_words[2], "STATUS") == 0) {
+			
+			result = wsa_system_request_read_access(dev,&acquisition_status);
+			printf("acquisition status: %u \n", acquisition_status);
+				result = wsa_get_sweep_status(dev, &int_result);
+				if (result >= 0) {
+					if (int_result == 0) {
+						printf("Sweep mode is off\n");
+					} else if (int_result == 1) {
+					printf("Sweep mode is on\n");
+					}
+				} // end get sweep status
+			} else if (strcmp(cmd_words[2], "LIST") == 0) {
+				 if (strcmp(cmd_words[3], "SIZE") == 0) {
+
+					 result = wsa_system_read_status(dev,&acquisition_status);
+					 printf("acquisition status: %u \n", acquisition_status);
+					 result = wsa_get_sweep_list_size(dev, &int_result);
+					 printf("The Sweep list size is %d \n",int_result);
+				 }			
+			//end get sweep list size
+			}else if (strcmp(cmd_words[2], "ENTRY") == 0) {
+			result = print_sweep_entry(dev);
+			//end get sweep list entry
+			}else {
+			printf("Invalid 'get sweep'. Try 'h'.\n");
+			}
+		}
+		else {
+			printf("Invalid 'get'. Try 'h'.\n");
+		}
+	} // end GET
+	
+	else if (strcmp(cmd_words[0], "RUN") == 0) {
+		if (strcmp(cmd_words[1], "CMDF") == 0) {
+			if (strcmp(cmd_words[2], "") == 0) 
+				printf("Missing the syntax type and file name.\n");
+			else {
+				if (strcmp(cmd_words[3], "") == 0) 
+					printf("Missing the file name.\n");
+				else {
+					char *file_name = cmd_words[3];
+					if (num_words > 3) {
+						for (i = 4; i < num_words; i++) {
+							strcat(file_name, " ");
+							strcat(file_name, cmd_words[i]);
+						}
+					}
+
+					if (strcmp(cmd_words[2], "CLI") == 0) 
+						result = wsa_set_cli_command_file(dev, file_name);
+					else if (strcmp(cmd_words[2], "SCPI") == 0) 
+						result = wsa_set_command_file(dev, file_name);
+					else
+						printf("Use 'cli' or scpi' for syntax type.\n");
+				}
+			}
+		} // end run CMDF
+		else {
+			printf("'run cmdf <scpi | cli> <file name>'?");
+		}
+	} // end RUN
+
+	//*****
+	// Handle SET commands
+	//*****
+	else if (strcmp(cmd_words[0], "SET") == 0) {
+		if (strcmp(cmd_words[1], "ANT") == 0) {
+			if (strcmp(cmd_words[2], "") == 0) 
+				printf("Missing the antenna port value. See 'h'.\n");
+			else
+				result = wsa_set_antenna(dev, atoi(cmd_words[2]));
+				if (result == WSA_ERR_INVANTENNAPORT)
+					sprintf(msg, "\n\t- Valid ports: 1 to %d.", 
+					WSA_RFE0560_MAX_ANT_PORT);
+		} // end set ANT
+
+		else if (strcmp(cmd_words[1], "BPF") == 0) {
+			if (strcmp(cmd_words[2], "ON") == 0)
+				result = wsa_set_bpf_mode(dev, 1);
+			else if (strcmp(cmd_words[2], "OFF") == 0)
+				result = wsa_set_bpf_mode(dev, 0);
+			else 
+				printf("Use 'on' or 'off' mode.\n");
+		} // end set BPF
+
+		else if (strcmp(cmd_words[1], "DEC") == 0) {
+			if (strcmp(cmd_words[2], "") == 0) 
+				printf("Missing the decimation rate. See 'h'.\n");
+			
+			rate = (int32_t) atof(cmd_words[2]);
+
+			result = wsa_set_decimation(dev, rate);
+			if (result == WSA_ERR_INVDECIMATIONRATE)
+				sprintf(msg, "\n\t- Valid range: %d to %d.",	// TODO #s
+				dev->descr.min_decimation, dev->descr.max_decimation);
+		} // end set decimation rate
+
+		else if (strcmp(cmd_words[1], "FREQ") == 0) {
+			if (strcmp(cmd_words[2], "") == 0) {
+				printf("Missing the frequency value. See 'h'.\n");
+			}
+			else {
+				freq = (int64_t) (atof(cmd_words[2]) * MHZ);
+				result = wsa_set_freq(dev, freq);
+				if (result == WSA_ERR_FREQOUTOFBOUND)
+					sprintf(msg, "\n\t- Valid range: %0.2lf to %0.2lf MHz.",
+						(double) dev->descr.min_tune_freq / MHZ, 
+						(double) dev->descr.max_tune_freq / MHZ);
+			}
+		} // end set FREQ
+
+		else if (strcmp(cmd_words[1], "FSHIFT") == 0) {
+			if (strcmp(cmd_words[2], "") == 0) {
+				printf("Missing the frequency value. See 'h'.\n");
+			}
+			else {
+				fshift = (float) (atof(cmd_words[2]) * MHZ);
+				result = wsa_set_freq_shift(dev, fshift);
+				if (result == WSA_ERR_FREQOUTOFBOUND)
+					sprintf(msg, "\n\t- Valid range: %0.2f to %0.2f MHz.",
+						0.0, (float) dev->descr.inst_bw / MHZ);
+			}
+		} // end set FSHIFT
+
+		else if (strcmp(cmd_words[1], "GAIN") == 0) {
+			if (strcmp(cmd_words[2], "RF") == 0) {
+				enum wsa_gain gain = (enum wsa_gain) NULL;
+				uint8_t valid = TRUE;
+
+				// Convert to wsa_gain type
+				if (strstr(cmd_words[3], "HIGH") != NULL)
+					gain = WSA_GAIN_HIGH;
+				else if (strstr(cmd_words[3], "MED") != NULL)
+					gain = WSA_GAIN_MED;
+				else if (strstr(cmd_words[3], "VLOW") != NULL)
+					gain = WSA_GAIN_VLOW;
+				else if (strstr(cmd_words[3], "LOW") != NULL)
+					gain = WSA_GAIN_LOW;
+				else if (strcmp(cmd_words[3], "") == 0) {
+					printf("Missing the gain paramter. See 'h'.\n");
+					valid = FALSE;
+				}
+				else { 
+					printf("Invalid RF gain setting. See 'h'.\n");
+					valid = FALSE;
+				}
+
+				if (valid)
+					result = wsa_set_gain_rf(dev, gain);
+			} // end set GAIN RF
+
+			else if (strcmp(cmd_words[2], "IF") == 0) {
+				if (strcmp(cmd_words[3], "") == 0) {
+					printf("Missing the gain in dB value. See 'h'.\n");
+				}
+				else if (!to_int(cmd_words[3], &temp_number)) {
+					if_gain_value = (int32_t) temp_number;
+					result = wsa_set_gain_if(dev, if_gain_value);
+					if (result == WSA_ERR_INVIFGAIN) {
+						sprintf(msg, "\n\t- Valid range: %d to %d dB.", 
+							dev->descr.min_if_gain, dev->descr.max_if_gain);
+					}
+				}
+				else {
+					printf("The IF gain value must be an integer. See 'h'.\n");
+				}
+			} // end set GAIN IF
+			
+			else {
+				printf("Incorrect set GAIN. Specify RF or IF. See 'h'.\n");
+			}
+		} // end set GAIN
+
+		else if (strcmp(cmd_words[1], "PPB") == 0) {
+			if (num_words < 3) {
+				printf("Missing the packets per block value. See 'h'.\n");
+			}
+			else {
+				result = to_int(cmd_words[2], &temp_number);
+
+				if (!result) {
+					
+					if (temp_number < WSA4000_MIN_PACKETS_PER_BLOCK ||
+						temp_number > WSA4000_MAX_PACKETS_PER_BLOCK) {
+						sprintf(msg, "\n\t- The integer is out of range.");
+
+						result = WSA_ERR_INVNUMBER;
+					}
+					else {
+						packets_per_block = (uint32_t) temp_number;
+						result = wsa_set_packets_per_block(dev,	
+									packets_per_block);
+					}
+				}
+			}
+		} // end set PPB
+
+		else if (strcmp(cmd_words[1], "SPP") == 0) {
+			if (num_words < 3) {
+				printf("Missing the samples per packet value. See 'h'.\n");
+			}
+			else {
+				result = to_int(cmd_words[2], &temp_number);
+
+				if (!result) {
+					if (temp_number < WSA4000_MIN_SAMPLES_PER_PACKET ||
+						temp_number > WSA4000_MAX_SAMPLES_PER_PACKET) {
+						sprintf(msg, "\n\t- Valid range: %hu to %hu.",
+							WSA4000_MIN_SAMPLES_PER_PACKET,
+							WSA4000_MAX_SAMPLES_PER_PACKET);
+
+						result = WSA_ERR_INVSAMPLESIZE;
+					}
+					else {
+						samples_per_packet = (uint16_t) temp_number;
+						result = wsa_set_samples_per_packet(dev, 
+									samples_per_packet);
+					}
+				}
+			}
+		} // end set SPP
+		
+		else if (strcmp(cmd_words[1], "TRIGGER") == 0) {
+			if (strcmp(cmd_words[2], "ENABLE") == 0) {
+				if (strcmp(cmd_words[3], "ON") == 0) {
+					result = wsa_set_trigger_enable(dev, 1);
+				}
+				else if (strcmp(cmd_words[3], "OFF") == 0) {
+					result = wsa_set_trigger_enable(dev, 0);
+				}
+				else {
+					printf("Usage: 'set trigger enable <on | off>'\n");
+				}
+			}
+			else if (strcmp(cmd_words[2], "LEVEL") == 0) {
+				if (num_words < 4) {
+					printf("Usage: 'set trigger level <start>,<stop>,<amplitude>'\n");
+				}
+				else {
+					strtok_result = strtok(cmd_words[3], ",");
+					if (to_double(strtok_result, &temp_double) < 0) {
+						printf("Start frequency must be a valid number\n");
+					}
+					else {
+						start_frequency = (int64_t) (temp_double * MHZ);
+						
+						strtok_result = strtok(NULL, ",");
+						if (to_double(strtok_result, &temp_double) < 0) {
+							printf("Stop frequency must be a valid number\n");
+						}
+						else {
+							stop_frequency = (int64_t) (temp_double * MHZ);
+							
+							strtok_result = strtok(NULL, ",");
+							if (to_double(strtok_result, &temp_double) < 0) {
+								printf("Amplitude must be a valid number\n");
+							}
+							else {
+								amplitude = (int64_t) temp_double;
+								
+								result = wsa_set_trigger_level(dev, start_frequency, stop_frequency, amplitude);
+							}
+						}
+					}
+				}
+			}
+			else {
+				printf("Usage: 'set trigger level <start,stop,amplitude>'\n"
+				       "    or 'set trigger enable <on | off>'\n");
+			}
+		}// end set TRIGGER
+		
+		else if (strcmp(cmd_words[1], "SWEEP") == 0) {
+							
+			if (strcmp(cmd_words[2], "ENTRY") == 0) {
+				if (strcmp(cmd_words[3], "DWELL") == 0) {
+					if (num_words < 5) {
+							 	 
+					printf("Usage: 'set sweep entry dwell <seconds>,<milliseconds>'\n");
+				}
+				else {
+					strtok_result = strtok(cmd_words[4], ",");
+					if (to_double(strtok_result, &temp_double) < 0) {
+						printf("Dwell seconds value must be a valid number\n");
+					}
+					else {
+						 dwell_seconds_value = (int32_t) (temp_double);
+						
+						strtok_result = strtok(NULL, ",");
+						if (to_double(strtok_result, &temp_double) < 0) {
+							printf("Dwell milliseconds value must be a valid number\n");
+						}
+						else {
+							dwell_miliseconds_value = (int32_t) (temp_double);
+					
+							result = wsa_set_sweep_dwell(dev, dwell_seconds_value, dwell_miliseconds_value );
+						}
+					}
+				}
+				}//end set sweep dwell
+
+			if (strcmp(cmd_words[3], "ANT") == 0) {
+			if (strcmp(cmd_words[4], "") == 0) 
+				printf("Missing the antenna port value. See 'h'.\n");
+			else
+				result = wsa_set_sweep_antenna(dev, atoi(cmd_words[4]));
+				if (result == WSA_ERR_INVANTENNAPORT)
+					sprintf(msg, "\n\t- Valid ports: 1 to %d.", 
+					WSA_RFE0560_MAX_ANT_PORT);
+			}
+		//end set ANT
+			else if (strcmp(cmd_words[3], "GAIN") == 0) {
+			if (strcmp(cmd_words[4], "RF") == 0) {
+				enum wsa_gain gain = (enum wsa_gain) NULL;
+				uint8_t valid = TRUE;
+
+				// Convert to wsa_gain type
+				if (strstr(cmd_words[5], "HIGH") != NULL)
+					gain = WSA_GAIN_HIGH;
+				else if (strstr(cmd_words[5], "MED") != NULL)
+					gain = WSA_GAIN_MED;
+				else if (strstr(cmd_words[5], "VLOW") != NULL)
+					gain = WSA_GAIN_VLOW;
+				else if (strstr(cmd_words[5], "LOW") != NULL)
+					gain = WSA_GAIN_LOW;
+				else if (strcmp(cmd_words[5], "") == 0) {
+					printf("Missing the gain paramter. See 'h'.\n");
+					valid = FALSE;
+				}
+				else { 
+					printf("Invalid RF gain setting. See 'h'.\n");
+					valid = FALSE;
+				}
+
+				if (valid)
+					result = wsa_set_sweep_gain_rf(dev, gain);
+			} // end set GAIN RF
+
+			else if (strcmp(cmd_words[4], "IF") == 0) {
+				if (strcmp(cmd_words[5], "") == 0) {
+					printf("Missing the gain in dB value. See 'h'.\n");
+				}
+				else if (!to_int(cmd_words[5], &temp_number)) {
+					if_gain_value = (int32_t) temp_number;
+					result = wsa_set_sweep_gain_if(dev, if_gain_value);
+					if (result == WSA_ERR_INVIFGAIN) {
+						sprintf(msg, "\n\t- Valid range: %d to %d dB.", 
+							dev->descr.min_if_gain, dev->descr.max_if_gain);
+					}
+				}
+				else {
+					printf("The IF gain value must be an integer. See 'h'.\n");
+				}
+			} // end set GAIN IF
+			
+			else {
+				printf("Incorrect set GAIN. Specify RF or IF. See 'h'.\n");
+			}
+		} // end set GAIN
+			else if (strcmp(cmd_words[3], "DEC") == 0) {
+			if (strcmp(cmd_words[4], "") == 0) 
+				printf("Missing the decimation rate. See 'h'.\n");
+			
+			rate = (int32_t) atof(cmd_words[4]);
+
+			result = wsa_set_sweep_decimation(dev, rate);
+			if (result == WSA_ERR_INVDECIMATIONRATE)
+				sprintf(msg, "\n\t- Valid range: %d to %d.",	// TODO #s
+				dev->descr.min_decimation, dev->descr.max_decimation);
+		} // end set decimation rate
+
+		else if (strcmp(cmd_words[3], "TRIGGER") == 0) {
+			if (strcmp(cmd_words[4], "ENABLE") == 0) {
+				if (strcmp(cmd_words[5], "OFF") == 0) {
+					result = wsa_set_sweep_trigger_type(dev, 0);
+				} else if (strcmp(cmd_words[5], "ON") == 0) {
+					result = wsa_set_sweep_trigger_type(dev, 1);
+				} else {
+					printf("Invalid 'set sweep trigger type'. See 'h'. \n");
+				}
+			} else if (strcmp(cmd_words[4], "LEVEL") == 0) {
+				if (num_words < 5) {
+					printf("Usage: 'set sweep trigger level <start>,<stop>,<amplitude>'\n");
+				}
+				else {
+					strtok_result = strtok(cmd_words[5], ",");
+					if (to_double(strtok_result, &temp_double) < 0) {
+						printf("Start frequency must be a valid number\n");
+					}
+					else {
+						start_frequency = (int64_t) (temp_double);
+						
+						strtok_result = strtok(NULL, ",");
+						if (to_double(strtok_result, &temp_double) < 0) {
+							printf("Stop frequency must be a valid number\n");
+						}
+						else {
+							stop_frequency = (int64_t) (temp_double);
+							
+							strtok_result = strtok(NULL, ",");
+							if (to_double(strtok_result, &temp_double) < 0) {
+								printf("Amplitude must be a valid number\n");
+							}
+							else {
+								amplitude = (int64_t) temp_double;
+								
+								result = wsa_set_sweep_trigger_level(dev, start_frequency, stop_frequency, amplitude);
+							}
+						}
+					}
+				}
+			} else {
+				printf("Invalid 'set sweep trigger level'. See 'h'. \n");
+			}// end set trigger level
+		}// end set trigger
+
+		else if (strcmp(cmd_words[3], "FREQ") == 0) {
+			if (strcmp(cmd_words[4], "") == 0) {
+				printf("Missing the frequency value. See 'h'.\n");
+			}
+			else {
+				start_frequency = (int64_t) (atof(cmd_words[4]) * MHZ);
+				stop_frequency = (int64_t) (atof(cmd_words[5]) * MHZ);
+				result = wsa_set_sweep_freq(dev, start_frequency, stop_frequency);
+				if (result == WSA_ERR_FREQOUTOFBOUND)
+					sprintf(msg, "\n\t- Valid range: %0.2lf to %0.2lf MHz.",
+						(double) dev->descr.min_tune_freq / MHZ, 
+						(double) dev->descr.max_tune_freq / MHZ);
+			}
+		} // end set FREQ
+
+		else if (strcmp(cmd_words[3], "FSHIFT") == 0) {
+			if (strcmp(cmd_words[4], "") == 0) {
+				printf("Missing the frequency value. See 'h'.\n");
+			}
+			else {
+				fshift = (float) (atof(cmd_words[4]) * MHZ);
+				result = wsa_set_sweep_freq_shift(dev, fshift);
+				if (result == WSA_ERR_FREQOUTOFBOUND)
+					sprintf(msg, "\n\t- Valid range: %0.2f to %0.2f MHz.",
+						0.0, (float) dev->descr.inst_bw / MHZ);
+			}
+		} // end set FSHIFT
+
+		else if (strcmp(cmd_words[3], "FSTEP") == 0) {
+			if (strcmp(cmd_words[4], "") == 0) {
+				printf("Missing the frequency step value. See 'h'.\n");
+			}
+			else {
+				freq = (int64_t) (atof(cmd_words[4]) * MHZ);
+				result = wsa_set_sweep_freq_step(dev, freq);
+				if (result == WSA_ERR_FREQOUTOFBOUND)
+					sprintf(msg, "\n\t- Valid range: %0.2lf to %0.2lf MHz.",
+						(double) dev->descr.min_tune_freq / MHZ, 
+						(double) dev->descr.max_tune_freq / MHZ);
+			}
+		} // end set FSTEP
+		
+		else if (strcmp(cmd_words[3], "PPB") == 0) {
+			if (num_words < 4) {
+				printf("Missing the packets per block value. See 'h'.\n");
+			}
+			else {
+				result = to_int(cmd_words[4], &temp_number);
+
+				if (!result) {
+					
+					if (temp_number < WSA4000_MIN_PACKETS_PER_BLOCK ||
+						temp_number > WSA4000_MAX_PACKETS_PER_BLOCK) {
+						sprintf(msg, "\n\t- The integer is out of range.");
+
+						result = WSA_ERR_INVNUMBER;
+					}
+					else {
+						packets_per_block = (uint32_t) temp_number;
+						result = wsa_set_sweep_packets_per_block(dev,	
+									packets_per_block);
+					}
+				}
+			}
+		} // end set PPB
+
+		else if (strcmp(cmd_words[3], "SPP") == 0) {
+			if (num_words < 4) {
+				printf("Missing the samples per packet value. See 'h'.\n");
+			}
+			else {
+				result = to_int(cmd_words[4], &temp_number);
+
+				if (!result) {
+					if (temp_number < WSA4000_MIN_SAMPLES_PER_PACKET ||
+						temp_number > WSA4000_MAX_SAMPLES_PER_PACKET) {
+						sprintf(msg, "\n\t- Valid range: %hu to %hu.",
+							WSA4000_MIN_SAMPLES_PER_PACKET,
+							WSA4000_MAX_SAMPLES_PER_PACKET);
+
+						result = WSA_ERR_INVSAMPLESIZE;
+					}
+					else {
+						samples_per_packet = (uint16_t) temp_number;
+						result = wsa_set_sweep_samples_per_packet(dev, 
+									samples_per_packet);
+					}
+				}
+			}
+		} // end set SPP
+
+		else if (strcmp(cmd_words[3], "ITERAT") == 0) {
+						if (num_words < 4) {
+				printf("Missing the iteration value. See 'h'.\n");
+			}
+			else {
+				result = to_int(cmd_words[4], &temp_number);
+				if (!result) {	
+					
+						int_result = (uint32_t) temp_number;
+					result = wsa_set_sweep_iteration(dev, int_result);
+					}
+				}
+			
+		}//end ITERAT
+
+		}//END ENTRY
+		else {
+		printf("Invalid 'set'. See 'h'.\n");
+		}
+
+		} else {
+		printf("Invalid 'set'. See 'h'.\n");
+		}
+
+	} // end SET
+
+	//*****
+	// Handle SWEEP commands
+	//*****
+	 else if  (strcmp(cmd_words[0], "SWEEP") == 0) {
+		
+		 if (strcmp(cmd_words[1], "LIST") == 0) {
+			
+			 if (strcmp(cmd_words[2], "DELETE") == 0) {
+				if (num_words < 4) {
+				printf("Missing the position of the entry. See 'h'.\n");
+				}else {
+
+				result = to_int(cmd_words[3], &temp_number);
+				int_result = (uint32_t) temp_number;
+				result = wsa_sweep_list_delete(dev,temp_number);
+				}
+			} else if (strcmp(cmd_words[2], "READ") == 0) {
+				if (num_words < 4) {
+				printf("Missing the position of the entry. See 'h'.\n");
+				}else {
+
+				result = to_int(cmd_words[3], &temp_number);
+				int_result = (uint32_t) temp_number;
+				result = print_sweep_entry_information(dev,temp_number);
+				}
+			
+			 }	else if(strcmp(cmd_words[2], "COPY") == 0) {
+			
+				if (num_words < 3) {
+				printf("Missing the position of the entry. See 'h'.\n");
+				}else {
+
+				result = to_int(cmd_words[3], &temp_number);
+				int_result = (uint32_t) temp_number;
+				result = wsa_sweep_list_copy(dev,temp_number);
+				}
+			} else {
+				printf("Invalid 'Sweep List' Command. See 'h'.\n");
+			}
+		 } else if  (strcmp(cmd_words[1], "START") == 0) {
+			 result = wsa_sweep_start(dev);
+			
+		 } else if (strcmp(cmd_words[1], "STOP") == 0){
+
+			result =  wsa_sweep_stop(dev);
+		 } else if (strcmp(cmd_words[1], "RESUME") == 0){
+
+			result =  wsa_sweep_resume(dev);
+		 }
+		else if (strcmp(cmd_words[1], "ENTRY") == 0) {
+			if (strcmp(cmd_words[2], "NEW") == 0) {
+				result = wsa_sweep_entry_new(dev);
+			}
+			 else if (strcmp(cmd_words[2], "SAVE") == 0) {
+					if (num_words < 3) {
+				printf("Missing the position of the entry. See 'h'.\n");
+				}else {
+				result = to_int(cmd_words[3], &temp_number);
+				int_result = (uint32_t) temp_number;
+				result = wsa_sweep_entry_save(dev,temp_number);
+				}
+			} else {
+			printf("Invalid 'Sweep entry' Command. See 'h'.\n");
+		}
+		
+
+		}
+	 }
+		
+
+
+
+	//*****5
+	// Handle non-get/set commands
+	//*****
+	else {	
+		if (strcmp(cmd_words[0], "DIR") == 0) {
+			if(num_words > 1)
+				printf("Extra parameters ignored!\n");
+
+			print_captures_directory();
+		}
+
+		else if (strlen(cmd_words[0]) == 1 && strspn(cmd_words[0], "H?") > 0) {
+			print_cli_menu(dev);
+		} // end print help
+
+		else if (strcmp(cmd_words[0], "O") == 0) {
+			open_captures_directory();
+		}  // end Open directory
+
+		else if (strcmp(cmd_words[0], "SAVE") == 0) {
+			char prefix[200];
+			char ext[10];
+			int n = 1;
+			char *temp;
+
+			strcpy(prefix, "");
+			strcpy(ext, "csv");
+
+			// Get the [name] &/or [ext:<type>] string if there exists one
+			while (strcmp(cmd_words[n], "") != 0) {
+				unsigned int j;
+				if (strstr(cmd_words[n], "EXT:") != NULL) {
+					temp = strchr(cmd_words[n], ':');
+					strcpy(ext, strtok(temp, ":"));
+					
+					// convert to lower case
+					for (j = 0; j < strlen(ext); j++)
+						ext[j] = (char) tolower(ext[j]);
+					//break; // break when reached the ext: line?			
+				}
+				else {
+					// convert to lower case after the first letter
+					for (j = 1; j < strlen(cmd_words[n]); j++)
+						cmd_words[n][j] = (char) tolower(cmd_words[n][j]);
+					strcat(prefix, cmd_words[n]);
+					strcat(prefix, " ");
+				}
+
+				n++;
+			}
+
+			result = save_data_to_file(dev, prefix, ext);
+		} // end save data
+
+		// User wants to run away...
+		else if (strcmp(cmd_words[0], "Q") == 0) {
+			user_quit = TRUE;
+		} // end quit
+
+		// Keep going if nothing is entered
+		else if (strcmp(cmd_words[0], "") == 0) {
+			// Do nothing
+		}
+
+		else 
+			user_quit = -1;
+	} // End handling non get/set cmds.
+
+	// Print out the errors
+	if (result < 0) {
+		printf("ERROR %d: %s. %s\n", result, wsa_get_err_msg(result), msg);
+		if (result == WSA_ERR_QUERYNORESP) {
+			printf("Possibly due to loss of Ethernet connection.\n\n");
+			user_quit = TRUE;
+		}
+	}
+
+	return user_quit;
+}
+
+/**
+ * Setup WSA device variables, start the WSA connection and 
+ *
+ * @param wsa_addr - A char pointer to the IP address of the WSA
+ *
+ * @return 0 when successful or a negative number when error occurred
+ */
+int16_t do_wsa(const char *wsa_addr)
+{	
+	struct wsa_device wsa_dev;	// the wsa device structure
+	struct wsa_device *dev;
+	char intf_str[200];			// store the interface method string
+	char *in_buf;
+	int16_t result = 0;			// result returned from a function
+	char temp_str[MAX_STRING_LEN];
+
+
+	// Create the TCPIP interface method string
+	sprintf(intf_str, "TCPIP::%s", wsa_addr);
+	//sprintf(intf_str, "TCPIP::%s::%d,%d", wsa_addr, CTRL_PORT, DATA_PORT);
+
+	// Start the WSA connection
+	dev = &wsa_dev;
+	result = wsa_open(dev, intf_str);
+	if (result < 0) {
+		doutf(DMED, "Error WSA_ERR_OPENFAILED: %s.\n", 
+			wsa_get_err_msg(result));//WSA_ERR_OPENFAILED));
+		return result;//WSA_ERR_OPENFAILED;
+	}
+
+	// print out the current stat
+	print_wsa_stat(dev);
+
+	// Start the control loop
+	do {
+		in_buf = get_input_cmd(TRUE);
+		// Get input string command
+		strcpy(temp_str, in_buf);
+		
+		// send cmd string to be processed
+		result = process_cmd_string(dev, temp_str);
+		if (result < 0) 
+			printf("Command '%s' not recognized.  See 'h'.\n", temp_str);
+	} while (result != 1);
+
+	free(in_buf);
+
+	// finish so close the connection
+	wsa_close(dev);
+
+	return 0;
+}
+
+
+/**
+ * Start the CLI tool. First get a valid IP address from users, verify 
+ * and start the WSA connection.
+ * 
+ * @return 0 if successful
+ */
+int16_t start_cli(void) 
+{
+	uint8_t user_quit = FALSE;		// determine if user exits the CLI tool
+	time_t dateStamp = time(NULL);	// use for display in the start of CLI
+	char in_str[MAX_STRING_LEN];	// store user's input string
+	char *in_buf;
+	const char *wsa_addr;			// store the desired WSA IP address
+	int16_t result = 0;				// result returned from a function
+
+	// Print some opening screen start messages:
+	printf("%s\n",	asctime(localtime(&dateStamp)));
+	printf("\t\t_____ThinkRF - WSA Command Line Interface Tool_____\n");
+	printf("\t\t\t(Version: %s)\n\n", CLI_VERSION);
+
+	do {
+		//*****
+		// Ask user to enter an IP address
+		//*****
+		printf("\n> Enter the WSA4000's IP (or type 'h'): ");
+		in_buf = get_input_cmd(FALSE);
+		strcpy(in_str, in_buf);
+
+		// prevent crashing b/c of strtok in the next line
+		if (strtok(in_str, " \t\r\n") == NULL) continue;
+		
+		// remove spaces or tabs in string
+		strcpy(in_str, strtok(in_str, " \t\r\n")); 
+
+		// do nothing if nothing is entered
+		if (strcmp(in_str, "") == 0) continue;
+
+		// User wants to run away...
+		if (strcmp(in_str, "Q") == 0) 
+			return 0;
+
+		// User asked for help
+		if (strcmp(in_str, "H") == 0 || strcmp(in_str, "?") == 0) {
+			printf("Enter an IP address or host name.\n");
+			/*printf("Enter <IP address | host name>[:<command port>,"
+				"<data port>]\nCommand and data ports are optional. By "
+				"default, they are 37001 and 37000 respectively. Provide ports"
+				" only if those ports will be routed to the default ports."
+				"Ex: www.yournet.com\n    www.yournet.com:7000,7001\n"
+				"    192.168.1.2\n    192.168.1.2:7234,72348\n");
+			printf("string, or 'q' to quit.\n");*/
+			continue;
+		}
+
+		// User has enter an address so verify first
+		else if (strchr(in_str, '.') != 0) {
+			if (strchr(in_str, ':') != 0) {
+				// TODO split up the ports & the address
+				printf("Not yet support routed ports. Enter an address"
+					" without the ports for now.\n");
+				continue;
+				//// Make sure both ports work
+				//if (wsa_check_addrandport(in_str, ctrl) >= 0) {
+				//	if (wsa_check_addrandport(in_str, data) >= 0)
+				//	wsa_addr = in_str;
+				//}
+				//else {
+				//	printf("\nInvalid address. Try again or 'h'.\n");
+				//	continue;
+				//}
+			}
+			else {
+				if (wsa_check_addr(in_str) >= 0)
+					wsa_addr = in_str;
+				else {
+					printf("\nInvalid address. Try again or 'h'.\n");
+					continue;
+				}
+			}
+		}
+		else {
+			printf("Invalid IP address (Use: #.#.#.# or host name format)\n");
+			continue;
+		}	
+
+		//*****
+		// All are good, start the connection & command part
+		//*****
+		result = do_wsa(wsa_addr);
+		if (result >= 0)
+			break;
+		else
+			printf("ERROR %d: %s.\n", result, wsa_get_err_msg(result));
+
+	} while (!user_quit);
+	
+	free(in_buf);
+
+	return 0;
+}
+
+void call_mode_print_help(char* argv) {
+	fprintf(stderr, "Usage:\n %s -c [-h] -ip=<#.#.#.# or host name> "
+		"[{h}] [{<cmd1>}] [{<cmd2>}] [{...}]\n\nCase insensitive\n[ ]:"
+		" optional parameter\n< >: required parameter\n\n", argv);
+}
+
+
+/**
+ * Process the standalone call '-c' method
+ * Takes argument string in the form of:
+ * <executable name> -c [-h] -ip=<...> [{h}] [{cmd1}] [{cmd2}] [{...}]
+ *
+ * @param argc - Integer number of argument words
+ * @param argv - Pointer to pointer of characters
+ *
+ * @return 0 if success, negative number if failed
+ */
+int16_t process_call_mode(int32_t argc, char **argv)
+{
+	int i, j; // for loop index
+	char *cmd_words[MAX_CMD_WORDS]; // store user's input words
+	int16_t w = 1;				// skip the executable at index 0
+	int16_t c = 0;				// keep track of the words processed
+	char temp_str[200];
+	char intf_str[200];			// store the interface method string
+	uint8_t cmd_end = FALSE, is_cmd = FALSE;	// some cmd words related flags
+	uint8_t do_once = TRUE;
+	uint8_t has_ipstr = FALSE;
+
+	int16_t result = 0;
+	struct wsa_device wsa_dev;	// the wsa device structure
+	struct wsa_device *dev;
+	
+	dev = &wsa_dev;
+
+	// Allocate memory
+	for (i = 0; i < MAX_CMD_WORDS; i++) {
+		cmd_words[i] = (char*) malloc(MAX_STRING_LEN * sizeof(char));
+		strcpy(cmd_words[i], "");
+	}
+
+	do {
+	//*****
+	// Process non-cmd words
+	//*****
+		if (!is_cmd && !cmd_end) {
+			// ignore -c & -h command
+			if (strcmp(argv[w], "-c") == 0 || strcmp(argv[w], "-h") == 0) {
+				w++;
+			}
+
+			// Get the ip address
+			if (strncmp(argv[w], "-ip=", 4) == 0) {
+				if (strlen(argv[w]) <= 4) {
+					printf("\nERROR: Invalid IP address or host name.\n");
+					result = WSA_ERR_INVIPHOSTADDRESS;
+					break;
+				}
+
+				has_ipstr = TRUE;
+
+				strcpy(temp_str, strchr(argv[w], '='));
+				strcpy(temp_str, strtok(temp_str, "="));
+
+				// Create the TCPIP interface method string
+				sprintf(intf_str, "TCPIP::%s::%d,%d", temp_str, CTRL_PORT, 
+					DATA_PORT);
+
+				w++;
+			}
+
+			if (argv[w] == NULL)
+				break;
+		} // end !is_cmd
+
+
+	//*****
+	// get the command words
+	//*****
+		// clear up the cmd words array before storing new cmds
+		if (cmd_end) {
+			if (!has_ipstr) {
+				printf("ERROR: No IP address is given!\n");
+				break;
+			}
+			for (i = 0; i < MAX_CMD_WORDS; i++)
+				strcpy(cmd_words[i], "");
+		}
+
+		// case { or {}... or {w}...
+		if (argv[w][0] == '{') {
+			is_cmd = TRUE;
+
+			if (strlen(argv[w]) == 1) {
+				w++;
+				// If no more commands
+				if (argv[w] == NULL)
+					break;
+			}
+			else 
+				argv[w] = strtok(argv[w], "{");	
+		}
+
+		// case {w only
+		if (strchr(argv[w], '{') != NULL && strchr(argv[w], '}') == NULL){
+			strcpy(cmd_words[c], strtok(argv[w], "{"));
+			is_cmd = TRUE;
+			w++;
+			c++;
+		}
+		
+		// case }
+		else if (strlen(argv[w]) == 1 && strchr(argv[w], '}') != NULL) {
+			is_cmd = FALSE;
+			cmd_end = TRUE;
+			w++;
+		}
+
+		// case w}
+		else if (strchr(argv[w], '}') != NULL && strchr(argv[w], '{') == NULL){
+			strcpy(cmd_words[c], strtok(argv[w], "}"));	
+			is_cmd = FALSE;
+			cmd_end = TRUE;
+			w++;
+		}
+
+		// case contains }{
+		else if (strstr(argv[w], "}{") != NULL) {
+			// case w}{ or w}{w
+			if (argv[w][0] != '}')
+				strcpy(cmd_words[c], strtok(argv[w], "}")); // get the front w
+			
+			// remove the front part } or w} & does not increment w so 
+			// { or {w gets processed at the next loop
+			argv[w] = strchr(argv[w], '{');	
+			is_cmd = FALSE;
+			cmd_end = TRUE;
+		}
+
+		// case within { w }
+		else if (is_cmd) {
+			strcpy(cmd_words[c], argv[w]);
+			w++;
+			c++;
+		}
+		
+		// words not within the bracket
+		else {
+			if (strncmp(argv[w], "ip=", 3) == 0) {
+				printf("Unable to detect IP address.\n\n");
+				call_mode_print_help(argv[0]);
+				break;
+			}
+			
+			if (has_ipstr)
+				printf("Warning: Omit '%s' not contained within { }.\n", 
+					argv[w]);
+			w++;
+		}
+
+	//*****
+	// 1st: verify that ip string is included, then
+	// 2nd: Send the cmd words to be processed if there are any & tx
+	//*****
+		if (cmd_end) {
+			if (!has_ipstr) {
+				printf("Error: No IP address is given!\n\n");
+				call_mode_print_help(argv[0]);
+				break;
+			}
+
+			strcpy(temp_str, "");
+			for (i = 0; i <= c; i++) {
+				// Copy the words into one complete cmd string for display
+				if (strcmp(cmd_words[i], "") != 0)
+					strcat(temp_str, cmd_words[i]);
+				if (i < c)
+					strcat(temp_str, " ");
+
+				// capitalized the words
+				for (j = 0; j < (int) strlen(cmd_words[i]); j++)
+					cmd_words[i][j] = (char) toupper(cmd_words[i][j]);
+			}
+
+			if (strlen(temp_str) > 0) {
+				// there are cmds, so establish the connection but only once
+				if (do_once) {
+					printf("\n");
+					// Start the WSA connection
+					if ((result = wsa_open(dev, intf_str)) < 0) {
+						printf("Error WSA_ERR_OPENFAILED: %s.", 
+							wsa_get_err_msg(WSA_ERR_OPENFAILED));
+						break;
+					}
+					do_once = FALSE;
+				}
+
+				result = process_cmd_words(dev, cmd_words, c + 1);
+				if (result < 0)
+					printf("Command '%s' not recognized.  See {h}.\n", 
+					temp_str);
+			}
+
+			// restart the flag
+			cmd_end = FALSE;
+			c = 0;
+
+		}  // end if cmd_end
+	} while(w < argc);
+
+	// Free the allocation
+	for (i = 0; i < MAX_CMD_WORDS; i++)
+		free(cmd_words[i]);
+
+	// if do_once is never started, print warning.
+	if (do_once && has_ipstr)
+		printf("No command detected. See {h}.\n");
+	else
+		// finish so close the connection
+		wsa_close(dev);
+
+	return result;
+}
+
+
+/**
+ * Print out some statistics of the WSA's current settings
+ *
+ * @param dev - A pointer to the WSA device structure.
+ *
+ * @return 0
+ */
+void print_wsa_stat(struct wsa_device *dev) {
+	int16_t result;
+	int64_t freq;
+	int32_t value;
+	uint16_t samples_per_packet;
+	uint32_t packets_per_block;
+    int64_t start_frequency=0;
+	int64_t stop_frequency=0;
+	int64_t amplitude=0;
+	int32_t enable=0;
+	char dig1=0;
+	char dig2=0;
+	char dig3=0;
+	
+	
+	enum wsa_gain gain;
+
+	printf("\nCurrent WSA's statistics:\n");
+	printf("\t- Current settings: \n");
+
+	// TODO handle the errors
+	
+	
+		result = wsa_get_firm_v(dev);
+	if (result < 0)
+		printf("\t\t- Error: Failed getting the firmware version.\n");
+
+	result = wsa_get_freq(dev, &freq);
+	if (result >= 0)
+		printf("\t\t- Frequency: %0.3lf MHz\n", (float) freq);
+	else
+		printf("\t\t- Error: Failed getting the frequency value.\n");
+
+	result = wsa_get_gain_if(dev, &value);
+	if (result >= 0)
+		printf("\t\t- Gain IF: %d dB\n", value);
+	else
+		printf("\t\t- Error: Failed getting the gain IF value.\n");
+	
+	
+
+	
+
+		
+	
+
+
+	result = wsa_get_gain_rf(dev, &gain);
+	if (result >= 0) {
+		char temp[10];
+		gain_rf_to_str(gain, &temp[0]);
+		printf("\t\t- Gain RF: %s\n", temp);
+	}
+	else
+		printf("\t\t- Error: Failed getting the gain RF value.\n");
+	
+	result = wsa_get_samples_per_packet(dev, &samples_per_packet);
+	if (result >= 0) {
+		printf("\t\t- Samples per packet: %hu\n", samples_per_packet);
+	}
+	else {
+		printf("\t\t- Error: Failed reading the samples per packet value.\n");
+	}
+	
+	result = wsa_get_packets_per_block(dev, &packets_per_block);
+	if (result >= 0) {
+		printf("\t\t- Packets per block: %u\n", packets_per_block);
+	}
+	else {
+		printf("\t\t- Error: Failed reading the packets per bock value.\n");
+	}
+	result = wsa_get_trigger_enable(dev, &enable);
+		if (result >= 0) {
+
+		if(enable==0){
+		printf("\t\t- Triggers are disabled\n");
+		}
+		else if(enable ==1){
+		printf("\t\t- Triggers are enabled\n");
+		}
+		}else{
+		printf("\t\t- Error: Failed reading if the triggers are enabled.\n");
+		}
+		result = wsa_get_trigger_level(dev, &start_frequency,&stop_frequency,&amplitude);
+		if (result >= 0) {
+		printf("\t\t- Start Frequency of Triggers: %u\n", start_frequency/MHZ);
+		printf("\t\t- Stop Frequency of Triggers: %u\n", stop_frequency/MHZ);
+		printf("\t\t- Amplitude of Triggers: %lld dBm\n", amplitude);
+		}else{
+			printf("\t\t- Error: Failed reading trigger levels.\n");
+		}
+
+} 
+
+
+/**
+ * Convert a gain RF setting to a string, useful for printing
+ * 
+ * @param gain - the enum'ed gain value to be converted into a string name
+ * @param gain_str - a char pointer to store the string name of the given gain
+ * 
+ * @return 0 if successful, else a negative value
+ */
+int16_t gain_rf_to_str(enum wsa_gain gain, char *gain_str)
+{
+	switch(gain) {
+		case(WSA_GAIN_HIGH):	strcpy(gain_str, "HIGH"); break;
+		case(WSA_GAIN_MED):		strcpy(gain_str, "MEDIUM"); break;
+		case(WSA_GAIN_LOW):		strcpy(gain_str, "LOW"); break;
+		case(WSA_GAIN_VLOW):	strcpy(gain_str, "VLOW"); break;
+		default: strcpy(gain_str, "Unknown"); break;
+	}
+	
+	return 0;
+}
+
+/**
+ * Print the settings of the user's sweep entry
+ * 
+ * @param dev - a pointer to the wsa device
+ * 
+ * @return 0 if successful, else a negative value
+ */
+int16_t print_sweep_entry(struct wsa_device *dev) {
+	
+	int16_t result = 0;			// result returned from a function
+	int64_t freq = 0;
+	float fshift = 0;
+	int int_result = 0;
+	int32_t dwell_seconds_value = 15;
+	int32_t dwell_useconds_value = 16;
+	uint16_t samples_per_packet;
+	uint32_t packets_per_block;
+	int64_t start_frequency;
+	int64_t stop_frequency;
+	int64_t amplitude;
+	enum wsa_gain gain;
+
+	//print antenna sweep value
+	printf("Sweep Entry Settings:\n");
+	result = wsa_get_sweep_antenna(dev, &int_result);
+		if (result >= 0) {
+			printf("   Antenna Port: %d \n", int_result);
+		}
+
+	//print gain if sweep value		
+	result = wsa_get_sweep_gain_if(dev, &int_result);
+		if (result >= 0) {
+			printf("   IF Gain: %d dBm \n", int_result);
+		}
+
+	//print gain rf sweep value		
+	
+	result = wsa_get_sweep_gain_rf(dev, &gain);
+		if (result >= 0) {
+			char temp[10];
+			gain_rf_to_str(gain, &temp[0]);
+			printf("   RF gain: %s\n", temp);
+				}
+
+
+	//print samples per packets sweep value
+	result = wsa_get_sweep_samples_per_packet(dev, &samples_per_packet);
+		if (result >= 0) {
+		printf("   Samples Per Packet: %d \n", samples_per_packet);
+		}
+
+	//print packets per block
+	result = wsa_get_sweep_packets_per_block(dev, &packets_per_block);
+		if (result >= 0) {
+			printf("   Packets Per Block: %d \n", packets_per_block);
+		}
+
+	//print decimation sweep value
+	result = wsa_get_sweep_decimation(dev, &int_result);
+		if (result >= 0) {
+			printf("   Decimation: %d \n", int_result);
+		}
+
+	//print dwell sweep value
+	result = wsa_get_sweep_dwell(dev, &dwell_seconds_value, &dwell_useconds_value);
+		if (result >= 0) {
+			printf("   Dwell Seconds Value: %u Seconds\n", dwell_seconds_value);
+			printf("   Dwell Micro Seconds Value: %u Micro Seconds\n", dwell_useconds_value);
+	
+		}
+
+	//print frequency sweep value
+	result = wsa_get_sweep_freq(dev, &start_frequency, &stop_frequency);
+		if (result >= 0) {
+			printf("   Start Frequecy %0.3d MHz \n", start_frequency/MHZ);
+			printf("   Stop Frequecy %0.3d MHz \n", stop_frequency/MHZ);
+		}
+	
+	//print fstep sweep value	
+	result = wsa_get_sweep_freq_shift(dev, &fshift);
+				if (result >= 0) {
+					printf("   Frequency Shift: %0.3f MHz \n", fshift/MHZ);
+				}
+
+	//print fstep sweep value
+	result = wsa_get_sweep_freq_step(dev, &freq);
+		if (result >= 0) {
+			printf("   Frequency Step: %0.3d MHz \n", freq/MHZ);
+		}
+
+	//print trigger status sweep value
+	printf("   Trigger configuration:\n");
+	result = wsa_get_sweep_trigger_type(dev, &int_result);
+				if (result >= 0) {
+					printf("      Trigger mode: ");
+					if (int_result == 1) {
+						printf("On\n");
+					}
+					else if (int_result == 0) {
+						printf("Off\n");
+					}
+					else {
+						printf("Unknown state\n");
+					}
+				}
+
+	//print trigger level sweep value		
+	result = wsa_get_sweep_trigger_level(dev, &start_frequency, &stop_frequency, &amplitude);
+				if (result >= 0) {
+					
+					printf("      Start frequency: %d MHz\n", (start_frequency / MHZ));
+					printf("      Stop frequency: %d MHz\n", (stop_frequency / MHZ));
+					printf("      Amplitude: %d dBm\n", amplitude);
+				}
+			
+			
+	return 0;
+}
+
+
+
+int16_t print_sweep_entry_information(struct wsa_device *dev, int32_t position) {
+	
+	int16_t result;
+		char temp[10];
+	struct wsa_sweep_list* list_values;
+	list_values = (struct wsa_sweep_list*) malloc(sizeof(struct wsa_sweep_list));
+
+	printf("Sweep Entry Settings:\n");
+	result = wsa_sweep_list_read(dev, position, list_values);
+	printf("  Start frequency: %d MHz\n", (list_values->start_frequency / MHZ));
+	printf("  Stop frequency: %d MHz\n", (list_values->start_frequency / MHZ));
+	printf("  Step Frequency: %d MHz\n",list_values->fstep / MHZ);
+	printf("  Frequency shift: %f MHz\n",list_values->fshift);
+	printf("  decimation rate: %u \n",list_values->decimation_rate);
+	printf("  antenna port: %u \n",list_values->ant_port);
+	printf("  IF gain: %u \n",list_values->gain_if);
+
+	gain_rf_to_str(list_values->gain_rf, &temp[0]);
+	printf("   Current RF gain: %s\n", temp);
+	printf("  Samples Per backet: %u \n",list_values->samples_per_packet);
+	printf("  Packets per block: %u \n",list_values->packets_per_block);
+	printf("  Dwell seconds value is: %u \n",list_values->dwell_seconds_value);
+	printf("  Dwell Microseconds value is: %u \n",list_values->dwell_useconds_value);
+	printf("  Trigger Settings:\n");
+	if ( list_values->trigger_enable == 0) {
+		printf("        Triggers are disabled\n");
+	} else if ( list_values->trigger_enable == 1) {
+		printf("        Triggers are enabled\n");
+	}
+	printf("        Trigger Start frequency: %d MHz\n", (list_values->trigger_start_frequency / MHZ));
+	printf("        Trigger Stop frequency: %d MHz\n", (list_values->trigger_stop_frequency / MHZ));
+	printf("        Trigger amplitude: %d dBm\n", list_values->trigger_amplitude);
+
+
+	return 0;
+
 }