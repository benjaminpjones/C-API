#ifndef __WSA_ERROR_H__
#define __WSA_ERROR_H__

#include "thinkrf_stdint.h"
#include "wsa_debug.h"

//*****************************************************************************
// Defines error parameters & and associated messages
//*****************************************************************************

// A large 16-bit negative number
#define LNEG_NUM (-10000)


// ///////////////////////////////
// WSA RELATED ERRORS			//
// ///////////////////////////////
#define WSA_ERR_NOWSA			(LNEG_NUM - 1)
#define WSA_ERR_UNKNOWNPRODSER	(LNEG_NUM - 2)
#define WSA_ERR_UNKNOWNPRODVSN	(LNEG_NUM - 3)
#define WSA_ERR_UNKNOWNFWRVSN	(LNEG_NUM - 4)
#define WSA_ERR_UNKNOWNRFEVSN	(LNEG_NUM - 5)
#define WSA_ERR_PRODOBSOLETE	(LNEG_NUM - 6)


// ///////////////////////////////
// WSA SETUP ERRORS				//
// ///////////////////////////////
#define WSA_ERR_WSANOTRDY		(LNEG_NUM - 101)
#define WSA_ERR_WSAINUSE		(LNEG_NUM - 102)
#define WSA_ERR_SETFAILED		(LNEG_NUM - 103)
#define WSA_ERR_OPENFAILED		(LNEG_NUM - 104)
#define WSA_ERR_INITFAILED		(LNEG_NUM - 105)
#define WSA_ERR_INVADCCORRVALUE	(LNEG_NUM - 106)



// ///////////////////////////////
// INTERFACE/CONNECTION ERRORS  //
// ///////////////////////////////
#define WSA_ERR_INVINTFMETHOD	(LNEG_NUM - 201)
#define WSA_ERR_USBNOTAVBL		(LNEG_NUM - 202)
#define WSA_ERR_USBOPENFAILED	(LNEG_NUM - 203)
#define WSA_ERR_USBINITFAILED	(LNEG_NUM - 204)

#define WSA_ERR_INVIPHOSTADDRESS	(LNEG_NUM - 205)
#define WSA_ERR_ETHERNETNOTAVBL	(LNEG_NUM - 206)
#define WSA_ERR_ETHERNETCONNECTFAILED	(LNEG_NUM - 207)
#define WSA_ERR_ETHERNETINITFAILED	(LNEG_NUM - 209)
#define WSA_ERR_WINSOCKSTARTUPFAILED (LNEG_NUM - 210)
#define WSA_ERR_SOCKETSETFUPFAILED	(LNEG_NUM - 211)
#define WSA_ERR_SOCKETERROR	(LNEG_NUM - 212)
#define WSA_ERR_SOCKETDROPPED (LNEG_NUM - 213)


// ///////////////////////////////
// AMPLITUDE ERRORS				//
// ///////////////////////////////
#define WSA_ERR_INVAMP	(LNEG_NUM - 301)


// ///////////////////////////////
// DATA ACQUISITION ERRORS		//
// ///////////////////////////////
#define WSA_ERR_NODATABUS		(LNEG_NUM - 401)
#define WSA_ERR_READFRAMEFAILED	(LNEG_NUM - 402)
#define WSA_ERR_INVSAMPLESIZE	(LNEG_NUM - 403)
#define WSA_ERR_SIZESETFAILED	(LNEG_NUM - 404)
#define WSA_ERR_NOTIQFRAME	(LNEG_NUM - 405)
#define WSA_ERR_INVDECIMATIONRATE (LNEG_NUM - 406)
#define WSA_ERR_VRTPACKETSIZE (LNEG_NUM - 407)
#define WSA_ERR_INVTIMESTAMP (LNEG_NUM - 408)
#define WSA_ERR_INVCAPTURESIZE (LNEG_NUM - 409)
#define WSA_ERR_PACKETOUTOFORDER (LNEG_NUM - 410)


// ///////////////////////////////
// FREQUENCY ERRORS				//
// ///////////////////////////////
#define WSA_ERR_FREQOUTOFBOUND	(LNEG_NUM - 601)
#define WSA_ERR_INVFREQRES		(LNEG_NUM - 602)
#define WSA_ERR_FREQSETFAILED	(LNEG_NUM - 603)
#define WSA_ERR_PLLLOCKFAILED	(LNEG_NUM - 604)


// ///////////////////////////////
// GAIN ERRORS					//
// ///////////////////////////////
#define WSA_ERR_INVRFGAIN	(LNEG_NUM - 801)
#define WSA_ERR_INVIFGAIN	(LNEG_NUM - 802)
#define WSA_ERR_IFGAINSETFAILED (LNEG_NUM - 803)
#define WSA_ERR_RFGAINSETFAILED (LNEG_NUM - 804)


// ///////////////////////////////
// RUNMODE ERRORS				//
// ///////////////////////////////
#define WSA_ERR_INVRUNMODE	(LNEG_NUM - 1001)


// ///////////////////////////////
// TRIGGER ERRORS				//
// ///////////////////////////////
#define WSA_ERR_INVTRIGID		(LNEG_NUM - 1201)
#define WSA_ERR_INVSTOPFREQ		(LNEG_NUM - 1202)
#define WSA_ERR_STARTOOB		(LNEG_NUM - 1203)
#define WSA_ERR_STOPOOB			(LNEG_NUM - 1204)
#define WSA_ERR_INVSTARTRES		(LNEG_NUM - 1205)
#define WSA_ERR_INVSTOPRES		(LNEG_NUM - 1206)
#define WSA_ERR_INVTRIGRANGE	(LNEG_NUM - 1207)
#define WSA_ERR_INVDWELL		(LNEG_NUM - 1208)
#define WSA_ERR_INVNUMFRAMES	(LNEG_NUM - 1209)
#define WSA_ERR_TRIGGERSETFAILED	(LNEG_NUM - 1210)
#define WSA_ERR_INVTRIGGERMODE	(LNEG_NUM - 1211)
#define WSA_ERR_CFREQRANGE		(LNEG_NUM - 1212)
#define WSA_ERR_FREQLOW			(LNEG_NUM - 1213)
	 



// ///////////////////////////////
// CTRL/CMD ERRORS				//
// ///////////////////////////////
#define WSA_ERR_NOCTRLPIPE		(LNEG_NUM - 1500)
#define WSA_ERR_CMDSENDFAILED	(LNEG_NUM - 1501)
#define WSA_ERR_CMDINVALID		(LNEG_NUM - 1502)
#define WSA_ERR_RESPUNKNOWN	(LNEG_NUM - 1503)
#define WSA_ERR_QUERYNORESP	(LNEG_NUM - 1504)


// ///////////////////////////////
// RFE ERRORS				    //
// ///////////////////////////////
#define WSA_ERR_INVANTENNAPORT (LNEG_NUM - 1601)
#define WSA_ERR_ANTENNASETFAILED (LNEG_NUM - 1602)
#define WSA_ERR_INVFILTERMODE (LNEG_NUM - 1603)
#define WSA_ERR_FILTERSETFAILED (LNEG_NUM - 1604)
#define WSA_ERR_INVCALIBRATEMODE (LNEG_NUM - 1605)
#define WSA_ERR_CALIBRATESETFAILED (LNEG_NUM - 1606)
#define WSA_ERR_INVRFESETTING (LNEG_NUM - 1607)


// ///////////////////////////////
// FILE RELATED ERRORS			//
// ///////////////////////////////
#define WSA_ERR_FILECREATEFAILED (LNEG_NUM - 1900)
#define WSA_ERR_FILEOPENFAILED (LNEG_NUM - 1901)
#define WSA_ERR_FILEREADFAILED (LNEG_NUM - 1902)
#define WSA_ERR_FILEWRITEFAILED (LNEG_NUM - 1903)


// ///////////////////////////////
// OTHERS ERRORS				//
// ///////////////////////////////
#define WSA_ERR_INVNUMBER		(LNEG_NUM - 2000)
#define WSA_ERR_INVREGADDR		(LNEG_NUM - 2001)
#define WSA_ERR_MALLOCFAILED	(LNEG_NUM - 2002)
#define WSA_ERR_UNKNOWN_ERROR	(LNEG_NUM - 2003)


<<<<<<< HEAD

// ///////////////////////////////
// WARNINGS						//
// ///////////////////////////////
#define WSA_WARNING_TRIGGER_CONFLICT	(LNEG_NUM - 4000)	
=======
// ///////////////////////////////
// Context Errors				//
// ///////////////////////////////

>>>>>>> 9c60d293


const char *_wsa_get_err_msg(int16_t err_id);

#endif<|MERGE_RESOLUTION|>--- conflicted
+++ resolved
@@ -158,18 +158,18 @@
 #define WSA_ERR_UNKNOWN_ERROR	(LNEG_NUM - 2003)
 
 
-<<<<<<< HEAD
+
 
 // ///////////////////////////////
 // WARNINGS						//
 // ///////////////////////////////
 #define WSA_WARNING_TRIGGER_CONFLICT	(LNEG_NUM - 4000)	
-=======
+
 // ///////////////////////////////
 // Context Errors				//
 // ///////////////////////////////
 
->>>>>>> 9c60d293
+
 
 
 const char *_wsa_get_err_msg(int16_t err_id);
