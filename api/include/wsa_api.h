#ifndef __WSA_API_H__
#define __WSA_API_H__


#include "wsa_lib.h"

<<<<<<< HEAD
#ifdef _BUILDASDLL_
#ifdef _DLL_
#define DECL _declspec(dllexport)
#else
#define DECL _declspec(dllimport)
#endif // _DLL_
#else
#define DECL
#endif // _BUILDASDLL_
=======
#ifdef _DLL_
#define  _spec(dllexport)
#else
#define  _spec(dllimport)
#endif
>>>>>>> dc40acf9


// ////////////////////////////////////////////////////////////////////////////
// DEBUG FUNCTIONS                                                           //
// ////////////////////////////////////////////////////////////////////////////

DECL void wsa_debuglevel(int);
DECL void wsa_debugcallback(void(*callback)(void * pvoid, char const * pstring), void * pvoid);



// ////////////////////////////////////////////////////////////////////////////
// WSA RELATED FUNCTIONS                                                     //
// ////////////////////////////////////////////////////////////////////////////

DECL int16_t wsa_open(struct wsa_device *dev, char *intf_method);
DECL int16_t wsa_reset(struct wsa_device *dev);
DECL int16_t wsa_ping(struct wsa_device *dev, char *intf_method);
DECL void wsa_close(struct wsa_device *dev);

<<<<<<< HEAD
DECL int16_t wsa_check_addr(char const *ip_addr);
DECL int16_t wsa_check_addrandport(char const *ip_addr, char const *port);
DECL int16_t wsa_is_connected(struct wsa_device *dev);
DECL const char *wsa_get_err_msg(int16_t err_code);
=======
int16_t wsa_check_addr(char const *ip_addr);
int16_t wsa_check_addrandport(char const *ip_addr, char const *port);
int16_t wsa_is_connected(struct wsa_device *dev);
 const char *wsa_get_err_msg(int16_t err_code);
>>>>>>> dc40acf9

DECL int16_t wsa_do_scpi_command_file(struct wsa_device *dev, char const *file_name);

DECL int16_t wsa_query_scpi(struct wsa_device *dev, char const *command, char *response);
DECL int16_t wsa_send_scpi(struct wsa_device *dev, char const *command);


// ////////////////////////////////////////////////////////////////////////////
// PROBE SECTION                                                             //
// ////////////////////////////////////////////////////////////////////////////

<<<<<<< HEAD
DECL void * wsa_probe_begin(void);
DECL int    wsa_probe_poll(void * handle, int timeout, char * probe, char * device, char * serial, char * version, int stringsize);
DECL void   wsa_probe_end(void * handle);
=======
void * wsa_probe_begin(void);
 int    wsa_probe_poll(void * handle, int timeout, char * probe, char * device, char * serial, char * version, int stringsize);
void   wsa_probe_end(void * handle);
>>>>>>> dc40acf9


// ////////////////////////////////////////////////////////////////////////////
// LAN CONFIGURATION SECTION                                                 //
// ////////////////////////////////////////////////////////////////////////////

DECL int16_t wsa_get_lan_config(struct wsa_device *dev, char const *config, char *lan_config);
DECL int16_t wsa_set_lan_config(struct wsa_device *dev, char const *lan_config);

DECL int16_t wsa_get_lan_ip(struct wsa_device *dev, char const *config, char *ip);
DECL int16_t wsa_set_lan_ip(struct wsa_device *dev, char const *ip);

DECL int16_t wsa_get_lan_netmask(struct wsa_device *dev, char const *config, char *netmask);
DECL int16_t wsa_set_lan_netmask(struct wsa_device *dev, char const *netmask);

DECL int16_t wsa_get_lan_gateway(struct wsa_device *dev, char const *config, char *gateway);
DECL int16_t wsa_set_lan_gateway(struct wsa_device *dev, char const *gateway);

DECL int16_t wsa_get_lan_dns(struct wsa_device *dev, char const *config, char *dns);
DECL int16_t wsa_set_lan_dns(struct wsa_device *dev, char const *dns, char const *alternate_dns);

DECL int16_t wsa_apply_lan_config(struct wsa_device *dev);


// ////////////////////////////////////////////////////////////////////////////
// AMPLITUDE SECTION                                                         //
// ////////////////////////////////////////////////////////////////////////////

DECL int16_t wsa_get_abs_max_amp(struct wsa_device *dev, enum wsa_gain gain, 
						  float *value);

// ////////////////////////////////////////////////////////////////////////////
// DATA ACQUISITION SECTION                                                  //
// ////////////////////////////////////////////////////////////////////////////

DECL int16_t wsa_system_request_acq_access(struct wsa_device *dev, int16_t *status);
DECL int16_t wsa_system_acq_status(struct wsa_device *dev, int16_t *status);

DECL int16_t wsa_get_capture_mode(struct wsa_device * const dev, char *mode);
DECL int16_t wsa_system_abort_capture(struct wsa_device *dev);

DECL int16_t wsa_flush_data(struct wsa_device *dev);
DECL int16_t wsa_clean_data_socket(struct wsa_device *dev);

DECL int16_t wsa_capture_block(struct wsa_device * const dev);

DECL int16_t wsa_read_vrt_packet (struct wsa_device * const dev, 
		struct wsa_vrt_packet_header * const header, 
		struct wsa_vrt_packet_trailer * const trailer,
		struct wsa_receiver_packet * const receiver,
		struct wsa_digitizer_packet *digitizer,
		struct wsa_extension_packet * const sweep,
		int16_t * const i16_buffer,
		int16_t * const q16_buffer,
		int32_t * const i32_buffer,
		int32_t samples_per_packet,
		uint32_t timeout);

DECL int16_t wsa_get_fft_size(int32_t const samples_per_packet, uint32_t const stream_id, int32_t *array_size);

DECL int16_t wsa_compute_fft(int32_t const samples_per_packet,
						int32_t const fft_size,
						uint32_t const stream_id,
						int16_t const reference_level,
						uint8_t const spectral_inversion,
						int16_t * const i16_buffer,
						int16_t * const q16_buffer,
						int32_t * const i32_buffer,
						float * fft_buffer
						);

DECL int16_t peak_find(struct wsa_device *dev, 
					uint64_t fstart, 
					uint64_t fstop, 
					uint32_t rbw, 
					char *mode,
					int32_t attenuator,
					uint64_t *peak_freq,
					float *peak_power);

DECL int16_t calculate_channel_power(struct wsa_device *dev, 
					uint64_t fstart, 
					uint64_t fstop, 
					uint32_t rbw, 
					char *mode,
					int32_t attenuator,
					float *channel_power);

DECL int16_t calculate_occupied_bandwidth(struct wsa_device *dev, 
					uint64_t fstart, 
					uint64_t fstop, 
					uint32_t rbw, 
					float occupied_percentage,
					char *mode,
					int32_t attenuator,
					uint64_t *occupied_bw);

DECL int16_t wsa_get_samples_per_packet(struct wsa_device *dev, int32_t *samples_per_packet);
DECL int16_t wsa_set_samples_per_packet(struct wsa_device *dev, int32_t samples_per_packet);

DECL int16_t wsa_get_packets_per_block(struct wsa_device *dev, int32_t *packets_per_block);
DECL int16_t wsa_set_packets_per_block(struct wsa_device *dev, int32_t packets_per_block);

DECL int16_t wsa_get_decimation(struct wsa_device *dev, int32_t *rate);
DECL int16_t wsa_set_decimation(struct wsa_device *dev, int32_t rate);


// ////////////////////////////////////////////////////////////////////////////
// FREQUENCY SECTION                                                         //
// ////////////////////////////////////////////////////////////////////////////

DECL int16_t wsa_get_freq(struct wsa_device *dev, int64_t *cfreq);
DECL int16_t wsa_set_freq(struct wsa_device *dev, int64_t cfreq);

DECL int16_t wsa_get_freq_shift(struct wsa_device *dev, float *fshift);
DECL int16_t wsa_set_freq_shift(struct wsa_device *dev, float fshift);

DECL int16_t wsa_get_spec_inv(struct wsa_device *dev, int64_t freq, int16_t *inv);

// ////////////////////////////////////////////////////////////////////////////
// GAIN SECTION                                                              //
// ////////////////////////////////////////////////////////////////////////////

DECL int16_t wsa_get_attenuation(struct wsa_device *dev, int32_t *mode);
DECL int16_t wsa_set_attenuation(struct wsa_device *dev, int32_t mode);

DECL int16_t wsa_get_gain_if(struct wsa_device *dev, int32_t *gain);
DECL int16_t wsa_set_gain_if(struct wsa_device *dev, int32_t gain);

// ////////////////////////////////////////////////////////////////////////////
// RFE CONTROL SECTION                                                       //
// ////////////////////////////////////////////////////////////////////////////

DECL int16_t wsa_get_rfe_input_mode(struct wsa_device *dev, char *mode);
DECL int16_t wsa_set_rfe_input_mode(struct wsa_device *dev, char const *mode);

DECL int16_t wsa_get_iq_output_mode(struct wsa_device *dev, char *mode);
DECL int16_t wsa_set_iq_output_mode(struct wsa_device *dev, char const *mode);


// ////////////////////////////////////////////////////////////////////////////
// TRIGGER SECTION                                                           //
// ////////////////////////////////////////////////////////////////////////////

DECL int16_t wsa_get_trigger_level(struct wsa_device *dev, int64_t *start_freq, int64_t *stop_freq, int32_t *amplitude);
DECL int16_t wsa_set_trigger_level(struct wsa_device *dev, int64_t start_freq, int64_t stop_freq, int32_t amplitude);

DECL int16_t wsa_get_trigger_enable(struct wsa_device *dev, int32_t *enable);
DECL int16_t wsa_set_trigger_enable(struct wsa_device *dev, int32_t enable);

DECL int16_t wsa_get_trigger_type(struct wsa_device *dev, char *type);
DECL int16_t wsa_set_trigger_type(struct wsa_device *dev, char const *type);

DECL int16_t wsa_get_trigger_sync_delay(struct wsa_device *dev, int32_t *delay);
DECL int16_t wsa_set_trigger_sync_delay(struct wsa_device *dev, int32_t delay);

DECL int16_t wsa_set_trigger_sync_state(struct wsa_device *dev, int32_t *sync_state);
DECL int16_t wsa_get_trigger_sync_state(struct wsa_device *dev, int32_t *sync_state);

// ////////////////////////////////////////////////////////////////////////////
// PLL SECTION                                                               //
// ////////////////////////////////////////////////////////////////////////////

DECL int16_t wsa_get_reference_pll(struct wsa_device *dev, char *pll_ref);
DECL int16_t wsa_set_reference_pll(struct wsa_device *dev, char const *pll_ref);
DECL int16_t wsa_reset_reference_pll(struct wsa_device *dev);

DECL int16_t wsa_get_lock_ref_pll(struct wsa_device *dev, int32_t *lock_ref);
DECL int16_t wsa_get_lock_rf(struct wsa_device *dev, int32_t *lock_rf);


// ////////////////////////////////////////////////////////////////////////////
// TEMPERATURE SECTION                                                       //
// ////////////////////////////////////////////////////////////////////////////

DECL int16_t wsa_get_temperature(struct wsa_device *dev, float* rfe_temp, float* mixer_temp, float* digital_temp);

///////////////////////////////////////////////////////////////////////////////
// STREAM CONTROL SECTION                                                    //
///////////////////////////////////////////////////////////////////////////////

DECL int16_t wsa_stream_start(struct wsa_device * const dev);
DECL int16_t wsa_stream_start_id(struct wsa_device * const dev, int64_t stream_start_id);
DECL int16_t wsa_stream_stop(struct wsa_device * const dev);


// ////////////////////////////////////////////////////////////////////////////
// SWEEP CONTROL SECTION                                                     //
// ////////////////////////////////////////////////////////////////////////////

DECL int16_t wsa_get_sweep_attenuation(struct wsa_device *dev, int32_t *mode);
DECL int16_t wsa_set_sweep_attenuation(struct wsa_device *dev, int32_t mode);

<<<<<<< HEAD
DECL int16_t wsa_get_sweep_decimation(struct wsa_device *dev, int32_t *rate);
DECL int16_t wsa_set_sweep_decimation(struct wsa_device *dev, int32_t rate);
=======
int16_t wsa_get_sweep_decimation(struct wsa_device *dev, int32_t *rate);
int16_t wsa_set_sweep_decimation(struct wsa_device *dev, int32_t rate);
>>>>>>> dc40acf9

DECL int16_t wsa_get_sweep_dwell(struct wsa_device *dev, int32_t *seconds, int32_t *microseconds);
DECL int16_t wsa_set_sweep_dwell(struct wsa_device *dev,int32_t seconds, int32_t microseconds);
	
DECL int16_t wsa_get_sweep_freq(struct wsa_device *dev, int64_t *freq_start, int64_t *freq_stop);
DECL int16_t wsa_set_sweep_freq(struct wsa_device *dev, int64_t start_freq, int64_t stop_freq);

DECL int16_t wsa_get_sweep_freq_shift(struct wsa_device *dev, float *fshift);
DECL int16_t wsa_set_sweep_freq_shift(struct wsa_device *dev, float fshift);

DECL int16_t wsa_get_sweep_freq_step(struct wsa_device *dev, int64_t *step);
DECL int16_t wsa_set_sweep_freq_step(struct wsa_device *dev, int64_t step);

DECL int16_t wsa_get_sweep_gain_if(struct wsa_device *dev, int32_t *gain);
DECL int16_t wsa_set_sweep_gain_if(struct wsa_device *dev, int32_t gain);

DECL int16_t wsa_get_sweep_rfe_input_mode(struct wsa_device *dev, char *mode);
DECL int16_t wsa_set_sweep_rfe_input_mode(struct wsa_device *dev, char const *mode);

DECL int16_t wsa_get_sweep_iteration(struct wsa_device *dev, int32_t *iteration);
DECL int16_t wsa_set_sweep_iteration(struct wsa_device *dev, int32_t iteration);
		
DECL int16_t wsa_get_sweep_samples_per_packet(struct wsa_device *dev, int32_t *samples_per_packet);
DECL int16_t wsa_set_sweep_samples_per_packet(struct wsa_device *dev, int32_t samples_per_packet);

DECL int16_t wsa_get_sweep_packets_per_block(struct wsa_device *dev, int32_t *packets_per_block);
DECL int16_t wsa_set_sweep_packets_per_block(struct wsa_device *dev, int32_t packets_per_block);

DECL int16_t wsa_get_sweep_trigger_type(struct wsa_device *dev, char *type);
DECL int16_t wsa_set_sweep_trigger_type(struct wsa_device *dev, char const *type);

DECL int16_t wsa_set_sweep_trigger_level(struct wsa_device *dev, int64_t start_freq, int64_t stop_freq, int32_t amplitude);
DECL int16_t wsa_get_sweep_trigger_level(struct wsa_device *dev, int64_t *start_freq, int64_t *stop_freq, int32_t *amplitude);

DECL int16_t wsa_get_sweep_trigger_sync_delay(struct wsa_device *dev, int32_t *delay);
DECL int16_t wsa_set_sweep_trigger_sync_delay(struct wsa_device *dev, int32_t delay);

DECL int16_t wsa_get_sweep_trigger_sync_state(struct wsa_device *dev, char *delay);
DECL int16_t wsa_set_sweep_trigger_sync_state(struct wsa_device *dev, char const *delay);

DECL int16_t wsa_get_sweep_status(struct wsa_device *dev, char *status);
DECL int16_t wsa_get_sweep_entry_size(struct wsa_device *dev, int32_t *size);

DECL int16_t wsa_sweep_entry_new(struct wsa_device *dev);
DECL int16_t wsa_sweep_entry_save(struct wsa_device *dev, int32_t positon);
DECL int16_t wsa_sweep_entry_copy(struct wsa_device *dev, int32_t id);
DECL int16_t wsa_sweep_entry_delete(struct wsa_device *dev, int32_t id);
DECL int16_t wsa_sweep_entry_delete_all(struct wsa_device *dev);
DECL int16_t wsa_sweep_entry_read(struct wsa_device *dev, int32_t id, struct wsa_sweep_list * const sweep_list);

DECL int16_t wsa_sweep_start(struct wsa_device *dev);
DECL int16_t wsa_sweep_start_id(struct wsa_device *dev, int64_t sweep_start_id);
DECL int16_t wsa_sweep_stop(struct wsa_device *dev);
DECL int16_t wsa_sweep_resume(struct wsa_device *dev);

#endif



<|MERGE_RESOLUTION|>--- conflicted
+++ resolved
@@ -4,7 +4,6 @@
 
 #include "wsa_lib.h"
 
-<<<<<<< HEAD
 #ifdef _BUILDASDLL_
 #ifdef _DLL_
 #define DECL _declspec(dllexport)
@@ -14,13 +13,6 @@
 #else
 #define DECL
 #endif // _BUILDASDLL_
-=======
-#ifdef _DLL_
-#define  _spec(dllexport)
-#else
-#define  _spec(dllimport)
-#endif
->>>>>>> dc40acf9
 
 
 // ////////////////////////////////////////////////////////////////////////////
@@ -35,23 +27,15 @@
 // ////////////////////////////////////////////////////////////////////////////
 // WSA RELATED FUNCTIONS                                                     //
 // ////////////////////////////////////////////////////////////////////////////
-
 DECL int16_t wsa_open(struct wsa_device *dev, char *intf_method);
 DECL int16_t wsa_reset(struct wsa_device *dev);
 DECL int16_t wsa_ping(struct wsa_device *dev, char *intf_method);
 DECL void wsa_close(struct wsa_device *dev);
 
-<<<<<<< HEAD
 DECL int16_t wsa_check_addr(char const *ip_addr);
 DECL int16_t wsa_check_addrandport(char const *ip_addr, char const *port);
 DECL int16_t wsa_is_connected(struct wsa_device *dev);
 DECL const char *wsa_get_err_msg(int16_t err_code);
-=======
-int16_t wsa_check_addr(char const *ip_addr);
-int16_t wsa_check_addrandport(char const *ip_addr, char const *port);
-int16_t wsa_is_connected(struct wsa_device *dev);
- const char *wsa_get_err_msg(int16_t err_code);
->>>>>>> dc40acf9
 
 DECL int16_t wsa_do_scpi_command_file(struct wsa_device *dev, char const *file_name);
 
@@ -62,16 +46,9 @@
 // ////////////////////////////////////////////////////////////////////////////
 // PROBE SECTION                                                             //
 // ////////////////////////////////////////////////////////////////////////////
-
-<<<<<<< HEAD
 DECL void * wsa_probe_begin(void);
 DECL int    wsa_probe_poll(void * handle, int timeout, char * probe, char * device, char * serial, char * version, int stringsize);
 DECL void   wsa_probe_end(void * handle);
-=======
-void * wsa_probe_begin(void);
- int    wsa_probe_poll(void * handle, int timeout, char * probe, char * device, char * serial, char * version, int stringsize);
-void   wsa_probe_end(void * handle);
->>>>>>> dc40acf9
 
 
 // ////////////////////////////////////////////////////////////////////////////
@@ -265,13 +242,8 @@
 DECL int16_t wsa_get_sweep_attenuation(struct wsa_device *dev, int32_t *mode);
 DECL int16_t wsa_set_sweep_attenuation(struct wsa_device *dev, int32_t mode);
 
-<<<<<<< HEAD
 DECL int16_t wsa_get_sweep_decimation(struct wsa_device *dev, int32_t *rate);
 DECL int16_t wsa_set_sweep_decimation(struct wsa_device *dev, int32_t rate);
-=======
-int16_t wsa_get_sweep_decimation(struct wsa_device *dev, int32_t *rate);
-int16_t wsa_set_sweep_decimation(struct wsa_device *dev, int32_t rate);
->>>>>>> dc40acf9
 
 DECL int16_t wsa_get_sweep_dwell(struct wsa_device *dev, int32_t *seconds, int32_t *microseconds);
 DECL int16_t wsa_set_sweep_dwell(struct wsa_device *dev,int32_t seconds, int32_t microseconds);
