#ifndef __WSA_API_H__
#define __WSA_API_H__


#include "wsa_lib.h"


// ////////////////////////////////////////////////////////////////////////////
// WSA RELATED FUNCTIONS                                                     //
// ////////////////////////////////////////////////////////////////////////////

int16_t wsa_open(struct wsa_device *dev, char *intf_method);
void wsa_close(struct wsa_device *dev);

int16_t wsa_check_addr(char *ip_addr);
int16_t wsa_check_addrandport(char *ip_addr, char *port);
int16_t wsa_is_connected(struct wsa_device *dev);
const char *wsa_get_err_msg(int16_t err_code);

int16_t wsa_set_command_file(struct wsa_device *dev, char *file_name);

int16_t wsa_system_request_read_access(struct wsa_device *dev, int16_t* status);
int16_t wsa_system_read_status(struct wsa_device *dev, int16_t* status); 

// ////////////////////////////////////////////////////////////////////////////
// AMPLITUDE SECTION                                                         //
// ////////////////////////////////////////////////////////////////////////////

int16_t wsa_get_abs_max_amp(struct wsa_device *dev, enum wsa_gain gain, 
						  float *value);


// ////////////////////////////////////////////////////////////////////////////
// DATA ACQUISITION SECTION                                                  //
// ////////////////////////////////////////////////////////////////////////////

int16_t wsa_capture_block(struct wsa_device* const device);
int16_t wsa_read_iq_packet (struct wsa_device* const device, 
		struct wsa_vrt_packet_header* const header, 
		struct wsa_vrt_packet_trailer* const trailer,
		struct wsa_reciever_packet* const reciever,
		struct wsa_digitizer_packet* const digitizer,
		int16_t* const i_buffer, 
		int16_t* const q_buffer,
		uint16_t *samples_per_packet, uint8_t* context_is);

int16_t wsa_read_iq_packet_matlab (struct wsa_device* const device, 
		struct wsa_vrt_packet_header* const header, 
		struct wsa_vrt_packet_trailer* const trailer,
		int16_t* const i_buffer, 
		int16_t* const q_buffer,
		uint16_t samples_per_packet, uint8_t* context_is,
	int32_t* rec_indicator_field, int32_t* rec_reference_point, int64_t* rec_frequency, int16_t* rec_gain_if, int16_t* rec_gain_rf,	int32_t* rec_temperature,
<<<<<<< HEAD
	int32_t* dig_indicator_field, int64_t* dig_bandwidth, int32_t* dig_reference_level, int64_t* dig_rf_frequency_offset);
=======
	int32_t* dig_indicator_field, int64_t* dig_bandwidth, int32_t* dig_reference_level, int64_t* digrf_frequency_offset);
>>>>>>> cdc05f8b


int16_t wsa_get_samples_per_packet(struct wsa_device* device, uint16_t* samples_per_packet);
int16_t wsa_set_samples_per_packet(struct wsa_device *dev, uint16_t samples_per_packet);
int16_t wsa_get_packets_per_block(struct wsa_device* device, uint32_t* packets_per_block);
int16_t wsa_set_packets_per_block(struct wsa_device *dev, uint32_t packets_per_block);

int16_t wsa_get_decimation(struct wsa_device *dev, int32_t *rate);
int16_t wsa_set_decimation(struct wsa_device *dev, int32_t rate);


// ////////////////////////////////////////////////////////////////////////////
// FREQUENCY SECTION                                                         //
// ////////////////////////////////////////////////////////////////////////////

int16_t wsa_get_freq(struct wsa_device *dev, int64_t *cfreq);
int16_t wsa_set_freq(struct wsa_device *dev, int64_t cfreq);

int16_t wsa_get_freq_shift(struct wsa_device *dev, float *fshift);
int16_t wsa_set_freq_shift(struct wsa_device *dev, float fshift);


// ////////////////////////////////////////////////////////////////////////////
// GAIN SECTION                                                              //
// ////////////////////////////////////////////////////////////////////////////

int16_t wsa_get_gain_if(struct wsa_device *dev, int32_t *gain);
int16_t wsa_set_gain_if(struct wsa_device *dev, int32_t gain);

int16_t wsa_get_gain_rf(struct wsa_device *dev, enum wsa_gain *gain);
int16_t wsa_set_gain_rf(struct wsa_device *dev, enum wsa_gain gain);


// ////////////////////////////////////////////////////////////////////////////
// RFE CONTROL SECTION                                                       //
// ////////////////////////////////////////////////////////////////////////////

int16_t wsa_get_antenna(struct wsa_device *dev, int32_t *port_num);
int16_t wsa_set_antenna(struct wsa_device *dev, int32_t port_num);

int16_t wsa_get_bpf_mode(struct wsa_device *dev, int32_t *mode);
int16_t wsa_set_bpf_mode(struct wsa_device *dev, int32_t mode);

<<<<<<< HEAD
// ////////////////////////////////////////////////////////////////////////////
// DEVICE STATUS SECTION                                                     //
// ////////////////////////////////////////////////////////////////////////////

int16_t wsa_get_firm_v(struct wsa_device *dev);


=======
>>>>>>> cdc05f8b
// ////////////////////////////////////////////////////////////////////////////
// DEVICE STATUS SECTION                                                     //
// ////////////////////////////////////////////////////////////////////////////

int16_t wsa_get_firm_v(struct wsa_device *dev);

// ////////////////////////////////////////////////////////////////////////////
// TRIGGER SECTION                                                           //
// ////////////////////////////////////////////////////////////////////////////

int16_t wsa_set_trigger_level(struct wsa_device* dev, int64_t start_frequency, int64_t stop_frequency, int64_t amplitude);
int16_t wsa_get_trigger_level(struct wsa_device* dev, int64_t* start_frequency, int64_t* stop_frequency, int64_t* amplitude);
int16_t wsa_set_trigger_enable(struct wsa_device* dev, int32_t enable);
int16_t wsa_get_trigger_enable(struct wsa_device* dev, int32_t* enable);

<<<<<<< HEAD
   
// ////////////////////////////////////////////////////////////////////////////
// PLL Section                                                          //
// ////////////////////////////////////////////////////////////////////////////

int16_t wsa_get_reference_pll(struct wsa_device* dev, int32_t *pll_ref);
int16_t wsa_set_reference_pll(struct wsa_device* dev, int32_t pll_ref);
int16_t wsa_reset_reference_pll(struct wsa_device* dev);
int16_t wsa_get_lock_ref_pll(struct wsa_device* dev, int32_t *lock_ref);
=======



// ////////////////////////////////////////////////////////////////////////////
// CONTEXT PACKET TESTS SECTION                                              //
// ////////////////////////////////////////////////////////////////////////////

int16_t wsa_get_context_digitizer(struct wsa_device* dev, int32_t packets_per_block, int32_t samples_per_packet);



// ////////////////////////////////////////////////////////////////////////////
// SWEEP FUNCTIONS                                              //
// ////////////////////////////////////////////////////////////////////////////
int16_t wsa_get_sweep_antenna(struct wsa_device *dev, int16_t *port_num);
int16_t wsa_set_sweep_antenna(struct wsa_device *dev, int16_t port_num);

int16_t wsa_get_sweep_gain_if(struct wsa_device *dev, int32_t *gain);
int16_t wsa_set_sweep_gain_if(struct wsa_device *dev, int32_t gain);

int16_t wsa_get_sweep_gain_rf(struct wsa_device *dev, enum wsa_gain *gain);
int16_t wsa_set_sweep_gain_rf(struct wsa_device *dev, enum wsa_gain gain);

int16_t wsa_get_sweep_samples_per_packet(struct wsa_device* device, uint16_t* samples_per_packet);
int16_t wsa_set_sweep_samples_per_packet(struct wsa_device *dev, uint16_t samples_per_packet);
int16_t wsa_get_sweep_packets_per_block(struct wsa_device* device, uint32_t* packets_per_block);
int16_t wsa_set_sweep_packets_per_block(struct wsa_device *dev, uint32_t packets_per_block);

int16_t wsa_get_sweep_decimation(struct wsa_device *dev, int32_t* rate);
int16_t wsa_set_sweep_decimation(struct wsa_device *dev, int32_t rate);

int16_t wsa_get_sweep_freq(struct wsa_device *dev, int64_t *freq_start, int64_t *freq_stop);
int16_t wsa_set_sweep_freq(struct wsa_device *dev, int64_t start_freq, int64_t stop_freq);

int16_t wsa_get_sweep_freq_shift(struct wsa_device *dev, float *fshift);
int16_t wsa_set_sweep_freq_shift(struct wsa_device *dev, float fshift);

int16_t wsa_get_sweep_freq_step(struct wsa_device *dev, int64_t *step);
int16_t wsa_set_sweep_freq_step(struct wsa_device *dev, int64_t step);

int16_t wsa_get_sweep_dwell(struct wsa_device *dev, int32_t *dwell_seconds_value, int32_t *dwell_miliseconds_value);
int16_t wsa_set_sweep_dwell(struct wsa_device *dev,int32_t dwell_seconds_value, int32_t dwell_useconds_value);

int16_t wsa_get_sweep_trigger_type(struct wsa_device *dev, int32_t *type);
int16_t wsa_set_sweep_trigger_type(struct wsa_device *dev, int32_t type);

int16_t wsa_set_sweep_trigger_level(struct wsa_device* dev, int64_t start_frequency, int64_t stop_frequency, int64_t amplitude);
int16_t wsa_get_sweep_trigger_level(struct wsa_device* dev, int64_t* start_frequency, int64_t* stop_frequency, int64_t* amplitude);

int16_t wsa_get_sweep_iteration(struct wsa_device *dev, int32_t *iteration);
int16_t wsa_set_sweep_iteration(struct wsa_device *dev, int32_t iteration);

int16_t wsa_get_sweep_status(struct wsa_device *dev, int32_t *status);
int16_t wsa_sweep_entry_new(struct wsa_device *dev);
int16_t wsa_sweep_list_copy(struct wsa_device *dev, int32_t position);
int16_t wsa_sweep_entry_save(struct wsa_device *dev, int32_t positon);
int16_t wsa_sweep_list_delete(struct wsa_device *dev, int32_t position);
int16_t wsa_sweep_list(struct wsa_device *dev, int32_t *position);
int16_t wsa_get_sweep_list_size(struct wsa_device* device, int32_t *size);
int16_t wsa_sweep_start(struct wsa_device *dev);
int16_t wsa_sweep_stop(struct wsa_device *dev);
int16_t wsa_sweep_resume(struct wsa_device *dev);
int16_t wsa_sweep_list_read(struct wsa_device *dev, int32_t position, struct wsa_sweep_list* const sweep_list);
int16_t wsa_request(struct wsa_device *dev);


int16_t wsa_test(struct wsa_device *dev);
>>>>>>> cdc05f8b
#endif




<|MERGE_RESOLUTION|>--- conflicted
+++ resolved
@@ -1,210 +1,196 @@
-#ifndef __WSA_API_H__
-#define __WSA_API_H__
-
-
-#include "wsa_lib.h"
-
-
-// ////////////////////////////////////////////////////////////////////////////
-// WSA RELATED FUNCTIONS                                                     //
-// ////////////////////////////////////////////////////////////////////////////
-
-int16_t wsa_open(struct wsa_device *dev, char *intf_method);
-void wsa_close(struct wsa_device *dev);
-
-int16_t wsa_check_addr(char *ip_addr);
-int16_t wsa_check_addrandport(char *ip_addr, char *port);
-int16_t wsa_is_connected(struct wsa_device *dev);
-const char *wsa_get_err_msg(int16_t err_code);
-
-int16_t wsa_set_command_file(struct wsa_device *dev, char *file_name);
-
-int16_t wsa_system_request_read_access(struct wsa_device *dev, int16_t* status);
-int16_t wsa_system_read_status(struct wsa_device *dev, int16_t* status); 
-
-// ////////////////////////////////////////////////////////////////////////////
-// AMPLITUDE SECTION                                                         //
-// ////////////////////////////////////////////////////////////////////////////
-
-int16_t wsa_get_abs_max_amp(struct wsa_device *dev, enum wsa_gain gain, 
-						  float *value);
-
-
-// ////////////////////////////////////////////////////////////////////////////
-// DATA ACQUISITION SECTION                                                  //
-// ////////////////////////////////////////////////////////////////////////////
-
-int16_t wsa_capture_block(struct wsa_device* const device);
-int16_t wsa_read_iq_packet (struct wsa_device* const device, 
-		struct wsa_vrt_packet_header* const header, 
-		struct wsa_vrt_packet_trailer* const trailer,
-		struct wsa_reciever_packet* const reciever,
-		struct wsa_digitizer_packet* const digitizer,
-		int16_t* const i_buffer, 
-		int16_t* const q_buffer,
-		uint16_t *samples_per_packet, uint8_t* context_is);
-
-int16_t wsa_read_iq_packet_matlab (struct wsa_device* const device, 
-		struct wsa_vrt_packet_header* const header, 
-		struct wsa_vrt_packet_trailer* const trailer,
-		int16_t* const i_buffer, 
-		int16_t* const q_buffer,
-		uint16_t samples_per_packet, uint8_t* context_is,
-	int32_t* rec_indicator_field, int32_t* rec_reference_point, int64_t* rec_frequency, int16_t* rec_gain_if, int16_t* rec_gain_rf,	int32_t* rec_temperature,
-<<<<<<< HEAD
-	int32_t* dig_indicator_field, int64_t* dig_bandwidth, int32_t* dig_reference_level, int64_t* dig_rf_frequency_offset);
-=======
-	int32_t* dig_indicator_field, int64_t* dig_bandwidth, int32_t* dig_reference_level, int64_t* digrf_frequency_offset);
->>>>>>> cdc05f8b
-
-
-int16_t wsa_get_samples_per_packet(struct wsa_device* device, uint16_t* samples_per_packet);
-int16_t wsa_set_samples_per_packet(struct wsa_device *dev, uint16_t samples_per_packet);
-int16_t wsa_get_packets_per_block(struct wsa_device* device, uint32_t* packets_per_block);
-int16_t wsa_set_packets_per_block(struct wsa_device *dev, uint32_t packets_per_block);
-
-int16_t wsa_get_decimation(struct wsa_device *dev, int32_t *rate);
-int16_t wsa_set_decimation(struct wsa_device *dev, int32_t rate);
-
-
-// ////////////////////////////////////////////////////////////////////////////
-// FREQUENCY SECTION                                                         //
-// ////////////////////////////////////////////////////////////////////////////
-
-int16_t wsa_get_freq(struct wsa_device *dev, int64_t *cfreq);
-int16_t wsa_set_freq(struct wsa_device *dev, int64_t cfreq);
-
-int16_t wsa_get_freq_shift(struct wsa_device *dev, float *fshift);
-int16_t wsa_set_freq_shift(struct wsa_device *dev, float fshift);
-
-
-// ////////////////////////////////////////////////////////////////////////////
-// GAIN SECTION                                                              //
-// ////////////////////////////////////////////////////////////////////////////
-
-int16_t wsa_get_gain_if(struct wsa_device *dev, int32_t *gain);
-int16_t wsa_set_gain_if(struct wsa_device *dev, int32_t gain);
-
-int16_t wsa_get_gain_rf(struct wsa_device *dev, enum wsa_gain *gain);
-int16_t wsa_set_gain_rf(struct wsa_device *dev, enum wsa_gain gain);
-
-
-// ////////////////////////////////////////////////////////////////////////////
-// RFE CONTROL SECTION                                                       //
-// ////////////////////////////////////////////////////////////////////////////
-
-int16_t wsa_get_antenna(struct wsa_device *dev, int32_t *port_num);
-int16_t wsa_set_antenna(struct wsa_device *dev, int32_t port_num);
-
-int16_t wsa_get_bpf_mode(struct wsa_device *dev, int32_t *mode);
-int16_t wsa_set_bpf_mode(struct wsa_device *dev, int32_t mode);
-
-<<<<<<< HEAD
-// ////////////////////////////////////////////////////////////////////////////
-// DEVICE STATUS SECTION                                                     //
-// ////////////////////////////////////////////////////////////////////////////
-
-int16_t wsa_get_firm_v(struct wsa_device *dev);
-
-
-=======
->>>>>>> cdc05f8b
-// ////////////////////////////////////////////////////////////////////////////
-// DEVICE STATUS SECTION                                                     //
-// ////////////////////////////////////////////////////////////////////////////
-
-int16_t wsa_get_firm_v(struct wsa_device *dev);
-
-// ////////////////////////////////////////////////////////////////////////////
-// TRIGGER SECTION                                                           //
-// ////////////////////////////////////////////////////////////////////////////
-
-int16_t wsa_set_trigger_level(struct wsa_device* dev, int64_t start_frequency, int64_t stop_frequency, int64_t amplitude);
-int16_t wsa_get_trigger_level(struct wsa_device* dev, int64_t* start_frequency, int64_t* stop_frequency, int64_t* amplitude);
-int16_t wsa_set_trigger_enable(struct wsa_device* dev, int32_t enable);
-int16_t wsa_get_trigger_enable(struct wsa_device* dev, int32_t* enable);
-
-<<<<<<< HEAD
-   
-// ////////////////////////////////////////////////////////////////////////////
-// PLL Section                                                          //
-// ////////////////////////////////////////////////////////////////////////////
-
-int16_t wsa_get_reference_pll(struct wsa_device* dev, int32_t *pll_ref);
-int16_t wsa_set_reference_pll(struct wsa_device* dev, int32_t pll_ref);
-int16_t wsa_reset_reference_pll(struct wsa_device* dev);
-int16_t wsa_get_lock_ref_pll(struct wsa_device* dev, int32_t *lock_ref);
-=======
-
-
-
-// ////////////////////////////////////////////////////////////////////////////
-// CONTEXT PACKET TESTS SECTION                                              //
-// ////////////////////////////////////////////////////////////////////////////
-
-int16_t wsa_get_context_digitizer(struct wsa_device* dev, int32_t packets_per_block, int32_t samples_per_packet);
-
-
-
-// ////////////////////////////////////////////////////////////////////////////
-// SWEEP FUNCTIONS                                              //
-// ////////////////////////////////////////////////////////////////////////////
-int16_t wsa_get_sweep_antenna(struct wsa_device *dev, int16_t *port_num);
-int16_t wsa_set_sweep_antenna(struct wsa_device *dev, int16_t port_num);
-
-int16_t wsa_get_sweep_gain_if(struct wsa_device *dev, int32_t *gain);
-int16_t wsa_set_sweep_gain_if(struct wsa_device *dev, int32_t gain);
-
-int16_t wsa_get_sweep_gain_rf(struct wsa_device *dev, enum wsa_gain *gain);
-int16_t wsa_set_sweep_gain_rf(struct wsa_device *dev, enum wsa_gain gain);
-
-int16_t wsa_get_sweep_samples_per_packet(struct wsa_device* device, uint16_t* samples_per_packet);
-int16_t wsa_set_sweep_samples_per_packet(struct wsa_device *dev, uint16_t samples_per_packet);
-int16_t wsa_get_sweep_packets_per_block(struct wsa_device* device, uint32_t* packets_per_block);
-int16_t wsa_set_sweep_packets_per_block(struct wsa_device *dev, uint32_t packets_per_block);
-
-int16_t wsa_get_sweep_decimation(struct wsa_device *dev, int32_t* rate);
-int16_t wsa_set_sweep_decimation(struct wsa_device *dev, int32_t rate);
-
-int16_t wsa_get_sweep_freq(struct wsa_device *dev, int64_t *freq_start, int64_t *freq_stop);
-int16_t wsa_set_sweep_freq(struct wsa_device *dev, int64_t start_freq, int64_t stop_freq);
-
-int16_t wsa_get_sweep_freq_shift(struct wsa_device *dev, float *fshift);
-int16_t wsa_set_sweep_freq_shift(struct wsa_device *dev, float fshift);
-
-int16_t wsa_get_sweep_freq_step(struct wsa_device *dev, int64_t *step);
-int16_t wsa_set_sweep_freq_step(struct wsa_device *dev, int64_t step);
-
-int16_t wsa_get_sweep_dwell(struct wsa_device *dev, int32_t *dwell_seconds_value, int32_t *dwell_miliseconds_value);
-int16_t wsa_set_sweep_dwell(struct wsa_device *dev,int32_t dwell_seconds_value, int32_t dwell_useconds_value);
-
-int16_t wsa_get_sweep_trigger_type(struct wsa_device *dev, int32_t *type);
-int16_t wsa_set_sweep_trigger_type(struct wsa_device *dev, int32_t type);
-
-int16_t wsa_set_sweep_trigger_level(struct wsa_device* dev, int64_t start_frequency, int64_t stop_frequency, int64_t amplitude);
-int16_t wsa_get_sweep_trigger_level(struct wsa_device* dev, int64_t* start_frequency, int64_t* stop_frequency, int64_t* amplitude);
-
-int16_t wsa_get_sweep_iteration(struct wsa_device *dev, int32_t *iteration);
-int16_t wsa_set_sweep_iteration(struct wsa_device *dev, int32_t iteration);
-
-int16_t wsa_get_sweep_status(struct wsa_device *dev, int32_t *status);
-int16_t wsa_sweep_entry_new(struct wsa_device *dev);
-int16_t wsa_sweep_list_copy(struct wsa_device *dev, int32_t position);
-int16_t wsa_sweep_entry_save(struct wsa_device *dev, int32_t positon);
-int16_t wsa_sweep_list_delete(struct wsa_device *dev, int32_t position);
-int16_t wsa_sweep_list(struct wsa_device *dev, int32_t *position);
-int16_t wsa_get_sweep_list_size(struct wsa_device* device, int32_t *size);
-int16_t wsa_sweep_start(struct wsa_device *dev);
-int16_t wsa_sweep_stop(struct wsa_device *dev);
-int16_t wsa_sweep_resume(struct wsa_device *dev);
-int16_t wsa_sweep_list_read(struct wsa_device *dev, int32_t position, struct wsa_sweep_list* const sweep_list);
-int16_t wsa_request(struct wsa_device *dev);
-
-
-int16_t wsa_test(struct wsa_device *dev);
->>>>>>> cdc05f8b
-#endif
-
-
-
-
+#ifndef __WSA_API_H__
+#define __WSA_API_H__
+
+
+#include "wsa_lib.h"
+
+
+// ////////////////////////////////////////////////////////////////////////////
+// WSA RELATED FUNCTIONS                                                     //
+// ////////////////////////////////////////////////////////////////////////////
+
+int16_t wsa_open(struct wsa_device *dev, char *intf_method);
+void wsa_close(struct wsa_device *dev);
+
+int16_t wsa_check_addr(char *ip_addr);
+int16_t wsa_check_addrandport(char *ip_addr, char *port);
+int16_t wsa_is_connected(struct wsa_device *dev);
+const char *wsa_get_err_msg(int16_t err_code);
+
+int16_t wsa_set_command_file(struct wsa_device *dev, char *file_name);
+
+int16_t wsa_system_request_read_access(struct wsa_device *dev, int16_t* status);
+int16_t wsa_system_read_status(struct wsa_device *dev, int16_t* status); 
+
+// ////////////////////////////////////////////////////////////////////////////
+// AMPLITUDE SECTION                                                         //
+// ////////////////////////////////////////////////////////////////////////////
+
+int16_t wsa_get_abs_max_amp(struct wsa_device *dev, enum wsa_gain gain, 
+						  float *value);
+
+
+// ////////////////////////////////////////////////////////////////////////////
+// DATA ACQUISITION SECTION                                                  //
+// ////////////////////////////////////////////////////////////////////////////
+
+int16_t wsa_capture_block(struct wsa_device* const device);
+int16_t wsa_read_iq_packet (struct wsa_device* const device, 
+		struct wsa_vrt_packet_header* const header, 
+		struct wsa_vrt_packet_trailer* const trailer,
+		struct wsa_reciever_packet* const reciever,
+		struct wsa_digitizer_packet* const digitizer,
+		int16_t* const i_buffer, 
+		int16_t* const q_buffer,
+		uint16_t *samples_per_packet, uint8_t* context_is);
+
+int16_t wsa_read_iq_packet_matlab (struct wsa_device* const device, 
+		struct wsa_vrt_packet_header* const header, 
+		struct wsa_vrt_packet_trailer* const trailer,
+		int16_t* const i_buffer, 
+		int16_t* const q_buffer,
+		uint16_t samples_per_packet, uint8_t* context_is,
+	int32_t* rec_indicator_field, int32_t* rec_reference_point, int64_t* rec_frequency, int16_t* rec_gain_if, int16_t* rec_gain_rf,	int32_t* rec_temperature,
+	int32_t* dig_indicator_field, int64_t* dig_bandwidth, int32_t* dig_reference_level, int64_t* dig_rf_frequency_offset);
+
+int16_t wsa_get_samples_per_packet(struct wsa_device* device, uint16_t* samples_per_packet);
+int16_t wsa_set_samples_per_packet(struct wsa_device *dev, uint16_t samples_per_packet);
+int16_t wsa_get_packets_per_block(struct wsa_device* device, uint32_t* packets_per_block);
+int16_t wsa_set_packets_per_block(struct wsa_device *dev, uint32_t packets_per_block);
+
+int16_t wsa_get_decimation(struct wsa_device *dev, int32_t *rate);
+int16_t wsa_set_decimation(struct wsa_device *dev, int32_t rate);
+
+
+// ////////////////////////////////////////////////////////////////////////////
+// FREQUENCY SECTION                                                         //
+// ////////////////////////////////////////////////////////////////////////////
+
+int16_t wsa_get_freq(struct wsa_device *dev, int64_t *cfreq);
+int16_t wsa_set_freq(struct wsa_device *dev, int64_t cfreq);
+
+int16_t wsa_get_freq_shift(struct wsa_device *dev, float *fshift);
+int16_t wsa_set_freq_shift(struct wsa_device *dev, float fshift);
+
+
+// ////////////////////////////////////////////////////////////////////////////
+// GAIN SECTION                                                              //
+// ////////////////////////////////////////////////////////////////////////////
+
+int16_t wsa_get_gain_if(struct wsa_device *dev, int32_t *gain);
+int16_t wsa_set_gain_if(struct wsa_device *dev, int32_t gain);
+
+int16_t wsa_get_gain_rf(struct wsa_device *dev, enum wsa_gain *gain);
+int16_t wsa_set_gain_rf(struct wsa_device *dev, enum wsa_gain gain);
+
+
+// ////////////////////////////////////////////////////////////////////////////
+// RFE CONTROL SECTION                                                       //
+// ////////////////////////////////////////////////////////////////////////////
+
+int16_t wsa_get_antenna(struct wsa_device *dev, int32_t *port_num);
+int16_t wsa_set_antenna(struct wsa_device *dev, int32_t port_num);
+
+int16_t wsa_get_bpf_mode(struct wsa_device *dev, int32_t *mode);
+int16_t wsa_set_bpf_mode(struct wsa_device *dev, int32_t mode);
+
+
+// ////////////////////////////////////////////////////////////////////////////
+// DEVICE STATUS SECTION                                                     //
+// ////////////////////////////////////////////////////////////////////////////
+
+int16_t wsa_get_firm_v(struct wsa_device *dev);
+
+
+// ////////////////////////////////////////////////////////////////////////////
+// TRIGGER SECTION                                                           //
+// ////////////////////////////////////////////////////////////////////////////
+
+int16_t wsa_set_trigger_level(struct wsa_device* dev, int64_t start_frequency, int64_t stop_frequency, int64_t amplitude);
+int16_t wsa_get_trigger_level(struct wsa_device* dev, int64_t* start_frequency, int64_t* stop_frequency, int64_t* amplitude);
+int16_t wsa_set_trigger_enable(struct wsa_device* dev, int32_t enable);
+int16_t wsa_get_trigger_enable(struct wsa_device* dev, int32_t* enable);
+
+
+   
+// ////////////////////////////////////////////////////////////////////////////
+// PLL Section                                                          //
+// ////////////////////////////////////////////////////////////////////////////
+
+int16_t wsa_get_reference_pll(struct wsa_device* dev, int32_t *pll_ref);
+int16_t wsa_set_reference_pll(struct wsa_device* dev, int32_t pll_ref);
+int16_t wsa_reset_reference_pll(struct wsa_device* dev);
+int16_t wsa_get_lock_ref_pll(struct wsa_device* dev, int32_t *lock_ref);
+
+
+
+// ////////////////////////////////////////////////////////////////////////////
+// CONTEXT PACKET TESTS SECTION                                              //
+// ////////////////////////////////////////////////////////////////////////////
+
+int16_t wsa_get_context_digitizer(struct wsa_device* dev, int32_t packets_per_block, int32_t samples_per_packet);
+
+
+
+// ////////////////////////////////////////////////////////////////////////////
+// SWEEP FUNCTIONS                                              //
+// ////////////////////////////////////////////////////////////////////////////
+int16_t wsa_get_sweep_antenna(struct wsa_device *dev, int16_t *port_num);
+int16_t wsa_set_sweep_antenna(struct wsa_device *dev, int16_t port_num);
+
+int16_t wsa_get_sweep_gain_if(struct wsa_device *dev, int32_t *gain);
+int16_t wsa_set_sweep_gain_if(struct wsa_device *dev, int32_t gain);
+
+int16_t wsa_get_sweep_gain_rf(struct wsa_device *dev, enum wsa_gain *gain);
+int16_t wsa_set_sweep_gain_rf(struct wsa_device *dev, enum wsa_gain gain);
+
+int16_t wsa_get_sweep_samples_per_packet(struct wsa_device* device, uint16_t* samples_per_packet);
+int16_t wsa_set_sweep_samples_per_packet(struct wsa_device *dev, uint16_t samples_per_packet);
+int16_t wsa_get_sweep_packets_per_block(struct wsa_device* device, uint32_t* packets_per_block);
+int16_t wsa_set_sweep_packets_per_block(struct wsa_device *dev, uint32_t packets_per_block);
+
+int16_t wsa_get_sweep_decimation(struct wsa_device *dev, int32_t* rate);
+int16_t wsa_set_sweep_decimation(struct wsa_device *dev, int32_t rate);
+
+int16_t wsa_get_sweep_freq(struct wsa_device *dev, int64_t *freq_start, int64_t *freq_stop);
+int16_t wsa_set_sweep_freq(struct wsa_device *dev, int64_t start_freq, int64_t stop_freq);
+
+int16_t wsa_get_sweep_freq_shift(struct wsa_device *dev, float *fshift);
+int16_t wsa_set_sweep_freq_shift(struct wsa_device *dev, float fshift);
+
+int16_t wsa_get_sweep_freq_step(struct wsa_device *dev, int64_t *step);
+int16_t wsa_set_sweep_freq_step(struct wsa_device *dev, int64_t step);
+
+int16_t wsa_get_sweep_dwell(struct wsa_device *dev, int32_t *dwell_seconds_value, int32_t *dwell_miliseconds_value);
+int16_t wsa_set_sweep_dwell(struct wsa_device *dev,int32_t dwell_seconds_value, int32_t dwell_useconds_value);
+
+int16_t wsa_get_sweep_trigger_type(struct wsa_device *dev, int32_t *type);
+int16_t wsa_set_sweep_trigger_type(struct wsa_device *dev, int32_t type);
+
+int16_t wsa_set_sweep_trigger_level(struct wsa_device* dev, int64_t start_frequency, int64_t stop_frequency, int64_t amplitude);
+int16_t wsa_get_sweep_trigger_level(struct wsa_device* dev, int64_t* start_frequency, int64_t* stop_frequency, int64_t* amplitude);
+
+int16_t wsa_get_sweep_iteration(struct wsa_device *dev, int32_t *iteration);
+int16_t wsa_set_sweep_iteration(struct wsa_device *dev, int32_t iteration);
+
+int16_t wsa_get_sweep_status(struct wsa_device *dev, int32_t *status);
+int16_t wsa_sweep_entry_new(struct wsa_device *dev);
+int16_t wsa_sweep_list_copy(struct wsa_device *dev, int32_t position);
+int16_t wsa_sweep_entry_save(struct wsa_device *dev, int32_t positon);
+int16_t wsa_sweep_list_delete(struct wsa_device *dev, int32_t position);
+int16_t wsa_sweep_list(struct wsa_device *dev, int32_t *position);
+int16_t wsa_get_sweep_list_size(struct wsa_device* device, int32_t *size);
+int16_t wsa_sweep_start(struct wsa_device *dev);
+int16_t wsa_sweep_stop(struct wsa_device *dev);
+int16_t wsa_sweep_resume(struct wsa_device *dev);
+int16_t wsa_sweep_list_read(struct wsa_device *dev, int32_t position, struct wsa_sweep_list* const sweep_list);
+int16_t wsa_request(struct wsa_device *dev);
+
+
+int16_t wsa_test(struct wsa_device *dev);
+
+#endif
+
+
+
+