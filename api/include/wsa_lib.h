--- conflicted
+++ resolved
@@ -1,345 +1,337 @@
-#ifndef __WSA_LIB_H__
-#define __WSA_LIB_H__
-
-#include "wsa_commons.h"
-
-#include <limits.h>
-#include <math.h>
-
-#define MAX_STR_LEN 512
-
-#define NUM_RF_GAINS 5	// including 0 but not use
-#define MHZ 1000000ULL
-
-
-// *****
-// VRT PACKET related
-// *****
-#define VRT_HEADER_SIZE 5
-#define VRT_TRAILER_SIZE 1
-#define BYTES_PER_VRT_WORD 4
-
-#define MAX_VRT_PKT_COUNT 15
-#define MIN_VRT_PKT_COUNT 0
-
-// VRT packet stream indentifier
-#define RECEIVER_STREAM_ID 0x90000001
-#define DIGITIZER_STREAM_ID 0x90000002
-#define I16Q16_DATA_STREAM_ID 0x90000003
-#define I16_DATA_STREAM_ID 0x90000005
-#define I32_DATA_STREAM_ID 0x90000006
-#define EXTENSION_STREAM_ID 0x90000004
-
-// Packet types
-#define IF_PACKET_TYPE 1
-#define CONTEXT_PACKET_TYPE 4
-#define EXTENSION_PACKET_TYPE 5
-
-// Receiver context data field indicator masks
-#define REF_POINT_INDICATOR_MASK 0x40000000
-#define FREQ_INDICATOR_MASK 0x08000000
-#define GAIN_INDICATOR_MASK 0x00800000
-
-// Digitizer context data field indicator masks
-#define BW_INDICATOR_MASK 0xa0000000
-#define RF_FREQ_OFFSET_INDICATOR_MASK 0x04000000
-#define REF_LEVEL_INDICATOR_MASK 0x01000000
-
-// extension packet data field indicator masks
-#define SWEEP_START_ID_INDICATOR_MASK 0x00000001
-#define STREAM_START_ID_INDICATOR_MASK 0x00000002
-
-// *****
-// SCPI related registers/bits
-// *****
-
-// Control commands syntax supported types
-#define SCPI "SCPI"	/* SCPI control commands syntax */
-#define SCPI_QUERY_CMD "?"
-// Status Byte Register SBR, use with SRE
-#define SCPI_SBR_EVTAVL 0x04	// Error/event queue available
-#define SCPI_SBR_QSR 0x08		// Questionable Status register
-#define SCPI_SBR_MSGAVL 0x10	// Message available
-#define SCPI_SBR_ESR 0x20		// Event Status register
-#define SCPI_SBR_RQS 0x40		// Request Service register
-#define SCPI_SBR_OSR 0x80		// Operational Status register
-
-// Standard Event Status Register ESR, use with ESE
-#define SCPI_ESR_OPC 0x00	// Operation complete
-#define SCPI_ESR_QYE 0x04	// Query error
-#define SCPI_ESR_DDE 0x08	// Device dependent error
-#define SCPI_ESR_EXE 0x10	// Execution error
-#define SCPI_ESR_CME 0x20	// Command error
-#define SCPI_ESR_PON 0x80	// Power ON
-
-// Operation Status Register OSR
-#define SCPI_OSR_CALI 0x0001	// RFE Calibrating
-#define SCPI_OSR_SETT 0x0002	// Settling
-#define SCPI_OSR_SWE  0x0008	// Sweeping
-//#define SCPI_OSR_MEAS 0x0010	// Measuring?
-#define SCPI_OSR_TRIG 0x0020	// Triggering
-#define SCPI_OSR_CORR 0x0080	// Correcting which? IQ or DC ?
-
-// Questionable Status Register QSR
-#define SCPI_QSR_POW 0x0002		// Battery power ?
-#define SCPI_QSR_TEMP 0x0010	// Temperature ?
-#define SCPI_QSR_FREQ 0x0020	// Frequency unlocked ?
-#define SCPI_QSR_PHAS 0x0040	// IQ out of phase ?
-#define SCPI_QSR_CALI 0x0100	// RFE Calibration ?
-
-
-//*****
-// WSA specific values
-//*****
-#define WSA_IBW 125000000ULL
-#define WSA_MAX_CAPTURE_BLOCK (32 * 1024 * 1024)
-
-// VRT header field for packet size is 16 bits,
-// so maximum number that can be stored is 2^16 - 1
-// and also need to allow room for VRT header and trailer bytes
-#define WSA_MAX_SPP 65520
-#define WSA_SPP_MULTIPLE 16
-#define WSA_MIN_SPP 128
-#define WSA_MIN_PPB 1
-#define WSA_MAX_PPB UINT_MAX
-
-// sweep states
-#define WSA_SWEEP_STATE_RUNNING "RUNNING"
-#define WSA_SWEEP_STATE_STOPPED "STOPPED"
-
-// capture modes
-#define WSA_BLOCK_CAPTURE_MODE "BLOCK"
-#define WSA_STREAM_CAPTURE_MODE "STREAMING"
-#define WSA_SWEEP_CAPTURE_MODE "SWEEPING"
-
-// trigger types
-#define WSA_NONE_TRIGGER_TYPE "NONE"
-#define WSA_LEVEL_TRIGGER_TYPE "LEVEL"
-#define WSA_PULSE_TRIGGER_TYPE "PULSE"
-
-// trigger synchronization options
-#define WSA_MASTER_TRIGGER "MASTER"
-#define WSA_SLAVE_TRIGGER "SLAVE"
-
-// delay limitations
-#define WSA_trigger_SYNC_DELAY_MAX 4294967295
-#define WSA_trigger_SYNC_DELAY_MIN 0
-#define WSA_trigger_SYNC_DELAY_MULTIPLE 8
-
-// Decimation Range
-#define WSA_MAX_DECIMATION 1024
-#define WSA_MIN_DECIMATION 4
-
-// *****
-// WSA4000 SPECIFIC
-// *****
-#define WSA4000 "WSA4000"
-#define WSA_4000_MAX_FREQ 10000ULL // MHz here b/c of large # issue
-#define WSA_4000_MIN_FREQ 0ULL  // Hz
-#define WSA_4000_MAX_IF_GAIN 34
-#define WSA_4000_MIN_IF_GAIN -10
-
-#define WSA_4000_FREQRES 100000ULL // to read in the register
-#define WSA_4000_MAX_ANT_PORT 2
-
-// TODO: TO BE DETERMINE W/ NIKHIL FOR THE FOLLOWING #S -> Read from eeprom
-#define WSA_4000_ABS_AMP_HIGH 0
-#define WSA_4000_ABS_AMP_MED 15
-#define WSA_4000_ABS_AMP_LOW 15
-#define WSA_4000_ABS_AMP_VLOW 15
-
-// RF gain modes
-#define WSA_GAIN_VLOW_STRING "VLOW"
-#define WSA_GAIN_LOW_STRING "LOW"
-#define WSA_GAIN_MED_STRING "MED"
-#define WSA_GAIN_HIGH_STRING "HIGH"
-
-enum wsa_gain {
-	WSA_GAIN_HIGH = 1,
-	WSA_GAIN_MED,
-	WSA_GAIN_LOW,
-	WSA_GAIN_VLOW
-};
-
-// *****
-// WSA5000 SPECIFIC
-// *****
-#define WSA5000 "WSA5000"
-#define WSA5000108 "108"
-#define WSA5000208 "208"
-#define WSA5000220 "220"
-#define WSA_5000108_MAX_FREQ 8000ULL 
-#define WSA_5000208_MAX_FREQ 8000ULL 
-#define WSA_5000220_MAX_FREQ 20000ULL 
-#define WSA_5000_MIN_FREQ 0ULL  // Hz
-#define WSA_5000_MAX_DECIMATION 1023
-#define WSA_5000_MIN_DECIMATION 4
-#define WSA_5000_FREQRES 100000ULL // to read in the register
-
-<<<<<<< HEAD
-// RF gain modes
-=======
-// RFE modes
->>>>>>> 04ec932a
-#define WSA_RFE_DD_STRING   "DD"
-#define WSA_RFE_IQIN_STRING "IQIN"
-#define WSA_RFE_HDR_STRING  "HDR"
-#define WSA_RFE_SH_STRING   "SH"
-#define WSA_RFE_SHN_STRING  "SHN"
-#define WSA_RFE_ZIF_STRING  "ZIF"
-<<<<<<< HEAD
-=======
-
-// Lan configurations
-#define  WSA_CURRENT_LAN_CONFIG "CURRENT"
-#define  WSA_OPTION_LAN_CONFIG "OPTION"
->>>>>>> 04ec932a
-
-// IQ Output mode
-#define WSA_IQ_DIGITIZER_STRING "DIGITIZER"
-#define WSA_IQ_CONNECTOR_STRING "CONNECTOR"
-
-#define WSA_ATTEN_ENABLED 1
-#define WSA_ATTEN_DISABLED 0
-
-// ////////////////////////////////////////////////////////////////////////////
-// STRUCTS DEFINES                                                           //
-// ////////////////////////////////////////////////////////////////////////////
-
-struct wsa_descriptor {
-	char prod_model[MAX_STR_LEN];
-	char dev_model[MAX_STR_LEN];
-	char mac_addr[MAX_STR_LEN];
-	char fw_version[MAX_STR_LEN];
-	char intf_type[MAX_STR_LEN];
-	uint64_t inst_bw;
-	int32_t max_sample_size;
-	int64_t max_tune_freq;
-	int64_t min_tune_freq;
-	uint64_t freq_resolution;
-	int32_t max_if_gain;
-	int32_t min_if_gain;
-	int32_t min_decimation;
-	int32_t max_decimation;
-	float abs_max_amp[NUM_RF_GAINS];
-};
-
-struct wsa_time {
-	uint32_t sec;
-	uint64_t psec;
-};
-
-//structure to hold the header of a packet
-struct wsa_vrt_packet_header {
-	uint8_t pkt_count;
-	uint16_t samples_per_packet;
-	uint8_t packet_type;
-	uint32_t stream_id;
-	struct wsa_time time_stamp;
-};
-
-//structure to hold receiver packet data
-struct wsa_receiver_packet {
-	int32_t indicator_field;
-	uint8_t pkt_count;
-	int32_t reference_point;
-	long double freq;
-	double gain_if;
-	double gain_rf;
-	double temperature;
-};
-
-//structure to hold digitizer packet data
-struct wsa_digitizer_packet {
-	int32_t indicator_field;
-	uint8_t pkt_count;
-	long double bandwidth;
-	int16_t reference_level;
-	long double rf_freq_offset;
-};
-
-//structure to hold extension packet data
-struct wsa_extension_packet {
-	int32_t indicator_field;
-	uint8_t pkt_count;
-	uint32_t sweep_start_id;
-	uint32_t stream_start_id;
-};
-
-// These values will be defined in a future release
-struct wsa_vrt_packet_trailer {
-	uint8_t valid_data_indicator;
-	uint8_t ref_lock_indicator;
-	uint8_t spectral_inversion_indicator;
-	uint8_t over_range_indicator;
-	uint8_t sample_loss_indicator;
-};
-
-// Structure to hold sweep list data
-struct wsa_sweep_list {
-	int64_t start_freq;
-	int64_t stop_freq;
-	float fshift;
-	int64_t fstep;
-	int32_t decimation_rate;
-	int32_t ant_port;
-	int32_t gain_if;
-	int32_t dwell_seconds;
-	int32_t dwell_microseconds;
-	int32_t samples_per_packet;
-	int32_t packets_per_block;
-	char trigger_type[MAX_STR_LEN];
-	int64_t trigger_start_freq;
-	int64_t trigger_stop_freq;
-	int32_t trigger_amplitude;
-	char trigger_sync_state[MAX_STR_LEN];
-	int32_t trigger_sync_delay;
-	char gain_rf[MAX_STR_LEN];
-};
- 
-struct wsa_socket {
-	int32_t cmd;
-	int32_t data;
-};
-
-struct wsa_device {
-	struct wsa_descriptor descr;
-	struct wsa_socket sock;
-};
-
-struct wsa_resp {
-	int64_t status;
-	char output[MAX_STR_LEN];
-};
-
-
-// ////////////////////////////////////////////////////////////////////////////
-// List of functions                                                         //
-// ////////////////////////////////////////////////////////////////////////////
-int16_t wsa_connect(struct wsa_device *dev, char *cmd_syntax, 
-					char *intf_method);
-int16_t wsa_disconnect(struct wsa_device *dev);
-int16_t wsa_verify_addr(const char *sock_addr, const char *sock_port);
-
-int16_t wsa_send_command(struct wsa_device *dev, char const *command);
-int16_t wsa_send_command_file(struct wsa_device *dev, char const *file_name);
-int16_t wsa_send_query(struct wsa_device *dev, char const *command, struct wsa_resp *resp);
-
-int16_t wsa_read_vrt_packet_raw(struct wsa_device * const device, 
-		struct wsa_vrt_packet_header * const header, 
-		struct wsa_vrt_packet_trailer * const trailer,
-		struct wsa_receiver_packet * const receiver,
-		struct wsa_digitizer_packet * const digitizer,
-		struct wsa_extension_packet * const extension,
-		uint8_t * const data_buffer);
-		
-int32_t wsa_decode_zif_frame(uint8_t *data_buf, int16_t *i_buf, int16_t *q_buf, 
-						 int32_t sample_size);
-
-int32_t wsa_decode_i_only_frame(uint32_t stream_id, uint8_t *data_buf, int16_t *i16_buf, int32_t *i32_buf, int32_t sample_size);
-
-int16_t wsa_read_status(struct wsa_device *dev, char *output);
-
-const char *wsa_get_error_msg(int16_t err_code);
-
-#endif
+#ifndef __WSA_LIB_H__
+#define __WSA_LIB_H__
+
+#include "wsa_commons.h"
+
+#include <limits.h>
+#include <math.h>
+
+#define MAX_STR_LEN 512
+
+#define NUM_RF_GAINS 5	// including 0 but not use
+#define MHZ 1000000ULL
+
+
+// *****
+// VRT PACKET related
+// *****
+#define VRT_HEADER_SIZE 5
+#define VRT_TRAILER_SIZE 1
+#define BYTES_PER_VRT_WORD 4
+
+#define MAX_VRT_PKT_COUNT 15
+#define MIN_VRT_PKT_COUNT 0
+
+// VRT packet stream indentifier
+#define RECEIVER_STREAM_ID 0x90000001
+#define DIGITIZER_STREAM_ID 0x90000002
+#define I16Q16_DATA_STREAM_ID 0x90000003
+#define I16_DATA_STREAM_ID 0x90000005
+#define I32_DATA_STREAM_ID 0x90000006
+#define EXTENSION_STREAM_ID 0x90000004
+
+// Packet types
+#define IF_PACKET_TYPE 1
+#define CONTEXT_PACKET_TYPE 4
+#define EXTENSION_PACKET_TYPE 5
+
+// Receiver context data field indicator masks
+#define REF_POINT_INDICATOR_MASK 0x40000000
+#define FREQ_INDICATOR_MASK 0x08000000
+#define GAIN_INDICATOR_MASK 0x00800000
+
+// Digitizer context data field indicator masks
+#define BW_INDICATOR_MASK 0xa0000000
+#define RF_FREQ_OFFSET_INDICATOR_MASK 0x04000000
+#define REF_LEVEL_INDICATOR_MASK 0x01000000
+
+// extension packet data field indicator masks
+#define SWEEP_START_ID_INDICATOR_MASK 0x00000001
+#define STREAM_START_ID_INDICATOR_MASK 0x00000002
+
+// *****
+// SCPI related registers/bits
+// *****
+
+// Control commands syntax supported types
+#define SCPI "SCPI"	/* SCPI control commands syntax */
+#define SCPI_QUERY_CMD "?"
+// Status Byte Register SBR, use with SRE
+#define SCPI_SBR_EVTAVL 0x04	// Error/event queue available
+#define SCPI_SBR_QSR 0x08		// Questionable Status register
+#define SCPI_SBR_MSGAVL 0x10	// Message available
+#define SCPI_SBR_ESR 0x20		// Event Status register
+#define SCPI_SBR_RQS 0x40		// Request Service register
+#define SCPI_SBR_OSR 0x80		// Operational Status register
+
+// Standard Event Status Register ESR, use with ESE
+#define SCPI_ESR_OPC 0x00	// Operation complete
+#define SCPI_ESR_QYE 0x04	// Query error
+#define SCPI_ESR_DDE 0x08	// Device dependent error
+#define SCPI_ESR_EXE 0x10	// Execution error
+#define SCPI_ESR_CME 0x20	// Command error
+#define SCPI_ESR_PON 0x80	// Power ON
+
+// Operation Status Register OSR
+#define SCPI_OSR_CALI 0x0001	// RFE Calibrating
+#define SCPI_OSR_SETT 0x0002	// Settling
+#define SCPI_OSR_SWE  0x0008	// Sweeping
+//#define SCPI_OSR_MEAS 0x0010	// Measuring?
+#define SCPI_OSR_TRIG 0x0020	// Triggering
+#define SCPI_OSR_CORR 0x0080	// Correcting which? IQ or DC ?
+
+// Questionable Status Register QSR
+#define SCPI_QSR_POW 0x0002		// Battery power ?
+#define SCPI_QSR_TEMP 0x0010	// Temperature ?
+#define SCPI_QSR_FREQ 0x0020	// Frequency unlocked ?
+#define SCPI_QSR_PHAS 0x0040	// IQ out of phase ?
+#define SCPI_QSR_CALI 0x0100	// RFE Calibration ?
+
+
+//*****
+// WSA specific values
+//*****
+#define WSA_IBW 125000000ULL
+#define WSA_MAX_CAPTURE_BLOCK (32 * 1024 * 1024)
+
+// VRT header field for packet size is 16 bits,
+// so maximum number that can be stored is 2^16 - 1
+// and also need to allow room for VRT header and trailer bytes
+#define WSA_MAX_SPP 65520
+#define WSA_SPP_MULTIPLE 16
+#define WSA_MIN_SPP 128
+#define WSA_MIN_PPB 1
+#define WSA_MAX_PPB UINT_MAX
+
+// sweep states
+#define WSA_SWEEP_STATE_RUNNING "RUNNING"
+#define WSA_SWEEP_STATE_STOPPED "STOPPED"
+
+// capture modes
+#define WSA_BLOCK_CAPTURE_MODE "BLOCK"
+#define WSA_STREAM_CAPTURE_MODE "STREAMING"
+#define WSA_SWEEP_CAPTURE_MODE "SWEEPING"
+
+// trigger types
+#define WSA_NONE_TRIGGER_TYPE "NONE"
+#define WSA_LEVEL_TRIGGER_TYPE "LEVEL"
+#define WSA_PULSE_TRIGGER_TYPE "PULSE"
+
+// trigger synchronization options
+#define WSA_MASTER_TRIGGER "MASTER"
+#define WSA_SLAVE_TRIGGER "SLAVE"
+
+// delay limitations
+#define WSA_trigger_SYNC_DELAY_MAX 4294967295
+#define WSA_trigger_SYNC_DELAY_MIN 0
+#define WSA_trigger_SYNC_DELAY_MULTIPLE 8
+
+// Decimation Range
+#define WSA_MAX_DECIMATION 1024
+#define WSA_MIN_DECIMATION 4
+
+// *****
+// WSA4000 SPECIFIC
+// *****
+#define WSA4000 "WSA4000"
+#define WSA_4000_MAX_FREQ 10000ULL // MHz here b/c of large # issue
+#define WSA_4000_MIN_FREQ 0ULL  // Hz
+#define WSA_4000_MAX_IF_GAIN 34
+#define WSA_4000_MIN_IF_GAIN -10
+
+#define WSA_4000_FREQRES 100000ULL // to read in the register
+#define WSA_4000_MAX_ANT_PORT 2
+
+// TODO: TO BE DETERMINE W/ NIKHIL FOR THE FOLLOWING #S -> Read from eeprom
+#define WSA_4000_ABS_AMP_HIGH 0
+#define WSA_4000_ABS_AMP_MED 15
+#define WSA_4000_ABS_AMP_LOW 15
+#define WSA_4000_ABS_AMP_VLOW 15
+
+// RF gain modes
+#define WSA_GAIN_VLOW_STRING "VLOW"
+#define WSA_GAIN_LOW_STRING "LOW"
+#define WSA_GAIN_MED_STRING "MED"
+#define WSA_GAIN_HIGH_STRING "HIGH"
+
+enum wsa_gain {
+	WSA_GAIN_HIGH = 1,
+	WSA_GAIN_MED,
+	WSA_GAIN_LOW,
+	WSA_GAIN_VLOW
+};
+
+// *****
+// WSA5000 SPECIFIC
+// *****
+#define WSA5000 "WSA5000"
+#define WSA5000108 "108"
+#define WSA5000208 "208"
+#define WSA5000220 "220"
+#define WSA_5000108_MAX_FREQ 8000ULL 
+#define WSA_5000208_MAX_FREQ 8000ULL 
+#define WSA_5000220_MAX_FREQ 20000ULL 
+#define WSA_5000_MIN_FREQ 0ULL  // Hz
+#define WSA_5000_MAX_DECIMATION 1023
+#define WSA_5000_MIN_DECIMATION 4
+#define WSA_5000_FREQRES 100000ULL // to read in the register
+
+// RFE modes
+#define WSA_RFE_DD_STRING   "DD"
+#define WSA_RFE_IQIN_STRING "IQIN"
+#define WSA_RFE_HDR_STRING  "HDR"
+#define WSA_RFE_SH_STRING   "SH"
+#define WSA_RFE_SHN_STRING  "SHN"
+#define WSA_RFE_ZIF_STRING  "ZIF"
+
+#define  WSA_CURRENT_LAN_CONFIG "CURRENT"
+#define  WSA_OPTION_LAN_CONFIG "OPTION"
+
+// IQ Output mode
+#define WSA_IQ_DIGITIZER_STRING "DIGITIZER"
+#define WSA_IQ_CONNECTOR_STRING "CONNECTOR"
+
+#define WSA_ATTEN_ENABLED 1
+#define WSA_ATTEN_DISABLED 0
+
+// ////////////////////////////////////////////////////////////////////////////
+// STRUCTS DEFINES                                                           //
+// ////////////////////////////////////////////////////////////////////////////
+
+struct wsa_descriptor {
+	char prod_model[MAX_STR_LEN];
+	char dev_model[MAX_STR_LEN];
+	char mac_addr[MAX_STR_LEN];
+	char fw_version[MAX_STR_LEN];
+	char intf_type[MAX_STR_LEN];
+	uint64_t inst_bw;
+	int32_t max_sample_size;
+	int64_t max_tune_freq;
+	int64_t min_tune_freq;
+	uint64_t freq_resolution;
+	int32_t max_if_gain;
+	int32_t min_if_gain;
+	int32_t min_decimation;
+	int32_t max_decimation;
+	float abs_max_amp[NUM_RF_GAINS];
+};
+
+struct wsa_time {
+	uint32_t sec;
+	uint64_t psec;
+};
+
+//structure to hold the header of a packet
+struct wsa_vrt_packet_header {
+	uint8_t pkt_count;
+	uint16_t samples_per_packet;
+	uint8_t packet_type;
+	uint32_t stream_id;
+	struct wsa_time time_stamp;
+};
+
+//structure to hold receiver packet data
+struct wsa_receiver_packet {
+	int32_t indicator_field;
+	uint8_t pkt_count;
+	int32_t reference_point;
+	long double freq;
+	double gain_if;
+	double gain_rf;
+	double temperature;
+};
+
+//structure to hold digitizer packet data
+struct wsa_digitizer_packet {
+	int32_t indicator_field;
+	uint8_t pkt_count;
+	long double bandwidth;
+	int16_t reference_level;
+	long double rf_freq_offset;
+};
+
+//structure to hold extension packet data
+struct wsa_extension_packet {
+	int32_t indicator_field;
+	uint8_t pkt_count;
+	uint32_t sweep_start_id;
+	uint32_t stream_start_id;
+};
+
+// These values will be defined in a future release
+struct wsa_vrt_packet_trailer {
+	uint8_t valid_data_indicator;
+	uint8_t ref_lock_indicator;
+	uint8_t spectral_inversion_indicator;
+	uint8_t over_range_indicator;
+	uint8_t sample_loss_indicator;
+};
+
+// Structure to hold sweep list data
+struct wsa_sweep_list {
+	int64_t start_freq;
+	int64_t stop_freq;
+	float fshift;
+	int64_t fstep;
+	int32_t decimation_rate;
+	int32_t ant_port;
+	int32_t gain_if;
+	int32_t dwell_seconds;
+	int32_t dwell_microseconds;
+	int32_t samples_per_packet;
+	int32_t packets_per_block;
+	char trigger_type[MAX_STR_LEN];
+	int64_t trigger_start_freq;
+	int64_t trigger_stop_freq;
+	int32_t trigger_amplitude;
+	char trigger_sync_state[MAX_STR_LEN];
+	int32_t trigger_sync_delay;
+	char gain_rf[MAX_STR_LEN];
+};
+ 
+struct wsa_socket {
+	int32_t cmd;
+	int32_t data;
+};
+
+struct wsa_device {
+	struct wsa_descriptor descr;
+	struct wsa_socket sock;
+};
+
+struct wsa_resp {
+	int64_t status;
+	char output[MAX_STR_LEN];
+};
+
+
+// ////////////////////////////////////////////////////////////////////////////
+// List of functions                                                         //
+// ////////////////////////////////////////////////////////////////////////////
+int16_t wsa_connect(struct wsa_device *dev, char *cmd_syntax, 
+					char *intf_method);
+int16_t wsa_disconnect(struct wsa_device *dev);
+int16_t wsa_verify_addr(const char *sock_addr, const char *sock_port);
+
+int16_t wsa_send_command(struct wsa_device *dev, char const *command);
+int16_t wsa_send_command_file(struct wsa_device *dev, char const *file_name);
+int16_t wsa_send_query(struct wsa_device *dev, char const *command, struct wsa_resp *resp);
+
+int16_t wsa_read_vrt_packet_raw(struct wsa_device * const device, 
+		struct wsa_vrt_packet_header * const header, 
+		struct wsa_vrt_packet_trailer * const trailer,
+		struct wsa_receiver_packet * const receiver,
+		struct wsa_digitizer_packet * const digitizer,
+		struct wsa_extension_packet * const extension,
+		uint8_t * const data_buffer);
+		
+int32_t wsa_decode_zif_frame(uint8_t *data_buf, int16_t *i_buf, int16_t *q_buf, 
+						 int32_t sample_size);
+
+int32_t wsa_decode_i_only_frame(uint32_t stream_id, uint8_t *data_buf, int16_t *i16_buf, int32_t *i32_buf, int32_t sample_size);
+
+int16_t wsa_read_status(struct wsa_device *dev, char *output);
+
+const char *wsa_get_error_msg(int16_t err_code);
+
+#endif