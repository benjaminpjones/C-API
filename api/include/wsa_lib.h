--- conflicted
+++ resolved
@@ -1,297 +1,280 @@
-#ifndef __WSA_LIB_H__
-#define __WSA_LIB_H__
-
-#include "wsa_commons.h"
-
-#include <limits.h>
-#include <math.h>
-
-#define MAX_STR_LEN 512
-
-#define NUM_RF_GAINS 5	// including 0 but not use
-#define MHZ 1000000ULL
-
-#define VRT_HEADER_SIZE 5
-
-#define VRT_TRAILER_SIZE 1
-#define BYTES_PER_VRT_WORD 4
-
-#define MAX_PACKET_ORDER_INDICATOR 15
-
-
-// *****
-// SCPI related registers/bits
-// *****
-
-// Status Byte Register SBR, use with SRE
-#define SCPI_SBR_EVTAVL 0x04	// Error/event queue available
-#define SCPI_SBR_QSR 0x08		// Questionable Status register
-#define SCPI_SBR_MSGAVL 0x10	// Message available
-#define SCPI_SBR_ESR 0x20		// Event Status register
-#define SCPI_SBR_RQS 0x40		// Request Service register
-#define SCPI_SBR_OSR 0x80		// Operational Status register
-
-
-// Standard Event Status Register ESR, use with ESE
-#define SCPI_ESR_OPC 0x00	// Operation complete
-#define SCPI_ESR_QYE 0x04	// Query error
-#define SCPI_ESR_DDE 0x08	// Device dependent error
-#define SCPI_ESR_EXE 0x10	// Execution error
-#define SCPI_ESR_CME 0x20	// Command error
-#define SCPI_ESR_PON 0x80	// Power ON
-
-
-// Operation Status Register OSR
-#define SCPI_OSR_CALI 0x0001	// RFE Calibrating
-#define SCPI_OSR_SETT 0x0002	// Settling
-#define SCPI_OSR_SWE  0x0008	// Sweeping
-//#define SCPI_OSR_MEAS 0x0010	// Measuring?
-#define SCPI_OSR_TRIG 0x0020	// Triggering
-#define SCPI_OSR_CORR 0x0080	//Correcting which? IQ or DC ?
-
-
-// Questionable Status Register QSR
-#define SCPI_QSR_POW 0x0002		// Battery power ?
-#define SCPI_QSR_TEMP 0x0010	// Temperature ?
-#define SCPI_QSR_FREQ 0x0020	// Frequency unlocked ?
-#define SCPI_QSR_PHAS 0x0040	// IQ out of phase ?
-#define SCPI_QSR_CALI 0x0100	//RFE Calibration ?
-
-
-//*****
-// WSA specific values
-//*****
-#define WSA4000 "WSA4000"
-#define WSA4000_INST_BW 125000000ULL
-#define WSA4000_MIN_SAMPLE_SIZE 128
-#define WSA4000_MAX_SAMPLE_SIZE (2560 * 1024) // RANDOM NUMBER FOR NOW. CHECK VRT & DDR SIZE.
-
-#define WSA4000_MIN_SAMPLES_PER_PACKET 128
-
-// VRT header field for packet size is 16 bits,
-// so maximum number that can be stored is 2^16 - 1
-// and also need to allow room for VRT header and trailer bytes
-#define WSA4000_MAX_SAMPLES_PER_PACKET (65536 - 1 - VRT_HEADER_SIZE - VRT_TRAILER_SIZE)
-#define WSA4000_MIN_PACKETS_PER_BLOCK 1
-#define WSA4000_MAX_PACKETS_PER_BLOCK INT_MAX
-
-// PLL Values
-#define PLL_ENT 1
-#define PLL_EXT 2
-
-// *****
-// SWEEP SPECIFIC SPECIFIC
-// *****
-#define WSA4000_MIN_SWEEP_ITERATION 0
-#define WSA4000_MAX_SWEEP_ITERATION 4294967295 // RANDOM NUMBER FOR NOW. CHECK VRT & DDR SIZE.
-
-
-// *****
-// RFE0440 SPECIFIC
-// *****
-#define WSA_RFE0440 "RFE0440"
-#define WSA_RFE0440_MAX_FREQ 4000000000ULL
-#define WSA_RFE0440_MIN_FREQ 200000000ULL
-#define WSA_RFE0440_FREQRES	10000ULL
-#define WSA_RFE0440_ABS_AMP_HIGH -15
-#define WSA_RFE0440_ABS_AMP_MED 0
-#define WSA_RFE0440_ABS_AMP_LOW 13
-#define WSA_RFE0440_ABS_AMP_VLOW 20
-
-
-// *****
-// RFE0560 SPECIFIC
-// *****
-#define WSA_RFE0560 "RFE0560"
-#define WSA_RFE0560_MAX_FREQ 10000ULL // MHz here b/c of large # issue
-#define WSA_RFE0560_MIN_FREQ 0ULL  // Hz
-#define WSA_RFE0560_MAX_IF_GAIN 34
-#define WSA_RFE0560_MIN_IF_GAIN -10
-#define WSA_RFE0560_MAX_DECIMATION 1023
-#define WSA_RFE0560_MIN_DECIMATION 4
-#define WSA_RFE0560_FREQRES	100000ULL // to read in the register
-#define WSA_RFE0560_MAX_ANT_PORT 2
-
-
-// TODO: TO BE DETERMINE W/ NIKHIL FOR THE FOLLOWING #S -> Read from eeprom
-#define WSA_RFE0560_ABS_AMP_HIGH 0
-#define WSA_RFE0560_ABS_AMP_MED 15
-#define WSA_RFE0560_ABS_AMP_LOW 15
-#define WSA_RFE0560_ABS_AMP_VLOW 15
-
-// Control commands syntax supported types
-#define SCPI "SCPI"	/* SCPI control commands syntax */
-
-
-enum wsa_gain {
-	WSA_GAIN_HIGH = 1,
-	WSA_GAIN_MED,
-	WSA_GAIN_LOW,
-	WSA_GAIN_VLOW
-};
-
-// ////////////////////////////////////////////////////////////////////////////
-// STRUCTS DEFINES                                                           //
-// ////////////////////////////////////////////////////////////////////////////
-
-struct wsa_descriptor {
-	char prod_name[50];
-	char prod_serial[20];
-	char prod_version[20];
-	char rfe_name[50];
-	char rfe_version[20];
-	char fw_version[20];
-	char intf_type[20];
-	uint64_t inst_bw;
-	uint32_t max_sample_size;
-	uint64_t max_tune_freq;
-	uint64_t min_tune_freq;
-	uint64_t freq_resolution;
-	int32_t max_if_gain;
-	int32_t min_if_gain;
-	int32_t min_decimation;
-	int32_t max_decimation;
-	float abs_max_amp[NUM_RF_GAINS];
-};
-
-
-struct wsa_time {
-	uint32_t sec;
-	uint64_t psec;
-};
-
-
-struct wsa_vrt_packet_header {
-	uint8_t packet_order_indicator;
-	uint32_t samples_per_packet;
-	struct wsa_time time_stamp;
-};
-
-
-
-//structure to hold reciever packet data
-struct wsa_reciever_packet {
-	int32_t indicator_field;
-	int32_t reference_point;
-	long double frequency;
-	double gain_if;
-	double gain_rf;
-	double temperature;
-};
-
-//structure to hold digitizer packet data
-struct wsa_digitizer_packet {
-	int32_t indicator_field;
-	long double bandwidth;
-	double reference_level;
-	long double rf_frequency_offset;
-};
-
-// These values will be defined in a future release
-struct wsa_vrt_packet_trailer {
-	uint8_t valid_data_indicator;
-	uint8_t ref_lock_indicator;
-	uint8_t over_range_indicator;
-	uint8_t sample_loss_indicator;
-};
-
-<<<<<<< HEAD
-=======
-// Structure to hold sweep list data
-struct wsa_sweep_list {
-	int64_t start_frequency;
-	int64_t stop_frequency;
-	float fshift;
-	int64_t fstep;
-	int32_t decimation_rate;
-	int32_t ant_port;
-	int32_t gain_if;
-	int32_t dwell_seconds_value;
-	int32_t dwell_useconds_value;
-	uint16_t samples_per_packet;
-	uint32_t packets_per_block;
-	int8_t trigger_enable;
-	int64_t trigger_start_frequency;
-	int64_t trigger_stop_frequency;
-	int64_t trigger_amplitude;
-	enum wsa_gain gain_rf;
-};
-
-
-
-
->>>>>>> cdc05f8b
-struct wsa_socket {
-	int32_t cmd;
-	int32_t data;
-};
-
-
-struct wsa_device {
-	struct wsa_descriptor descr;
-	struct wsa_socket sock;
-	//struct wsa_trig *trig_list; 
-};
-
-
-struct wsa_resp {
-	int64_t status;
-	char output[MAX_STR_LEN];
-};
-
-
-// ////////////////////////////////////////////////////////////////////////////
-// List of functions                                                         //
-// ////////////////////////////////////////////////////////////////////////////
-int16_t wsa_connect(struct wsa_device *dev, char *cmd_syntax, 
-					char *intf_method);
-int16_t wsa_disconnect(struct wsa_device *dev);
-
-int16_t wsa_verify_addr(const char *sock_addr, const char *sock_port);
-
-int16_t wsa_send_command(struct wsa_device *dev, char *command);
-int16_t wsa_send_command_file(struct wsa_device *dev, char *file_name);
-int16_t wsa_send_query(struct wsa_device *dev, char *command, 
-						struct wsa_resp *resp);
-int16_t wsa_read_iq_packet_raw(struct wsa_device* const device, 
-		struct wsa_vrt_packet_header* const header, 
-		struct wsa_vrt_packet_trailer* const trailer,
-		struct wsa_reciever_packet* const reciever,
+#ifndef __WSA_LIB_H__
+#define __WSA_LIB_H__
+
+#include "wsa_commons.h"
+
+#include <limits.h>
+#include <math.h>
+
+#define MAX_STR_LEN 512
+
+#define NUM_RF_GAINS 5	// including 0 but not use
+#define MHZ 1000000ULL
+
+#define VRT_HEADER_SIZE 5
+
+#define VRT_TRAILER_SIZE 1
+#define BYTES_PER_VRT_WORD 4
+
+#define MAX_PACKET_ORDER_INDICATOR 15
+
+
+// *****
+// SCPI related registers/bits
+// *****
+
+// Status Byte Register SBR, use with SRE
+#define SCPI_SBR_EVTAVL 0x04	// Error/event queue available
+#define SCPI_SBR_QSR 0x08		// Questionable Status register
+#define SCPI_SBR_MSGAVL 0x10	// Message available
+#define SCPI_SBR_ESR 0x20		// Event Status register
+#define SCPI_SBR_RQS 0x40		// Request Service register
+#define SCPI_SBR_OSR 0x80		// Operational Status register
+
+
+// Standard Event Status Register ESR, use with ESE
+#define SCPI_ESR_OPC 0x00	// Operation complete
+#define SCPI_ESR_QYE 0x04	// Query error
+#define SCPI_ESR_DDE 0x08	// Device dependent error
+#define SCPI_ESR_EXE 0x10	// Execution error
+#define SCPI_ESR_CME 0x20	// Command error
+#define SCPI_ESR_PON 0x80	// Power ON
+
+
+// Operation Status Register OSR
+#define SCPI_OSR_CALI 0x0001	// RFE Calibrating
+#define SCPI_OSR_SETT 0x0002	// Settling
+#define SCPI_OSR_SWE  0x0008	// Sweeping
+//#define SCPI_OSR_MEAS 0x0010	// Measuring?
+#define SCPI_OSR_TRIG 0x0020	// Triggering
+#define SCPI_OSR_CORR 0x0080	//Correcting which? IQ or DC ?
+
+
+// Questionable Status Register QSR
+#define SCPI_QSR_POW 0x0002		// Battery power ?
+#define SCPI_QSR_TEMP 0x0010	// Temperature ?
+#define SCPI_QSR_FREQ 0x0020	// Frequency unlocked ?
+#define SCPI_QSR_PHAS 0x0040	// IQ out of phase ?
+#define SCPI_QSR_CALI 0x0100	//RFE Calibration ?
+
+
+//*****
+// WSA specific values
+//*****
+#define WSA4000 "WSA4000"
+#define WSA4000_INST_BW 125000000ULL
+#define WSA4000_MIN_SAMPLE_SIZE 128
+#define WSA4000_MAX_SAMPLE_SIZE (2560 * 1024) // RANDOM NUMBER FOR NOW. CHECK VRT & DDR SIZE.
+
+#define WSA4000_MIN_SAMPLES_PER_PACKET 128
+
+// VRT header field for packet size is 16 bits,
+// so maximum number that can be stored is 2^16 - 1
+// and also need to allow room for VRT header and trailer bytes
+#define WSA4000_MAX_SAMPLES_PER_PACKET (65536 - 1 - VRT_HEADER_SIZE - VRT_TRAILER_SIZE)
+#define WSA4000_MIN_PACKETS_PER_BLOCK 1
+#define WSA4000_MAX_PACKETS_PER_BLOCK INT_MAX
+
+// PLL Values
+#define PLL_ENT 1
+#define PLL_EXT 2
+
+// *****
+// SWEEP SPECIFIC SPECIFIC
+// *****
+#define WSA4000_MIN_SWEEP_ITERATION 0
+#define WSA4000_MAX_SWEEP_ITERATION 4294967295 // RANDOM NUMBER FOR NOW. CHECK VRT & DDR SIZE.
+
+
+// *****
+// RFE0440 SPECIFIC
+// *****
+#define WSA_RFE0440 "RFE0440"
+#define WSA_RFE0440_MAX_FREQ 4000000000ULL
+#define WSA_RFE0440_MIN_FREQ 200000000ULL
+#define WSA_RFE0440_FREQRES	10000ULL
+#define WSA_RFE0440_ABS_AMP_HIGH -15
+#define WSA_RFE0440_ABS_AMP_MED 0
+#define WSA_RFE0440_ABS_AMP_LOW 13
+#define WSA_RFE0440_ABS_AMP_VLOW 20
+
+
+// *****
+// RFE0560 SPECIFIC
+// *****
+#define WSA_RFE0560 "RFE0560"
+#define WSA_RFE0560_MAX_FREQ 10000ULL // MHz here b/c of large # issue
+#define WSA_RFE0560_MIN_FREQ 0ULL  // Hz
+#define WSA_RFE0560_MAX_IF_GAIN 34
+#define WSA_RFE0560_MIN_IF_GAIN -10
+#define WSA_RFE0560_MAX_DECIMATION 1023
+#define WSA_RFE0560_MIN_DECIMATION 4
+#define WSA_RFE0560_FREQRES	100000ULL // to read in the register
+#define WSA_RFE0560_MAX_ANT_PORT 2
+
+
+// TODO: TO BE DETERMINE W/ NIKHIL FOR THE FOLLOWING #S -> Read from eeprom
+#define WSA_RFE0560_ABS_AMP_HIGH 0
+#define WSA_RFE0560_ABS_AMP_MED 15
+#define WSA_RFE0560_ABS_AMP_LOW 15
+#define WSA_RFE0560_ABS_AMP_VLOW 15
+
+// Control commands syntax supported types
+#define SCPI "SCPI"	/* SCPI control commands syntax */
+
+
+enum wsa_gain {
+	WSA_GAIN_HIGH = 1,
+	WSA_GAIN_MED,
+	WSA_GAIN_LOW,
+	WSA_GAIN_VLOW
+};
+
+// ////////////////////////////////////////////////////////////////////////////
+// STRUCTS DEFINES                                                           //
+// ////////////////////////////////////////////////////////////////////////////
+
+struct wsa_descriptor {
+	char prod_name[50];
+	char prod_serial[20];
+	char prod_version[20];
+	char rfe_name[50];
+	char rfe_version[20];
+	char fw_version[20];
+	char intf_type[20];
+	uint64_t inst_bw;
+	uint32_t max_sample_size;
+	uint64_t max_tune_freq;
+	uint64_t min_tune_freq;
+	uint64_t freq_resolution;
+	int32_t max_if_gain;
+	int32_t min_if_gain;
+	int32_t min_decimation;
+	int32_t max_decimation;
+	float abs_max_amp[NUM_RF_GAINS];
+};
+
+
+struct wsa_time {
+	uint32_t sec;
+	uint64_t psec;
+};
+
+
+struct wsa_vrt_packet_header {
+	uint8_t packet_order_indicator;
+	uint32_t samples_per_packet;
+	struct wsa_time time_stamp;
+};
+
+
+
+//structure to hold reciever packet data
+struct wsa_reciever_packet {
+	int32_t indicator_field;
+	int32_t reference_point;
+	long double frequency;
+	double gain_if;
+	double gain_rf;
+	double temperature;
+};
+
+//structure to hold digitizer packet data
+struct wsa_digitizer_packet {
+	int32_t indicator_field;
+	long double bandwidth;
+	double reference_level;
+	long double rf_frequency_offset;
+};
+
+// These values will be defined in a future release
+struct wsa_vrt_packet_trailer {
+	uint8_t valid_data_indicator;
+	uint8_t ref_lock_indicator;
+	uint8_t over_range_indicator;
+	uint8_t sample_loss_indicator;
+};
+
+// Structure to hold sweep list data
+struct wsa_sweep_list {
+	int64_t start_frequency;
+	int64_t stop_frequency;
+	float fshift;
+	int64_t fstep;
+	int32_t decimation_rate;
+	int32_t ant_port;
+	int32_t gain_if;
+	int32_t dwell_seconds_value;
+	int32_t dwell_useconds_value;
+	uint16_t samples_per_packet;
+	uint32_t packets_per_block;
+	int8_t trigger_enable;
+	int64_t trigger_start_frequency;
+	int64_t trigger_stop_frequency;
+	int64_t trigger_amplitude;
+	enum wsa_gain gain_rf;
+};
+
+struct wsa_socket {
+	int32_t cmd;
+	int32_t data;
+};
+
+
+struct wsa_device {
+	struct wsa_descriptor descr;
+	struct wsa_socket sock;
+	//struct wsa_trig *trig_list; 
+};
+
+
+struct wsa_resp {
+	int64_t status;
+	char output[MAX_STR_LEN];
+};
+
+
+// ////////////////////////////////////////////////////////////////////////////
+// List of functions                                                         //
+// ////////////////////////////////////////////////////////////////////////////
+int16_t wsa_connect(struct wsa_device *dev, char *cmd_syntax, 
+					char *intf_method);
+int16_t wsa_disconnect(struct wsa_device *dev);
+
+int16_t wsa_verify_addr(const char *sock_addr, const char *sock_port);
+
+int16_t wsa_send_command(struct wsa_device *dev, char *command);
+int16_t wsa_send_command_file(struct wsa_device *dev, char *file_name);
+int16_t wsa_send_query(struct wsa_device *dev, char *command, 
+						struct wsa_resp *resp);
+int16_t wsa_read_iq_packet_raw(struct wsa_device* const device, 
+		struct wsa_vrt_packet_header* const header, 
+		struct wsa_vrt_packet_trailer* const trailer,
+		struct wsa_reciever_packet* const reciever,
 		struct wsa_digitizer_packet* const digitizer,
-<<<<<<< HEAD
-		uint8_t* const data_buffer,	const uint16_t samples_per_packet,
-		uint8_t* context_present);
-=======
-		uint8_t* const data_buffer, 
-		 uint16_t* samples_per_packet, uint8_t* context_present);
->>>>>>> cdc05f8b
-
-int32_t wsa_decode_frame(uint8_t* data_buf, int16_t *i_buf, int16_t *q_buf, 
-						 uint32_t sample_size);
-
-int16_t wsa_read_status(struct wsa_device *dev, char *output);
-		
-<<<<<<< HEAD
-
-int16_t wsa_read_iq_packet_raw_matlab(struct wsa_device* const device, 
-		struct wsa_vrt_packet_header* const header, 
-		struct wsa_vrt_packet_trailer* const trailer,
-		uint8_t* const data_buffer, 
-		const uint16_t samples_per_packet, uint8_t* context_present,
-	int32_t* rec_indicator_field, int32_t* rec_reference_point, int64_t* rec_frequency, int16_t* rec_gain_if, int16_t* rec_gain_rf,	int32_t* rec_temperature,
-	int32_t* dig_indicator_field, long double* dig_bandwidth, double* dig_reference_level, long double* digrf_frequency_offset);		
-			
-=======
-		
-
-		
->>>>>>> cdc05f8b
-int32_t wsa_decode_frame(uint8_t* data_buf, int16_t *i_buf, int16_t *q_buf, 
-						 uint32_t sample_size);
-int16_t wsa_read_status(struct wsa_device *dev, char *output);
-int16_t extract_reciever_frequency( uint8_t* temp_buffer, int64_t* reciever_frequency); 
-
-
-const char *wsa_get_error_msg(int16_t err_code);
-
-#endif
+		uint8_t* const data_buffer, 
+		 uint16_t* samples_per_packet, uint8_t* context_present);
+
+
+int32_t wsa_decode_frame(uint8_t* data_buf, int16_t *i_buf, int16_t *q_buf, 
+						 uint32_t sample_size);
+
+int16_t wsa_read_status(struct wsa_device *dev, char *output);
+		
+int16_t wsa_read_iq_packet_raw_matlab(struct wsa_device* const device, 
+		struct wsa_vrt_packet_header* const header, 
+		struct wsa_vrt_packet_trailer* const trailer,
+		uint8_t* const data_buffer, 
+		const uint16_t samples_per_packet, uint8_t* context_present,
+	int32_t* rec_indicator_field, int32_t* rec_reference_point, int64_t* rec_frequency, int16_t* rec_gain_if, int16_t* rec_gain_rf,	int32_t* rec_temperature,
+	int32_t* dig_indicator_field, long double* dig_bandwidth, double* dig_reference_level, long double* digrf_frequency_offset);		
+
+int32_t wsa_decode_frame(uint8_t* data_buf, int16_t *i_buf, int16_t *q_buf, 
+						 uint32_t sample_size);
+int16_t wsa_read_status(struct wsa_device *dev, char *output);
+int16_t extract_reciever_frequency( uint8_t* temp_buffer, int64_t* reciever_frequency); 
+
+
+const char *wsa_get_error_msg(int16_t err_code);
+
+#endif