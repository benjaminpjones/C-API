--- conflicted
+++ resolved
@@ -1,1384 +1,1383 @@
-#include <stdio.h>
-#include <stdlib.h>
-#include <string.h>
-#include "wsa_client.h"
-#include "wsa_error.h"
-#include "wsa_lib.h"
+#include <stdio.h>
+#include <stdlib.h>
+#include <string.h>
+#include "wsa_client.h"
+#include "wsa_error.h"
+#include "wsa_lib.h"
+
+
+//*****
+// LOCAL DEFINES
+//*****
+//#define DUMMY_CONN 0
+
+
+// *****
+// Local functions:
+// *****
+//char *wsa_query_error(struct wsa_device *dev);
+int16_t wsa_query_error(struct wsa_device *dev, char *output);
+int16_t _wsa_dev_init(struct wsa_device *dev);
+int16_t _wsa_open(struct wsa_device *dev);
+int16_t _wsa_query_stb(struct wsa_device *dev, char *output);
+int16_t _wsa_query_esr(struct wsa_device *dev, char *output);
+int16_t copy_sweep_data(uint8_t* data_buf, uint8_t* sweep_data_buf, int16_t size); 
+int16_t extract_reciever_packet_data(uint8_t* temp_buffer, struct wsa_reciever_packet* const reciever);
+int16_t extract_digitizer_packet_data(uint8_t* temp_buffer,struct wsa_digitizer_packet* const digitizer);
+
+
+
+// Initialized the \b wsa_device descriptor structure
+// Return 0 on success or a 16-bit negative number on error.
+int16_t _wsa_dev_init(struct wsa_device *dev)
+{
+	int i;
+
+	// Initialized with "null" constants
+	dev->descr.inst_bw = 0;
+	dev->descr.max_sample_size = 0;
+	dev->descr.max_tune_freq = 0;
+	dev->descr.min_tune_freq = 0;
+	dev->descr.freq_resolution = 0;
+	dev->descr.max_if_gain = -1000;	// some impossible #
+	dev->descr.min_if_gain = -1000;	// some impossible #
+	dev->descr.max_decimation = -1;
+	dev->descr.min_decimation = -1;
+	for (i = 0; i < NUM_RF_GAINS; i++)
+		dev->descr.abs_max_amp[i] = -1000;	// some impossible #
+
+	strcpy(dev->descr.prod_name, "");
+	strcpy(dev->descr.prod_serial, ""); 
+	strcpy(dev->descr.prod_version, "");
+	strcpy(dev->descr.rfe_name, "");
+	strcpy(dev->descr.rfe_version, "");
+	strcpy(dev->descr.fw_version, "");
+	
+	// TODO get & update the versions & wsa model
+	// TODO will need to replace with reading from reg or eeprom?
+	sprintf(dev->descr.prod_name, "%s", WSA4000);
+	strcpy(dev->descr.prod_serial, "TO BE DETERMINED"); // temp for now
+	sprintf(dev->descr.prod_version, "v2.3.0"); // temp value
+	sprintf(dev->descr.rfe_name, "%s", WSA_RFE0560); // TODO read from wsa
+	sprintf(dev->descr.rfe_version, "v2.3.0"); // temp
+	strcpy(dev->descr.fw_version, "v2.3.0");
+
+	
+	// 3rd, set some values base on the model
+	// TODO: read from regs/eeprom instead once available
+	if (strcmp(dev->descr.prod_name, WSA4000) == 0) {
+		dev->descr.max_sample_size = WSA4000_MAX_SAMPLE_SIZE;
+		dev->descr.inst_bw = (uint64_t) WSA4000_INST_BW;
+		
+		// if it's RFE0440
+		if (strcmp(dev->descr.rfe_name, WSA_RFE0440) == 0) {
+			dev->descr.max_tune_freq = (uint64_t) WSA_RFE0440_MAX_FREQ;
+			dev->descr.min_tune_freq = (uint64_t) WSA_RFE0440_MIN_FREQ;
+			dev->descr.freq_resolution = WSA_RFE0440_FREQRES;
+			dev->descr.abs_max_amp[WSA_GAIN_HIGH] = 
+				WSA_RFE0440_ABS_AMP_HIGH;
+			dev->descr.abs_max_amp[WSA_GAIN_MED] = 
+				WSA_RFE0440_ABS_AMP_MED;
+			dev->descr.abs_max_amp[WSA_GAIN_LOW] = 
+				WSA_RFE0440_ABS_AMP_LOW;
+			dev->descr.abs_max_amp[WSA_GAIN_VLOW] = 
+				WSA_RFE0440_ABS_AMP_VLOW;
+		}
+
+		// if it's RFE0560
+		else if (strcmp(dev->descr.rfe_name, WSA_RFE0560) == 0) {
+			dev->descr.max_tune_freq = (uint64_t) (WSA_RFE0560_MAX_FREQ * MHZ);
+			dev->descr.min_tune_freq = WSA_RFE0560_MIN_FREQ;
+			dev->descr.freq_resolution = WSA_RFE0560_FREQRES;
+			dev->descr.max_if_gain = WSA_RFE0560_MAX_IF_GAIN;
+			dev->descr.min_if_gain = WSA_RFE0560_MIN_IF_GAIN;
+			dev->descr.max_decimation = WSA_RFE0560_MAX_DECIMATION;
+			dev->descr.min_decimation = WSA_RFE0560_MIN_DECIMATION;
+			dev->descr.abs_max_amp[WSA_GAIN_HIGH] = 
+				WSA_RFE0560_ABS_AMP_HIGH;
+			dev->descr.abs_max_amp[WSA_GAIN_MED] = 
+				WSA_RFE0560_ABS_AMP_MED;
+			dev->descr.abs_max_amp[WSA_GAIN_LOW] = 
+				WSA_RFE0560_ABS_AMP_LOW;
+			dev->descr.abs_max_amp[WSA_GAIN_VLOW] = 
+				WSA_RFE0560_ABS_AMP_VLOW;
+		}
+	}
+
+	return 0;
+}
+
+// Open the WSA after socket connection is established
+int16_t _wsa_open(struct wsa_device *dev) 
+{
+	int16_t result = 0;
+	char output[1024];
+
+	// set "*SRE 252" or 0xFC to enable all usable STB bits?
+	// No, shouldn't do this. Will mess up users setting. At power up
+	// this reg is default to all enabled any way.
+
+	// go to read STB & handle the response
+	result = _wsa_query_stb(dev, output);
+	if (result < 0)
+		return result;
+
+	// Initialize wsa_device structure with the proper values
+	result = _wsa_dev_init(dev);
+	if (result < 0) {
+		doutf(DMED, "Error WSA_ERR_INITFAILED: "
+			"%s.\n", _wsa_get_err_msg(WSA_ERR_INITFAILED));
+		return WSA_ERR_INITFAILED;
+	}
+	
+	return result;
+}
+
+
+// Handle bits status in STB register
+int16_t _wsa_query_stb(struct wsa_device *dev, char *output)
+{
+	int16_t result = 0;
+	long temp_val;
+	uint8_t stb_reg = 0;
+	struct wsa_resp query;		// store query results
+	char query_msg[256];
+
+	// initialized the output buf
+	strcpy(output, "");
+	
+	// read "*STB?" for any status bits
+	wsa_send_query(dev, "*STB?\n", &query);
+	if (query.status <= 0)
+		return (int16_t) query.status;
+
+	if (to_int(query.output, &temp_val) < 0)
+		return WSA_ERR_RESPUNKNOWN;
+	stb_reg = (uint8_t) temp_val;
+
+	if (stb_reg & SCPI_SBR_EVTAVL) {
+		// loop until output is ""
+		do {
+			wsa_query_error(dev, query_msg);
+			sprintf(output, "%s\n", query_msg);
+			if (strcmp(output, "\n") == 0)
+				break;
+		} while(1);
+	}
+
+	if (stb_reg & SCPI_SBR_QSR) {
+		//result = wsa_query_qsr(dev);
+	}
+
+	if (stb_reg & SCPI_SBR_MSGAVL) {
+		// do nothing?
+	}
+
+	if (stb_reg & SCPI_SBR_ESR) {
+		result = _wsa_query_esr(dev, output);
+	}
+
+	if (stb_reg & SCPI_SBR_RQS) {
+		//result = wsa_query_esr(dev);
+	}
+
+	if (stb_reg & SCPI_SBR_OSR) {
+		//result = wsa_query_osr(dev);
+	}
+
+	return result;
+}
+
+// Handle bits status in ESR register
+int16_t _wsa_query_esr(struct wsa_device *dev, char *output)
+{
+	int16_t result = 0;
+	long temp_val;
+	uint8_t esr_reg = 0;
+	struct wsa_resp query;		// store query results
+
+	// initialized the output buf
+	strcpy(output, "");
+	
+	// read "*STB?" for any status bits
+	wsa_send_query(dev, "*ESR?\n", &query);
+	if (query.status <= 0)
+		return (int16_t) query.status;
+
+	// Convert the output
+	if (to_int(query.output, &temp_val) < 0)
+		return WSA_ERR_RESPUNKNOWN;
+	esr_reg = (uint8_t) temp_val;
+
+	if (!(esr_reg & SCPI_ESR_OPC)) {
+		strcpy(output, "Operation incomplete.\n");
+	}
+
+	if (esr_reg & SCPI_ESR_QYE) {
+	}
+
+	if (esr_reg & SCPI_ESR_DDE) {
+		// do nothing?
+	}
+
+	if (esr_reg & SCPI_ESR_EXE) {
+	}
+
+	if (esr_reg & SCPI_ESR_CME) {
+	}
+
+	if (esr_reg & SCPI_ESR_PON) {
+	}
+
+	return result;
+}
+
+
+// Querry the WSA for any error messages.  This is equivalent to the SCPI
+// command SYSTem:ERRor?
+// Return the query result stored in a char pointer.
+int16_t wsa_query_error(struct wsa_device *dev, char *output)
+{
+	struct wsa_resp resp;
+
+	wsa_send_query(dev, "SYST:ERR?\n", &resp);
+	if (resp.status < 0)
+	{
+		strcpy(output, _wsa_get_err_msg((int16_t) resp.status));
+		return (int16_t) resp.status;
+	}
+
+	if (strstr(resp.output, "No error") != NULL || strcmp(resp.output, "") == 0)
+	{
+		strcpy(output, "");
+	}
+	else 
+	{
+		printf("WSA returns: %s\n", resp.output);
+		strcpy(output, resp.output); // TODO verify this output
+	}
+
+	return 0;
+}
+	
+
+// *****
+// Global functions:
+// *****
+
+
+/**
+ * Connect to a WSA through the specified interface method \b intf_method,
+ * and communicate control commands in the format of the given command 
+ * syntax.
+ *
+ * After successfully connected, this function will also do: \n
+ *  - Check for any errors in WSA
+ *  - Gather information for the WSA's descriptor
+ *
+ * @param dev - A pointer to the WSA device structure to be 
+ * connected/establised.
+ * @param cmd_syntax - A char pointer to store standard for control 
+ * commands communication to the WSA. \n 
+ * Currently supported standard command syntax type is: SCPI.
+ * @param intf_method - A char pointer to store the interface method to the 
+ * WSA. \n \n Possible methods: \n
+ * - With USB, use: "USB" (check if supported with the WSA version used). \n
+ * - With LAN, use: "TCPIP::<Ip address of the WSA>[::<cmd port,data port>]".\n
+ * The ports' number if not entered will be defaulted to: \n
+ *		- command port: 37001 \n
+ *		- data port: 37000 \n
+ *		.
+ * However, if port forwarding method is used to forward different ports to 
+ * the required ports eventually, then you can enter the ports in the format
+ * and the \e \b order as specified. \n
+ * Example: "TCPIP::192.168.1.1" or "TCPIP::192.168.1.1::37001,37001"
+ * 
+ * @return 0 on success, or a negative number on error.
+ */
+int16_t wsa_connect(struct wsa_device *dev, char *cmd_syntax, 
+					char *intf_method)
+{
+	int16_t result = 0;			// result returned from a function
+	char *temp_str;		// temporary store a string
+	char intf_type[10];
+	char ports_str[20];
+	char wsa_addr[200];		// store the WSA IP address
+	char data_port[10];
+	char ctrl_port[10];
+
+	uint8_t is_tcpip = FALSE;	// flag to indicate a TCPIP connection method
+	int32_t colons = 0;
+
+	// initialed the strings
+	strcpy(intf_type, "");
+	strcpy(wsa_addr, "");
+	strcpy(ports_str, "");
+
+	// Gets the interface strings
+	temp_str = strtok(intf_method, ":");
+	while (temp_str != NULL) {
+		if (colons == 0)	 strcpy(intf_type, temp_str);
+		else if (colons == 1)	 strcpy(wsa_addr, temp_str);
+		else if (colons == 2)	 strcpy(ports_str, temp_str);
+		temp_str = strtok(NULL, ":");
+		colons++;
+	}
+
+	// *****
+	// Check the syntax type & interface method & connect base on those info
+	// *****
+	// When the cmd_syntax is SCPI:
+	if (strncmp(cmd_syntax, SCPI, 4) == 0) {
+
+		// If it's a TCPIP connection, get the address
+		if (strstr(intf_type, "TCPIP") != NULL) {
+
+			// if no address available, return error
+			if(strlen(wsa_addr) == 0) {
+				doutf(DMED, "Error WSA_ERR_INVINTFMETHOD: %s \"%s\".\n", 
+					_wsa_get_err_msg(WSA_ERR_INVINTFMETHOD), intf_method);
+				return WSA_ERR_INVINTFMETHOD;
+			}
+			
+			is_tcpip = TRUE;
+		}
+		
+		// If it's USB
+		else if (strstr(intf_type, "USB") != NULL) {
+			// TODO: add to this section if ever use USB.
+			doutf(DHIGH, "Error WSA_ERR_USBNOTAVBL: %s.\n", 
+				_wsa_get_err_msg(WSA_ERR_USBNOTAVBL));
+			return WSA_ERR_USBNOTAVBL;	
+		}
+
+		// Can't determine connection method from the interface string
+		else {
+			doutf(DMED, "Error WSA_ERR_INVINTFMETHOD: %s.\n", 
+				_wsa_get_err_msg(WSA_ERR_INVINTFMETHOD));
+			return WSA_ERR_INVINTFMETHOD;
+		}
+	} // end if SCPI section
+
+	// When the cmd_syntax is not supported/recognized
+	else {
+		printf(" ERROR: Command syntax is not recognized/valid!\n");
+		return -1;
+	}
+	
+	
+	// *****
+	// Do the connection
+	// *****
+	if (is_tcpip) {
+		wsa_initialize_client();
+
+		// extract the ports if they exist
+		if (strlen(ports_str) > 0)	{
+			// get control port
+			temp_str = strtok(ports_str, ",");
+			strcpy(ctrl_port, temp_str);
+			
+			// get data port
+			temp_str = strtok(NULL, ",");
+			strcpy(data_port, temp_str);
+		}
+		else {
+			strcpy(ctrl_port, CTRL_PORT);
+			strcpy(data_port, DATA_PORT);
+		}
+		doutf(DLOW, "%s %s\n", ctrl_port, data_port);
+
+		// setup command socket & connect
+		result = wsa_setup_sock("WSA 'command'", wsa_addr, &(dev->sock).cmd, 
+			ctrl_port);
+		if (result < 0)
+			return result;
+
+		// setup data socket & connect
+		result = wsa_setup_sock("WSA 'data'", wsa_addr, &(dev->sock).data, 
+			data_port);
+		if (result < 0)
+			return result;
+
+		strcpy(dev->descr.intf_type, "TCPIP");
+	}
+	
+	// TODO Add other connection methods here...
+
+	// *****
+	// Check for any errors exist in the WSA
+	// *****
+	result = _wsa_open(dev);
+	
+	return result;
+}
+
+
+/**
+ * Close the device connection if one is started, stop any existing data 
+ * capture, and perform any necessary clean ups.
+ *
+ * @param dev - A pointer to the WSA device structure to be closed.
+ *
+ * @return 0 on success, or a negative number on error.
+ */
+int16_t wsa_disconnect(struct wsa_device *dev)
+{
+	int16_t result = 0;			// result returned from a function
+	
+	//TODO close based on connection type
+	// right now do only TCPIP client
+	if (strcmp(dev->descr.intf_type, "TCPIP") == 0) {
+		result = wsa_close_sock(dev->sock.cmd);
+		result = wsa_close_sock(dev->sock.data);
+
+		wsa_destroy_client();
+	}
+
+	return result;
+}
+
+
+/** TODO redefine this
+ * Given an address string, determine if it's a dotted-quad IP address
+ * or a domain address.  If the latter, ask DNS to resolve it.  In
+ * either case, return resolved IP address.  If we fail, we return
+ * INADDR_NONE.
+ *
+ * @param sock_addr - 
+ *
+ * @return Resolved IP address or INADDR_NONE when failed.
+ */
+int16_t wsa_verify_addr(const char *sock_addr, const char *sock_port) 
+{
+	int16_t result;
+
+	wsa_initialize_client();
+	result = wsa_addr_check(sock_addr, sock_port);
+	wsa_destroy_client();
+
+	return result;
+}
+
+
+/**
+ * Send the control command string to the WSA device specified by \b dev. 
+ * The commands format must be written according to the specified 
+ * standard syntax in wsa_connect().  
+ * @remarks To send query command, use wsa_send_query() instead.
+ *
+ * @param dev - A pointer to the WSA device structure.
+ * @param command - A char pointer to the control command string written 
+ * in the format specified by the syntax standard in wsa_connect()
+ *
+ * @return Number of bytes sent on success, or a negative number on error.
+ */
+int16_t wsa_send_command(struct wsa_device *dev, char *command)
+{
+	int16_t bytes_txed = 0;
+	uint8_t resend_cnt = 0;
+	int32_t len = strlen(command);
+	char query_msg[MAX_STR_LEN];
+
+	// TODO: check WSA version/model # 
+	if (strcmp(dev->descr.intf_type, "USB") == 0) {	
+		return WSA_ERR_USBNOTAVBL;
+	}
+	else if (strcmp(dev->descr.intf_type, "TCPIP") == 0) {
+		while (1) {
+			// Making the assumption that we will not send more bytes
+			// than can fit into int16_t
+			// TODO: revisit this and move bytes_txed into the parameter list
+			bytes_txed = (int16_t) wsa_sock_send(dev->sock.cmd, command, len);
+			if (bytes_txed < 0)
+				return bytes_txed;
+			else if (bytes_txed < len) {
+				if (resend_cnt > 3)
+					return WSA_ERR_CMDSENDFAILED;
+
+				printf("Not all bytes sent. Resending the packet...\n");
+				resend_cnt++;
+			}
+			else 
+				break;
+		}
+		// If it's not asking for data, query for any error to
+		// make sure that the set is done w/out any error in the system
+		if (strstr(command, "DATA?") == NULL) {
+			wsa_query_error(dev, query_msg);
+			if ((strstr(query_msg, "no response") != 0) && (bytes_txed > 0)) {
+				return WSA_ERR_QUERYNORESP;
+			}
+
+			
+			if (strcmp(query_msg, "") != 0) {
+				if (strstr(query_msg, "-221") != NULL) {
+					return WSA_WARNING_TRIGGER_CONFLICT;
+				}
+				return WSA_ERR_SETFAILED;
+			}
+		}
+	}
+
+	return bytes_txed;
+}
+
+
+/**
+ * Read command line(s) stored in the given \b file_name and send each line
+ * to the WSA.
+ *
+ * @remarks 
+ * - Assuming each command line is for a single function followed by
+ * a new line.
+ * - Currently read only SCPI commands. Other types of commands, TBD.
+ *
+ * @param dev - A pointer to the WSA device structure.
+ * @param file_name - A pointer to the file name
+ *
+ * @return Number of command lines at success, or a negative error number.
+ */
+int16_t wsa_send_command_file(struct wsa_device *dev, char *file_name)
+{
+	struct wsa_resp resp;
+	int16_t result = 0;
+	int16_t lines = 0;
+	char *cmd_strs[MAX_FILE_LINES]; // store user's input words
+	FILE *cmd_fptr;
+	int i;
+
+	// set defaults
+	strcpy(resp.output, "");
+	resp.status = 0;
+
+	if((cmd_fptr = fopen(file_name, "r")) == NULL) {
+		result = WSA_ERR_FILEREADFAILED;
+		printf("ERROR %d: %s '%s'.\n", result, wsa_get_error_msg(result), 
+			file_name);
+		return result;
+	}
+
+	// Allocate memory
+	for (i = 0; i < MAX_FILE_LINES; i++)
+		cmd_strs[i] = (char*) malloc(sizeof(char) * MAX_STR_LEN);
+
+	result = wsa_tokenize_file(cmd_fptr, cmd_strs);
+	
+	// don't need command file any more
+	fclose(cmd_fptr);
+
+	// process the command strings acquired
+	if (result > 0) {
+		// Send each command line to WSA
+		lines = result;
+		for (i = 0; i < lines; i++) {
+			// Send non-query cmds
+			if (strstr(cmd_strs[i], "?") == NULL) {
+				result = wsa_send_command(dev, cmd_strs[i]);
+				// If a bad command is detected, continue? Prefer not.
+				if (result < 0) {
+					printf("Error at line %d: '%s'.\n", i + 1, cmd_strs[i]);
+					break;
+				}
+			}
+			
+			// Send query cmds
+			else {
+				 result = wsa_send_query(dev, cmd_strs[i], &resp);			
+			
+				// If a bad command is detected, continue? Prefer not.
+				if (resp.status < 0) {
+					printf("WSA returned error %lld: \"%s\" (possibly: %s)\n", 
+						resp.status, resp.output, 
+						_wsa_get_err_msg(WSA_ERR_CMDINVALID));
+					printf("Line %d: '%s'.\n", i + 1, cmd_strs[i]);
+					break;
+				}
+
+				printf("\"%s\": %s\n", cmd_strs[i], resp.output);
+				result = lines;
+			}
+		}
+	}
+
+	// Free memory
+	for (i = 0; i < MAX_FILE_LINES; i++)
+		free(cmd_strs[i]);
+
+	return result;
+}
+
+
+/**
+ * Send query command to the WSA device specified by \b dev. The commands 
+ * format must be written according to the specified command syntax 
+ * in wsa_connect() (ex. SCPI).
+ *
+ * @param dev - A pointer to the WSA device structure.
+ * @param command - A char pointer to the query command string written in 
+ * the format specified by the command syntax in wsa_connect().
+ * @param resp - A pointer to \b wsa_resp struct to store the responses.
+ *
+ * @return 0 upon successful or a negative value
+ */
+int16_t wsa_send_query(struct wsa_device *dev, char *command, 
+						struct wsa_resp *resp)
+{
+	struct wsa_resp temp_resp;
+	int16_t bytes_got = 0;
+	int16_t recv_result = 0;
+	int32_t bytes_received = 0;
+	uint8_t resend_cnt = 0;
+	int32_t len = strlen(command);
+	int32_t loop_count = 0;
+
+	// set defaults
+	strcpy(temp_resp.output, "");
+	temp_resp.status = 0;
+
+	if (strcmp(dev->descr.intf_type, "USB") == 0) {	
+		temp_resp.status = WSA_ERR_USBNOTAVBL;
+		strcpy(temp_resp.output, _wsa_get_err_msg(WSA_ERR_USBNOTAVBL));
+	}
+	else if (strcmp(dev->descr.intf_type, "TCPIP") == 0) {
+		while (1) {
+			// Send the query command out
+			// Making the assumption that we will not send more bytes
+			// than can fit into int16_t
+			// TODO: revisit this and move bytes_txed into the parameter list
+			bytes_got = (int16_t) wsa_sock_send(dev->sock.cmd, command, len);
+			if (bytes_got < 0) {
+				temp_resp.status = bytes_got;
+				strcpy(temp_resp.output, 
+					_wsa_get_err_msg(bytes_got));
+				return bytes_got;
+			}
+			else if (bytes_got < len) {
+				if (resend_cnt > 3) {
+					temp_resp.status = WSA_ERR_CMDSENDFAILED;
+					strcpy(temp_resp.output, 
+						_wsa_get_err_msg(WSA_ERR_CMDSENDFAILED));
+					return WSA_ERR_CMDSENDFAILED;
+				}
+
+				doutf(DMED, "Not all bytes sent. Resending the packet...\n");
+				resend_cnt++;
+			}
+			// Read back the output
+			else {
+				recv_result = -1;
+				while (recv_result != 0 && loop_count < 5) {
+					recv_result = wsa_sock_recv(dev->sock.cmd, 
+							(uint8_t*) temp_resp.output, 
+							MAX_STR_LEN, TIMEOUT, 
+							&bytes_received);
+
+					loop_count++;
+				}
+
+				if (recv_result == 0 && bytes_received < MAX_STR_LEN) {
+					temp_resp.output[bytes_received] = '\0'; // add EOL to the string
+				}
+				else {
+					temp_resp.output[MAX_STR_LEN - 1] = '\0'; // add EOL to the string
+				}
+
+				break;
+			}
+		}
+
+		// TODO define what result should be
+		if (recv_result != 0) {
+			temp_resp.status = WSA_ERR_QUERYNORESP;
+			return WSA_ERR_QUERYNORESP;
+		}
+		else {
+			temp_resp.status = bytes_received;
+		}
+	}
+
+	*resp = temp_resp;
+
+	return 0;
+}
+
+
+/**
+ * Query the status of the WSA box for any event and store the output 
+ * response(s) in the \b output parameter.  
+ * @remarks This function is equivalent to the SCPI command "*STB?".
+ *
+ * @param dev
+ * @param output - a char pointer to the output result message of the query
+ * 
+ * @return 0 if successfully queried, or a negative number upon errors.
+ */
+int16_t wsa_read_status(struct wsa_device *dev, char *output)
+{
+	int16_t result = 0;
+
+	result = _wsa_query_stb(dev, output);
+
+	return result;
+}
+
+
+/**
+ * Returns a message string associated with the given \b err_code that is
+ * returned from a \b wsa_lib function.
+ * 
+ * @param err_code - The negative WSA error code, returned from a WSA function.
+ *
+ * @return A char pointer to the error message string.
+ */
+const char *wsa_get_error_msg(int16_t err_code)
+{
+	return _wsa_get_err_msg(err_code);
+}
+
+
+/**
+ * Reads one VRT packet containing raw IQ data or a Context Packet.
+ *if a Context Packet is detected, the information inside the packet will be returned
+ *inside the reciever structure and the digitizer structure.
+ *
+ *if an IQ Packet is detected, the IQ data will be returned
+ * Each packet consists of a header, a data payload, and a trailer.
+ * The number of samples expected in the packet is indicated by
+ * the \b samples_per_packet parameter.
+ * 
+ * Each I and Q sample is a 16-bit (2-byte) signed 2-complement integer.
+ * The \b data_buffer will be populated with alternatively 2-byte I
+ * followed by 2-byte Q, and so on.  In another words, \b data_buffer
+ * will contain:
+ *
+ * @code 
+ *		data_buffer = IQIQIQIQ... = <2 bytes I><2 bytes Q><...>
+ * @endcode
+ *
+ * The bytes can be decoded like this:
+ * @code
+ *  Let's takes the first 4 bytes of \b data_buffer
+ * 
+ *		int16_t I = data_buffer[0] << 8 + data_buffer[1];
+ *		int16_t Q = data_buffer[2] << 8 + data_buffer[3];
+ *
+ *	And so on for N number of samples:
+ *
+ *		int16_t I[i] = data_buffer[i] << 8 + data_buffer[i + 1];
+ *		int16_t Q[i] = data_buffer[i + 2] << 8 + data_buffer[i + 3];
+ *
+ *	where i = 0, 1, 2, ..., (N - 2), (N - 1).
+ * @endcode
+ * 
+ * @remarks This function does not set the \b samples_per_packet on the WSA.
+ * It is the caller's responsibility to configure the WSA with the correct 
+ * \b samples_per_packet before initiating the capture.  For example, with SCPI, do:
+ * @code
+ * wsa_send_command(dev, "TRACE:SPPACKET 1024\n");
+ * @endcode
+ *
+ * @param device - A pointer to the WSA device structure.
+ * @param header - A pointer to \b wsa_vrt_packet_header structure to store 
+ *		the VRT header information
+ * @param trailer - A pointer to \b wsa_vrt_packet_trailer structure to store 
+ *		the VRT trailer information
+ *@param reciever - a pointer to \b wsa_reciever_packet strucuture to store
+ *		the Context data
+ *@param digitizer - a pointer to \b wsa_digitizer_packet strucuture to store
+ *		the Context data
+ * @param data_buffer - A uint8_t pointer buffer to store the raw I and Q data
+ *		in bytes. Its size is determined by the number of 
+ *		16-bit \b samples_per_packet words multiplied by 4 
+ *		(i.e. sizeof(\b data_buffer) = \b samples_per_packet * 4 bytes per sample).
+ * @param samples_per_packet - A 16-bit unsigned integer sample size (i.e. number of
+ *		{I, Q} sample pairs) per VRT packet to be captured.
+ *
+ * @return  0 on success or a negative value on error
+ */
+int16_t wsa_read_iq_packet_raw(struct wsa_device* const device, 
+		struct wsa_vrt_packet_header* const header, 
+		struct wsa_vrt_packet_trailer* const trailer,
+		struct wsa_reciever_packet* const reciever,
+		struct wsa_digitizer_packet* const digitizer,
+		uint8_t* const data_buffer, 
+		uint16_t* samples_per_packet,
+		uint8_t* context_present)
+{
+	
+	uint8_t* vrt_header_buffer = 0;
+	uint8_t* temp_buffer=0;
+	uint8_t packet_order_indicator = 0;
+	uint16_t temp_size=0;
+	int32_t temp_size_bytes=0;
+	uint16_t expected_header_size = 2;
+	int32_t vrt_header_bytes = expected_header_size * BYTES_PER_VRT_WORD;
+	uint8_t* vrt_packet_buffer = 0;
+	uint16_t expected_packet_size = (samples_per_packet + VRT_HEADER_SIZE + VRT_TRAILER_SIZE-2);
+	int32_t vrt_packet_bytes = expected_packet_size * BYTES_PER_VRT_WORD;
+	int32_t context_indicator_field = 0;
+	int32_t bytes_received = 0;
+	int16_t socket_receive_result = 0;
+	int16_t result = 0;
+	int64_t frequency1 = 0;
+	uint32_t stream_identifier_word = 0;
+	uint16_t packet_size = 0;
+	uint16_t sweep_samples_per_packet = 1;
+	uint8_t* sweep_data_buffer = 0;
+	FILE * pFile;
+	//FILE* example;
+	//char buffer[] = { 'x' , 'y' , 'z' };
+	//pFile = fopen ( "myfile.bin" , "ab+" );
+
+	//allocate space for the header buffer
+	vrt_header_buffer = (uint8_t*) malloc(vrt_header_bytes * sizeof(uint8_t));
+		if (vrt_header_buffer == NULL)
+	{
+		return WSA_ERR_MALLOCFAILED;
+	}
+
+	// reset header
+	header->packet_order_indicator = 0;
+	header->samples_per_packet = 0;
+	header->time_stamp.sec = 0;
+	header->time_stamp.psec = 0;
+
+	//1) retrieve the first two words of the packet to determine if the packet contains IQ data or context data
+	socket_receive_result = wsa_sock_recv_data(device->sock.data, vrt_header_buffer, vrt_header_bytes, TIMEOUT, &bytes_received);
+	//fwrite (vrt_header_buffer , 1 , vrt_header_bytes, pFile );
+	
+	doutf(DMED, "In wsa_read_iq_packet_raw: wsa_sock_recv_data returned %hd\n", socket_receive_result);
+
+	if (socket_receive_result < 0)
+	{
+		doutf(DHIGH, "Error in wsa_read_iq_packet_raw:  %s\n", wsa_get_error_msg(socket_receive_result));
+		free(vrt_header_buffer);
+		return socket_receive_result;
+	}
+
+		//Store the Stream Identifier to determine if the packet is an IQ packet or a context packet
+	stream_identifier_word = (((uint32_t) vrt_header_buffer[4]) << 24) 
+			+ (((uint32_t) vrt_header_buffer[5]) << 16) 
+			+ (((uint32_t) vrt_header_buffer[6]) << 8) 
+			+ (uint32_t) vrt_header_buffer[7];		
+	
+
+	//TODO: Fix this not responding properly
+	////determine if the packet is neither context or iq	 using the pkt type
+	//if((vrt_header_buffer[0] & 0xf0) != 0x40 &&(vrt_header_buffer[0] & 0xf0) !=0x10){
+	//		free(vrt_packet_buffer);
+	//		printf("pkt ype is: %x \n", vrt_header_buffer[0] & 0xf0); 
+	//		
+	//		return WSA_ERR_NOTIQFRAME;
+	//}
+
+
+	if (stream_identifier_word != 0x90000001 && stream_identifier_word != 0x90000002 && stream_identifier_word != 0x90000003)
+	{
+		
+		//fclose (pFile);
+		free(vrt_packet_buffer);
+		return WSA_ERR_NOTIQFRAME;
+	}
+
+		//Determine if this is a Context packet
+	else if ((stream_identifier_word == 0x90000001 || stream_identifier_word == 0x90000002)) {
+		
+			//retrieve the packet size
+		packet_size = (((uint16_t) vrt_header_buffer[2]) << 8) + (uint16_t) vrt_header_buffer[3];	
+
+		//allocate memory for the context packet
+		temp_size_bytes = (packet_size-2)*4;
+		temp_buffer = (uint8_t*) malloc(temp_size_bytes * sizeof(uint8_t));
+	
+		if (temp_buffer == NULL)
+		{
+			return WSA_ERR_MALLOCFAILED;
+		}
+		//store the rest of the packet inside the buffer
+		socket_receive_result = wsa_sock_recv_data(device->sock.data, temp_buffer, temp_size_bytes, TIMEOUT, &bytes_received);
+		//	fwrite (temp_buffer ,1 , temp_size_bytes , pFile );
+			//fclose (pFile);
+
+
+		//store reciever data in the reciever structure
+		if (stream_identifier_word == 0x90000001) {
+			*context_present =1;
+			result = extract_reciever_packet_data(temp_buffer, reciever);
+
+			//store digitizer data in the digitizer structure
+		} else if (stream_identifier_word == 0x90000002) {
+			*context_present =2;
+			result = extract_digitizer_packet_data(temp_buffer,digitizer);
+		}
+		free(vrt_packet_buffer);
+		free(temp_buffer);
+		free(vrt_header_buffer);
+		return 0;
+	
+	//if the packet is an IQ packet proceed with the method from previous release
+	} else if (stream_identifier_word == 0x90000003){ 
+
+			*context_present =0;
+
+		//  Get the 4-bit "Pkt Count" number, referred to here as "packet_order_indicator"
+		// This counter increments from 0 to 15 and repeats again from 0 in a never-ending loop.
+		// It provides a simple verification that packets are arriving in the right order
+		packet_order_indicator = (uint8_t) vrt_header_buffer[1] & 0x0f;
+		
+		doutf(DLOW, "Packet order indicator: %hu 0x%02X\n", packet_order_indicator, packet_order_indicator);
+		header->packet_order_indicator = packet_order_indicator;
+
+		//Get the 16-bit "Pkt Size"
+		packet_size = (((uint16_t) vrt_header_buffer[2]) << 8) + (uint16_t) vrt_header_buffer[3];
+		doutf(DLOW, "Packet size: %hu 0x%04X\n", packet_size, packet_size);
+		sweep_samples_per_packet = packet_size-6;
+
+		header->samples_per_packet = packet_size - VRT_HEADER_SIZE - VRT_TRAILER_SIZE;
+
+	
+		//Check TSI field for 01 & get sec time stamp at the 3rd word
+		if (!((vrt_header_buffer[1] & 0xC0) >> 6)) 
+		{
+			doutf(DHIGH, "ERROR: Second timestamp is not of UTC type.\n");
+			free(vrt_header_buffer);
+			return WSA_ERR_INVTIMESTAMP;
+		}
+
+		packet_size = (((uint16_t) vrt_header_buffer[2]) << 8) + (uint16_t) vrt_header_buffer[3];
+		vrt_packet_bytes = 4 * (packet_size-2);
+		vrt_packet_buffer = (uint8_t*) malloc(vrt_packet_bytes * sizeof(uint8_t));
+	
+		if (vrt_packet_buffer == NULL)
+		{
+			return WSA_ERR_MALLOCFAILED;
+		}
+			
+		socket_receive_result = wsa_sock_recv_data(device->sock.data, vrt_packet_buffer, vrt_packet_bytes, TIMEOUT, &bytes_received);
+		//fwrite (vrt_packet_buffer , 1 , vrt_packet_bytes, pFile );
+		//fclose (pFile);
+		doutf(DMED, "In wsa_read_iq_packet_raw: wsa_sock_recv_data returned %hd\n", socket_receive_result);
+
+		if (socket_receive_result < 0)
+		{
+			doutf(DHIGH, "Error in wsa_read_iq_packet_raw:  %s\n", wsa_get_error_msg(socket_receive_result));
+			free(vrt_packet_buffer);
+			free(vrt_header_buffer);
+			return socket_receive_result;
+		}
+
+		header->time_stamp.sec = (((uint32_t) vrt_packet_buffer[0]) << 24) +
+							(((uint32_t) vrt_packet_buffer[1]) << 16) +
+							(((uint32_t) vrt_packet_buffer[2]) << 8) + 
+							(uint32_t) vrt_packet_buffer[3];
+		doutf(DLOW, "second: 0x%08X %u\n",
+			header->time_stamp.sec, 
+			header->time_stamp.sec);
+
+		//Check the TSF field, if present (= 0x10), 
+		// get the picoseconds time stamp at the 4th & 5th words
+		if ((vrt_header_buffer[1] & 0x30) >> 5) 
+		{
+			header->time_stamp.psec = (((uint64_t) vrt_packet_buffer[4]) << 56) +
+					(((uint64_t) vrt_packet_buffer[5]) << 48) +
+					(((uint64_t) vrt_packet_buffer[6]) << 40) +
+					(((uint64_t) vrt_packet_buffer[7]) << 32) +
+					(((uint64_t) vrt_packet_buffer[8]) << 24) +
+					(((uint64_t) vrt_packet_buffer[9]) << 16) + 
+					(((uint64_t) vrt_packet_buffer[10]) << 8) + 
+					(uint64_t) vrt_packet_buffer[11];
+		}
+		else 
+		{
+			header->time_stamp.psec = 0ULL;
+		}
+
+		doutf(DLOW, "psec: 0x%016llX %llu\n", 
+			header->time_stamp.psec, 
+			header->time_stamp.psec);
+
+		// *****
+		// TODO: Handle the trailer word here once it is available
+		// *****s
+		//if (vrt_packet_buffer[0] & 0x04)
+		// Placeholder values for now:
+		trailer->valid_data_indicator = 0;
+		trailer->ref_lock_indicator = 0;
+		trailer->over_range_indicator = 0;
+		trailer->sample_loss_indicator = 0;
+
+		// *****
+		// Copy the IQ data payload to the provided buffer
+		// *****
+				
+		if(*samples_per_packet == 65530) {
+		
+			sweep_data_buffer = (uint8_t*) malloc((sweep_samples_per_packet) * BYTES_PER_VRT_WORD * sizeof(uint8_t));
+		if (sweep_data_buffer == NULL)
+		{
+			return WSA_ERR_MALLOCFAILED;
+		}
+			memcpy(sweep_data_buffer, vrt_packet_buffer + ((VRT_HEADER_SIZE-2) * BYTES_PER_VRT_WORD), sweep_samples_per_packet * BYTES_PER_VRT_WORD);
+			result = copy_sweep_data(data_buffer, sweep_data_buffer, sweep_samples_per_packet);
+			*samples_per_packet = sweep_samples_per_packet;
+			free(sweep_data_buffer);
+			free(vrt_packet_buffer);
+			free(vrt_header_buffer);
+			return 0;
+		}
+
+		memcpy(data_buffer, vrt_packet_buffer + ((VRT_HEADER_SIZE-2) * BYTES_PER_VRT_WORD), *samples_per_packet * BYTES_PER_VRT_WORD);
+
+	}
+		free(sweep_data_buffer);
+		free(vrt_packet_buffer);
+		free(vrt_header_buffer);
+	return 0;	
+}
+
+
+
+
+
+
+int16_t copy_sweep_data(uint8_t* data_buf, uint8_t* sweep_data_buf, int16_t size) {
+
+	int i;
+	for(i = 0; i < size; i++) {
+		data_buf[i] = sweep_data_buf[i];
+	}
+	return 0;
+}
+
+/**
+ * Decodes the raw \b data_buf buffer containing frame(s) of I & Q data bytes 
+ * and returned the I and Q buffers of data with the size determined by the 
+ * \b sample_size parameter.  
+ * 
+ * Note: the \b data_buf size is assumed as \b sample_size * 4 bytes per sample
+ *
+ * @param data_buf - A char pointer buffer containing the raw I and Q data in
+ * in bytes to be decoded into separate I and Q buffers. Its size is assumed to
+ * be the number of 32-bit sample_size words multiply by 4 (i.e. 
+ * sizeof(data_buf) = sample_size * 4 bytes per sample).
+ * @param i_buf - A 16-bit signed integer pointer for the unscaled, 
+ * I data buffer with size specified by the \b sample_size.
+ * @param q_buf - A 16-bit signed integer pointer for the unscaled, 
+ * Q data buffer with size specified by the \b sample_size.
+ * @param sample_size - A 32-bit unsigned integer number of {I, Q} 
+ * sample pairs to be decoded from \b data_buf. \n
+ * The frame size is limited to a maximum number, \b max_sample_size, listed 
+ * in the \b wsa_descriptor structure.
+ *
+ * @return The number of samples decoded, or a 16-bit negative 
+ * number on error.
+ */
+int32_t wsa_decode_frame(uint8_t* data_buf, int16_t *i_buf, int16_t *q_buf, 
+						 uint32_t sample_size)
+{
+	//int32_t result = 0;
+	uint32_t i;
+	int32_t j = 0;
+
+	// *****
+	// Split up the IQ data bytes
+	// *****
+	for (i = 0; i < sample_size * 4; i += 4) {
+		// Gets the payload, each word = I2I1Q2Q1 bytes
+
+		// TEMPORARY WORKAROUND
+		// WSA returns a signed 14-bit integer padded with 2 most significant 0-bits
+		// to encode the number in 16 bits.
+		// Need to sign-extend by copying the value of bit 13 to bits 14 and 15
+		// so that the number can be treated as a signed 16-bit integer
+		// This workaround can be removed after the WSA firmware is updated
+		// to perform the sign-extension in the embedded firmware
+
+		if (data_buf[i] & 0x20)
+		{
+			i_buf[j] = (((int16_t) (data_buf[i] |= 0xC0)) << 8) + ((int16_t) data_buf[i + 1]);
+		}
+		else
+		{
+			// Need to keep this line after temporary workaround is removed
+			i_buf[j] = (((int16_t) data_buf[i]) << 8) + ((int16_t) data_buf[i + 1]);
+		}
+
+		if (data_buf[i + 2] & 0x20)
+		{
+			q_buf[j] = (((int16_t) (data_buf[i + 2] |= 0xC0)) << 8) + ((int16_t) data_buf[i + 3]);
+		}
+		else
+		{
+			// Need to keep this line after temporary workaround is removed
+			q_buf[j] = (((int16_t) data_buf[i + 2]) << 8) + ((int16_t) data_buf[i + 3]);
+		}
+
+		// END TEMPORARY WORKAROUND
+		
+		j++;
+	}
+
+	return (i / 4); //sample_size
+}
+
+
+/**
+ * Decodes the raw reciever context packet and store it in the reciever 
+ * structure 
+ *
+ * @param temp_buffer - pointer that points to the header of the reciever packet
+ *note: the first two words are not included, the first word that temp points to is the 
+ * timestamp. please review the program's guide for further information on how context packets are stored
+ * @param reciever - a pointer structure to store the reciever data 
+ * @return 0 if the data was stored succesfully, return a negative 16 bit integer otherwise 
+ */
+int16_t extract_reciever_packet_data(uint8_t* temp_buffer, 	struct wsa_reciever_packet* const reciever)
+{
+
+
+	int8_t gain_if_byte1 = 0;
+	int8_t gain_if_byte2 = 0;
+	int8_t gain_rf_byte1 = 0;
+	int8_t gain_rf_byte2 = 0;
+	int16_t gain_holder = 0;
+	double gain_if = 0;
+	double gain_rf = 0;
+	int16_t temperature_holder = 0;
+	int32_t temperature = 0;
+	int32_t reference_point = 0;
+	int64_t freq_word1 = 0;
+	int64_t freq_word2 = 0;
+	int64_t freq_holder1 = 0;
+	long double freq_holder = 0;
+	int64_t freq_dec = 0;
+	int8_t data_pos = 16;
+	double dec_holder = 0;
+	double integer_holder = 0;
 
+	int32_t context_fields = 0;
+
 
-//*****
-// LOCAL DEFINES
-//*****
-//#define DUMMY_CONN 0
+
+	
 
-
-// *****
-// Local functions:
-// *****
-//char *wsa_query_error(struct wsa_device *dev);
-int16_t wsa_query_error(struct wsa_device *dev, char *output);
-int16_t _wsa_dev_init(struct wsa_device *dev);
-int16_t _wsa_open(struct wsa_device *dev);
-int16_t _wsa_query_stb(struct wsa_device *dev, char *output);
-int16_t _wsa_query_esr(struct wsa_device *dev, char *output);
-int16_t copy_sweep_data(uint8_t* data_buf, uint8_t* sweep_data_buf, int16_t size); 
-int16_t extract_reciever_packet_data(uint8_t* temp_buffer, struct wsa_reciever_packet* const reciever);
-int16_t extract_digitizer_packet_data(uint8_t* temp_buffer,struct wsa_digitizer_packet* const digitizer);
-
-
-
-// Initialized the \b wsa_device descriptor structure
-// Return 0 on success or a 16-bit negative number on error.
-int16_t _wsa_dev_init(struct wsa_device *dev)
-{
-	int i;
-
-	// Initialized with "null" constants
-	dev->descr.inst_bw = 0;
-	dev->descr.max_sample_size = 0;
-	dev->descr.max_tune_freq = 0;
-	dev->descr.min_tune_freq = 0;
-	dev->descr.freq_resolution = 0;
-	dev->descr.max_if_gain = -1000;	// some impossible #
-	dev->descr.min_if_gain = -1000;	// some impossible #
-	dev->descr.max_decimation = -1;
-	dev->descr.min_decimation = -1;
-	for (i = 0; i < NUM_RF_GAINS; i++)
-		dev->descr.abs_max_amp[i] = -1000;	// some impossible #
-
-	strcpy(dev->descr.prod_name, "");
-	strcpy(dev->descr.prod_serial, ""); 
-	strcpy(dev->descr.prod_version, "");
-	strcpy(dev->descr.rfe_name, "");
-	strcpy(dev->descr.rfe_version, "");
-	strcpy(dev->descr.fw_version, "");
-	
-	// TODO get & update the versions & wsa model
-	// TODO will need to replace with reading from reg or eeprom?
-	sprintf(dev->descr.prod_name, "%s", WSA4000);
-	strcpy(dev->descr.prod_serial, "TO BE DETERMINED"); // temp for now
-	sprintf(dev->descr.prod_version, "v2.3.0"); // temp value
-	sprintf(dev->descr.rfe_name, "%s", WSA_RFE0560); // TODO read from wsa
-	sprintf(dev->descr.rfe_version, "v2.3.0"); // temp
-	strcpy(dev->descr.fw_version, "v2.3.0");
-
-	
-	// 3rd, set some values base on the model
-	// TODO: read from regs/eeprom instead once available
-	if (strcmp(dev->descr.prod_name, WSA4000) == 0) {
-		dev->descr.max_sample_size = WSA4000_MAX_SAMPLE_SIZE;
-		dev->descr.inst_bw = (uint64_t) WSA4000_INST_BW;
-		
-		// if it's RFE0440
-		if (strcmp(dev->descr.rfe_name, WSA_RFE0440) == 0) {
-			dev->descr.max_tune_freq = (uint64_t) WSA_RFE0440_MAX_FREQ;
-			dev->descr.min_tune_freq = (uint64_t) WSA_RFE0440_MIN_FREQ;
-			dev->descr.freq_resolution = WSA_RFE0440_FREQRES;
-			dev->descr.abs_max_amp[WSA_GAIN_HIGH] = 
-				WSA_RFE0440_ABS_AMP_HIGH;
-			dev->descr.abs_max_amp[WSA_GAIN_MED] = 
-				WSA_RFE0440_ABS_AMP_MED;
-			dev->descr.abs_max_amp[WSA_GAIN_LOW] = 
-				WSA_RFE0440_ABS_AMP_LOW;
-			dev->descr.abs_max_amp[WSA_GAIN_VLOW] = 
-				WSA_RFE0440_ABS_AMP_VLOW;
-		}
-
-		// if it's RFE0560
-		else if (strcmp(dev->descr.rfe_name, WSA_RFE0560) == 0) {
-			dev->descr.max_tune_freq = (uint64_t) (WSA_RFE0560_MAX_FREQ * MHZ);
-			dev->descr.min_tune_freq = WSA_RFE0560_MIN_FREQ;
-			dev->descr.freq_resolution = WSA_RFE0560_FREQRES;
-			dev->descr.max_if_gain = WSA_RFE0560_MAX_IF_GAIN;
-			dev->descr.min_if_gain = WSA_RFE0560_MIN_IF_GAIN;
-			dev->descr.max_decimation = WSA_RFE0560_MAX_DECIMATION;
-			dev->descr.min_decimation = WSA_RFE0560_MIN_DECIMATION;
-			dev->descr.abs_max_amp[WSA_GAIN_HIGH] = 
-				WSA_RFE0560_ABS_AMP_HIGH;
-			dev->descr.abs_max_amp[WSA_GAIN_MED] = 
-				WSA_RFE0560_ABS_AMP_MED;
-			dev->descr.abs_max_amp[WSA_GAIN_LOW] = 
-				WSA_RFE0560_ABS_AMP_LOW;
-			dev->descr.abs_max_amp[WSA_GAIN_VLOW] = 
-				WSA_RFE0560_ABS_AMP_VLOW;
-		}
-	}
-
-	return 0;
-}
-
-// Open the WSA after socket connection is established
-int16_t _wsa_open(struct wsa_device *dev) 
-{
-	int16_t result = 0;
-	char output[1024];
-
-	// set "*SRE 252" or 0xFC to enable all usable STB bits?
-	// No, shouldn't do this. Will mess up users setting. At power up
-	// this reg is default to all enabled any way.
-
-	// go to read STB & handle the response
-	result = _wsa_query_stb(dev, output);
-	if (result < 0)
-		return result;
-
-	// Initialize wsa_device structure with the proper values
-	result = _wsa_dev_init(dev);
-	if (result < 0) {
-		doutf(DMED, "Error WSA_ERR_INITFAILED: "
-			"%s.\n", _wsa_get_err_msg(WSA_ERR_INITFAILED));
-		return WSA_ERR_INITFAILED;
-	}
-	
-	return result;
-}
-
-
-// Handle bits status in STB register
-int16_t _wsa_query_stb(struct wsa_device *dev, char *output)
-{
-	int16_t result = 0;
-	long temp_val;
-	uint8_t stb_reg = 0;
-	struct wsa_resp query;		// store query results
-	char query_msg[256];
-
-	// initialized the output buf
-	strcpy(output, "");
-	
-	// read "*STB?" for any status bits
-	wsa_send_query(dev, "*STB?\n", &query);
-	if (query.status <= 0)
-		return (int16_t) query.status;
-
-	if (to_int(query.output, &temp_val) < 0)
-		return WSA_ERR_RESPUNKNOWN;
-	stb_reg = (uint8_t) temp_val;
-
-	if (stb_reg & SCPI_SBR_EVTAVL) {
-		// loop until output is ""
-		do {
-			wsa_query_error(dev, query_msg);
-			sprintf(output, "%s\n", query_msg);
-			if (strcmp(output, "\n") == 0)
-				break;
-		} while(1);
-	}
-
-	if (stb_reg & SCPI_SBR_QSR) {
-		//result = wsa_query_qsr(dev);
-	}
-
-	if (stb_reg & SCPI_SBR_MSGAVL) {
-		// do nothing?
-	}
-
-	if (stb_reg & SCPI_SBR_ESR) {
-		result = _wsa_query_esr(dev, output);
-	}
-
-	if (stb_reg & SCPI_SBR_RQS) {
-		//result = wsa_query_esr(dev);
-	}
-
-	if (stb_reg & SCPI_SBR_OSR) {
-		//result = wsa_query_osr(dev);
-	}
-
-	return result;
-}
-
-// Handle bits status in ESR register
-int16_t _wsa_query_esr(struct wsa_device *dev, char *output)
-{
-	int16_t result = 0;
-	long temp_val;
-	uint8_t esr_reg = 0;
-	struct wsa_resp query;		// store query results
-
-	// initialized the output buf
-	strcpy(output, "");
-	
-	// read "*STB?" for any status bits
-	wsa_send_query(dev, "*ESR?\n", &query);
-	if (query.status <= 0)
-		return (int16_t) query.status;
-
-	// Convert the output
-	if (to_int(query.output, &temp_val) < 0)
-		return WSA_ERR_RESPUNKNOWN;
-	esr_reg = (uint8_t) temp_val;
-
-	if (!(esr_reg & SCPI_ESR_OPC)) {
-		strcpy(output, "Operation incomplete.\n");
-	}
-
-	if (esr_reg & SCPI_ESR_QYE) {
-	}
-
-	if (esr_reg & SCPI_ESR_DDE) {
-		// do nothing?
-	}
-
-	if (esr_reg & SCPI_ESR_EXE) {
-	}
-
-	if (esr_reg & SCPI_ESR_CME) {
-	}
-
-	if (esr_reg & SCPI_ESR_PON) {
-	}
-
-	return result;
-}
-
-
-// Querry the WSA for any error messages.  This is equivalent to the SCPI
-// command SYSTem:ERRor?
-// Return the query result stored in a char pointer.
-int16_t wsa_query_error(struct wsa_device *dev, char *output)
-{
-	struct wsa_resp resp;
-
-	wsa_send_query(dev, "SYST:ERR?\n", &resp);
-	if (resp.status < 0)
-	{
-		strcpy(output, _wsa_get_err_msg((int16_t) resp.status));
-		return (int16_t) resp.status;
-	}
-
-	if (strstr(resp.output, "No error") != NULL || strcmp(resp.output, "") == 0)
-	{
-		strcpy(output, "");
-	}
-	else 
-	{
-		printf("WSA returns: %s\n", resp.output);
-		strcpy(output, resp.output); // TODO verify this output
-	}
-
-	return 0;
-}
-	
-
-// *****
-// Global functions:
-// *****
-
-
-/**
- * Connect to a WSA through the specified interface method \b intf_method,
- * and communicate control commands in the format of the given command 
- * syntax.
- *
- * After successfully connected, this function will also do: \n
- *  - Check for any errors in WSA
- *  - Gather information for the WSA's descriptor
- *
- * @param dev - A pointer to the WSA device structure to be 
- * connected/establised.
- * @param cmd_syntax - A char pointer to store standard for control 
- * commands communication to the WSA. \n 
- * Currently supported standard command syntax type is: SCPI.
- * @param intf_method - A char pointer to store the interface method to the 
- * WSA. \n \n Possible methods: \n
- * - With USB, use: "USB" (check if supported with the WSA version used). \n
- * - With LAN, use: "TCPIP::<Ip address of the WSA>[::<cmd port,data port>]".\n
- * The ports' number if not entered will be defaulted to: \n
- *		- command port: 37001 \n
- *		- data port: 37000 \n
- *		.
- * However, if port forwarding method is used to forward different ports to 
- * the required ports eventually, then you can enter the ports in the format
- * and the \e \b order as specified. \n
- * Example: "TCPIP::192.168.1.1" or "TCPIP::192.168.1.1::37001,37001"
- * 
- * @return 0 on success, or a negative number on error.
- */
-int16_t wsa_connect(struct wsa_device *dev, char *cmd_syntax, 
-					char *intf_method)
-{
-	int16_t result = 0;			// result returned from a function
-	char *temp_str;		// temporary store a string
-	char intf_type[10];
-	char ports_str[20];
-	char wsa_addr[200];		// store the WSA IP address
-	char data_port[10];
-	char ctrl_port[10];
-
-	uint8_t is_tcpip = FALSE;	// flag to indicate a TCPIP connection method
-	int32_t colons = 0;
-
-	// initialed the strings
-	strcpy(intf_type, "");
-	strcpy(wsa_addr, "");
-	strcpy(ports_str, "");
-
-	// Gets the interface strings
-	temp_str = strtok(intf_method, ":");
-	while (temp_str != NULL) {
-		if (colons == 0)	 strcpy(intf_type, temp_str);
-		else if (colons == 1)	 strcpy(wsa_addr, temp_str);
-		else if (colons == 2)	 strcpy(ports_str, temp_str);
-		temp_str = strtok(NULL, ":");
-		colons++;
-	}
-
-	// *****
-	// Check the syntax type & interface method & connect base on those info
-	// *****
-	// When the cmd_syntax is SCPI:
-	if (strncmp(cmd_syntax, SCPI, 4) == 0) {
-
-		// If it's a TCPIP connection, get the address
-		if (strstr(intf_type, "TCPIP") != NULL) {
-
-			// if no address available, return error
-			if(strlen(wsa_addr) == 0) {
-				doutf(DMED, "Error WSA_ERR_INVINTFMETHOD: %s \"%s\".\n", 
-					_wsa_get_err_msg(WSA_ERR_INVINTFMETHOD), intf_method);
-				return WSA_ERR_INVINTFMETHOD;
-			}
-			
-			is_tcpip = TRUE;
-		}
-		
-		// If it's USB
-		else if (strstr(intf_type, "USB") != NULL) {
-			// TODO: add to this section if ever use USB.
-			doutf(DHIGH, "Error WSA_ERR_USBNOTAVBL: %s.\n", 
-				_wsa_get_err_msg(WSA_ERR_USBNOTAVBL));
-			return WSA_ERR_USBNOTAVBL;	
-		}
-
-		// Can't determine connection method from the interface string
-		else {
-			doutf(DMED, "Error WSA_ERR_INVINTFMETHOD: %s.\n", 
-				_wsa_get_err_msg(WSA_ERR_INVINTFMETHOD));
-			return WSA_ERR_INVINTFMETHOD;
-		}
-	} // end if SCPI section
-
-	// When the cmd_syntax is not supported/recognized
-	else {
-		printf(" ERROR: Command syntax is not recognized/valid!\n");
-		return -1;
-	}
-	
-	
-	// *****
-	// Do the connection
-	// *****
-	if (is_tcpip) {
-		wsa_initialize_client();
-
-		// extract the ports if they exist
-		if (strlen(ports_str) > 0)	{
-			// get control port
-			temp_str = strtok(ports_str, ",");
-			strcpy(ctrl_port, temp_str);
-			
-			// get data port
-			temp_str = strtok(NULL, ",");
-			strcpy(data_port, temp_str);
-		}
-		else {
-			strcpy(ctrl_port, CTRL_PORT);
-			strcpy(data_port, DATA_PORT);
-		}
-		doutf(DLOW, "%s %s\n", ctrl_port, data_port);
-
-		// setup command socket & connect
-		result = wsa_setup_sock("WSA 'command'", wsa_addr, &(dev->sock).cmd, 
-			ctrl_port);
-		if (result < 0)
-			return result;
-
-		// setup data socket & connect
-		result = wsa_setup_sock("WSA 'data'", wsa_addr, &(dev->sock).data, 
-			data_port);
-		if (result < 0)
-			return result;
-
-		strcpy(dev->descr.intf_type, "TCPIP");
-	}
-	
-	// TODO Add other connection methods here...
-
-	// *****
-	// Check for any errors exist in the WSA
-	// *****
-	result = _wsa_open(dev);
-	
-	return result;
-}
-
-
-/**
- * Close the device connection if one is started, stop any existing data 
- * capture, and perform any necessary clean ups.
- *
- * @param dev - A pointer to the WSA device structure to be closed.
- *
- * @return 0 on success, or a negative number on error.
- */
-int16_t wsa_disconnect(struct wsa_device *dev)
-{
-	int16_t result = 0;			// result returned from a function
-	
-	//TODO close based on connection type
-	// right now do only TCPIP client
-	if (strcmp(dev->descr.intf_type, "TCPIP") == 0) {
-		result = wsa_close_sock(dev->sock.cmd);
-		result = wsa_close_sock(dev->sock.data);
-
-		wsa_destroy_client();
-	}
-
-	return result;
-}
-
-
-/** TODO redefine this
- * Given an address string, determine if it's a dotted-quad IP address
- * or a domain address.  If the latter, ask DNS to resolve it.  In
- * either case, return resolved IP address.  If we fail, we return
- * INADDR_NONE.
- *
- * @param sock_addr - 
- *
- * @return Resolved IP address or INADDR_NONE when failed.
- */
-int16_t wsa_verify_addr(const char *sock_addr, const char *sock_port) 
-{
-	int16_t result;
-
-	wsa_initialize_client();
-	result = wsa_addr_check(sock_addr, sock_port);
-	wsa_destroy_client();
-
-	return result;
-}
-
-
-/**
- * Send the control command string to the WSA device specified by \b dev. 
- * The commands format must be written according to the specified 
- * standard syntax in wsa_connect().  
- * @remarks To send query command, use wsa_send_query() instead.
- *
- * @param dev - A pointer to the WSA device structure.
- * @param command - A char pointer to the control command string written 
- * in the format specified by the syntax standard in wsa_connect()
- *
- * @return Number of bytes sent on success, or a negative number on error.
- */
-int16_t wsa_send_command(struct wsa_device *dev, char *command)
-{
-	int16_t bytes_txed = 0;
-	uint8_t resend_cnt = 0;
-	int32_t len = strlen(command);
-	char query_msg[MAX_STR_LEN];
-
-	// TODO: check WSA version/model # 
-	if (strcmp(dev->descr.intf_type, "USB") == 0) {	
-		return WSA_ERR_USBNOTAVBL;
-	}
-	else if (strcmp(dev->descr.intf_type, "TCPIP") == 0) {
-		while (1) {
-			// Making the assumption that we will not send more bytes
-			// than can fit into int16_t
-			// TODO: revisit this and move bytes_txed into the parameter list
-			bytes_txed = (int16_t) wsa_sock_send(dev->sock.cmd, command, len);
-			if (bytes_txed < 0)
-				return bytes_txed;
-			else if (bytes_txed < len) {
-				if (resend_cnt > 3)
-					return WSA_ERR_CMDSENDFAILED;
-
-				printf("Not all bytes sent. Resending the packet...\n");
-				resend_cnt++;
-			}
-			else 
-				break;
-		}
-		// If it's not asking for data, query for any error to
-		// make sure that the set is done w/out any error in the system
-		if (strstr(command, "DATA?") == NULL) {
-			wsa_query_error(dev, query_msg);
-			if ((strstr(query_msg, "no response") != 0) && (bytes_txed > 0)) {
-				return WSA_ERR_QUERYNORESP;
-			}
-
-			
-			if (strcmp(query_msg, "") != 0) {
-				if (strstr(query_msg, "-221") != NULL) {
-					return WSA_WARNING_TRIGGER_CONFLICT;
-				}
-				return WSA_ERR_SETFAILED;
-			}
-		}
-	}
-
-	return bytes_txed;
-}
-
-
-/**
- * Read command line(s) stored in the given \b file_name and send each line
- * to the WSA.
- *
- * @remarks 
- * - Assuming each command line is for a single function followed by
- * a new line.
- * - Currently read only SCPI commands. Other types of commands, TBD.
- *
- * @param dev - A pointer to the WSA device structure.
- * @param file_name - A pointer to the file name
- *
- * @return Number of command lines at success, or a negative error number.
- */
-int16_t wsa_send_command_file(struct wsa_device *dev, char *file_name)
-{
-	struct wsa_resp resp;
-	int16_t result = 0;
-	int16_t lines = 0;
-	char *cmd_strs[MAX_FILE_LINES]; // store user's input words
-	FILE *cmd_fptr;
-	int i;
-
-	// set defaults
-	strcpy(resp.output, "");
-	resp.status = 0;
-
-	if((cmd_fptr = fopen(file_name, "r")) == NULL) {
-		result = WSA_ERR_FILEREADFAILED;
-		printf("ERROR %d: %s '%s'.\n", result, wsa_get_error_msg(result), 
-			file_name);
-		return result;
-	}
-
-	// Allocate memory
-	for (i = 0; i < MAX_FILE_LINES; i++)
-		cmd_strs[i] = (char*) malloc(sizeof(char) * MAX_STR_LEN);
-
-	result = wsa_tokenize_file(cmd_fptr, cmd_strs);
-	
-	// don't need command file any more
-	fclose(cmd_fptr);
-
-	// process the command strings acquired
-	if (result > 0) {
-		// Send each command line to WSA
-		lines = result;
-		for (i = 0; i < lines; i++) {
-			// Send non-query cmds
-			if (strstr(cmd_strs[i], "?") == NULL) {
-				result = wsa_send_command(dev, cmd_strs[i]);
-				// If a bad command is detected, continue? Prefer not.
-				if (result < 0) {
-					printf("Error at line %d: '%s'.\n", i + 1, cmd_strs[i]);
-					break;
-				}
-			}
-			
-			// Send query cmds
-			else {
-				 result = wsa_send_query(dev, cmd_strs[i], &resp);			
-			
-				// If a bad command is detected, continue? Prefer not.
-				if (resp.status < 0) {
-					printf("WSA returned error %lld: \"%s\" (possibly: %s)\n", 
-						resp.status, resp.output, 
-						_wsa_get_err_msg(WSA_ERR_CMDINVALID));
-					printf("Line %d: '%s'.\n", i + 1, cmd_strs[i]);
-					break;
-				}
-
-				printf("\"%s\": %s\n", cmd_strs[i], resp.output);
-				result = lines;
-			}
-		}
-	}
-
-	// Free memory
-	for (i = 0; i < MAX_FILE_LINES; i++)
-		free(cmd_strs[i]);
-
-	return result;
-}
-
-
-/**
- * Send query command to the WSA device specified by \b dev. The commands 
- * format must be written according to the specified command syntax 
- * in wsa_connect() (ex. SCPI).
- *
- * @param dev - A pointer to the WSA device structure.
- * @param command - A char pointer to the query command string written in 
- * the format specified by the command syntax in wsa_connect().
- * @param resp - A pointer to \b wsa_resp struct to store the responses.
- *
- * @return 0 upon successful or a negative value
- */
-int16_t wsa_send_query(struct wsa_device *dev, char *command, 
-						struct wsa_resp *resp)
-{
-	struct wsa_resp temp_resp;
-	int16_t bytes_got = 0;
-	int16_t recv_result = 0;
-	int32_t bytes_received = 0;
-	uint8_t resend_cnt = 0;
-	int32_t len = strlen(command);
-	int32_t loop_count = 0;
-
-	// set defaults
-	strcpy(temp_resp.output, "");
-	temp_resp.status = 0;
-
-	if (strcmp(dev->descr.intf_type, "USB") == 0) {	
-		temp_resp.status = WSA_ERR_USBNOTAVBL;
-		strcpy(temp_resp.output, _wsa_get_err_msg(WSA_ERR_USBNOTAVBL));
-	}
-	else if (strcmp(dev->descr.intf_type, "TCPIP") == 0) {
-		while (1) {
-			// Send the query command out
-			// Making the assumption that we will not send more bytes
-			// than can fit into int16_t
-			// TODO: revisit this and move bytes_txed into the parameter list
-			bytes_got = (int16_t) wsa_sock_send(dev->sock.cmd, command, len);
-			if (bytes_got < 0) {
-				temp_resp.status = bytes_got;
-				strcpy(temp_resp.output, 
-					_wsa_get_err_msg(bytes_got));
-				return bytes_got;
-			}
-			else if (bytes_got < len) {
-				if (resend_cnt > 3) {
-					temp_resp.status = WSA_ERR_CMDSENDFAILED;
-					strcpy(temp_resp.output, 
-						_wsa_get_err_msg(WSA_ERR_CMDSENDFAILED));
-					return WSA_ERR_CMDSENDFAILED;
-				}
-
-				doutf(DMED, "Not all bytes sent. Resending the packet...\n");
-				resend_cnt++;
-			}
-			// Read back the output
-			else {
-				recv_result = -1;
-				while (recv_result != 0 && loop_count < 5) {
-					recv_result = wsa_sock_recv(dev->sock.cmd, 
-							(uint8_t*) temp_resp.output, 
-							MAX_STR_LEN, TIMEOUT, 
-							&bytes_received);
-
-					loop_count++;
-				}
-
-				if (recv_result == 0 && bytes_received < MAX_STR_LEN) {
-					temp_resp.output[bytes_received] = '\0'; // add EOL to the string
-				}
-				else {
-					temp_resp.output[MAX_STR_LEN - 1] = '\0'; // add EOL to the string
-				}
-
-				break;
-			}
-		}
-
-		// TODO define what result should be
-		if (recv_result != 0) {
-			temp_resp.status = WSA_ERR_QUERYNORESP;
-			return WSA_ERR_QUERYNORESP;
-		}
-		else {
-			temp_resp.status = bytes_received;
-		}
-	}
-
-	*resp = temp_resp;
-
-	return 0;
-}
-
-
-/**
- * Query the status of the WSA box for any event and store the output 
- * response(s) in the \b output parameter.  
- * @remarks This function is equivalent to the SCPI command "*STB?".
- *
- * @param dev
- * @param output - a char pointer to the output result message of the query
- * 
- * @return 0 if successfully queried, or a negative number upon errors.
- */
-int16_t wsa_read_status(struct wsa_device *dev, char *output)
-{
-	int16_t result = 0;
-
-	result = _wsa_query_stb(dev, output);
-
-	return result;
-}
-
-
-/**
- * Returns a message string associated with the given \b err_code that is
- * returned from a \b wsa_lib function.
- * 
- * @param err_code - The negative WSA error code, returned from a WSA function.
- *
- * @return A char pointer to the error message string.
- */
-const char *wsa_get_error_msg(int16_t err_code)
-{
-	return _wsa_get_err_msg(err_code);
-}
-
-
-/**
- * Reads one VRT packet containing raw IQ data or a Context Packet.
- *if a Context Packet is detected, the information inside the packet will be returned
- *inside the reciever structure and the digitizer structure.
- *
- *if an IQ Packet is detected, the IQ data will be returned
- * Each packet consists of a header, a data payload, and a trailer.
- * The number of samples expected in the packet is indicated by
- * the \b samples_per_packet parameter.
- * 
- * Each I and Q sample is a 16-bit (2-byte) signed 2-complement integer.
- * The \b data_buffer will be populated with alternatively 2-byte I
- * followed by 2-byte Q, and so on.  In another words, \b data_buffer
- * will contain:
- *
- * @code 
- *		data_buffer = IQIQIQIQ... = <2 bytes I><2 bytes Q><...>
- * @endcode
- *
- * The bytes can be decoded like this:
- * @code
- *  Let's takes the first 4 bytes of \b data_buffer
- * 
- *		int16_t I = data_buffer[0] << 8 + data_buffer[1];
- *		int16_t Q = data_buffer[2] << 8 + data_buffer[3];
- *
- *	And so on for N number of samples:
- *
- *		int16_t I[i] = data_buffer[i] << 8 + data_buffer[i + 1];
- *		int16_t Q[i] = data_buffer[i + 2] << 8 + data_buffer[i + 3];
- *
- *	where i = 0, 1, 2, ..., (N - 2), (N - 1).
- * @endcode
- * 
- * @remarks This function does not set the \b samples_per_packet on the WSA.
- * It is the caller's responsibility to configure the WSA with the correct 
- * \b samples_per_packet before initiating the capture.  For example, with SCPI, do:
- * @code
- * wsa_send_command(dev, "TRACE:SPPACKET 1024\n");
- * @endcode
- *
- * @param device - A pointer to the WSA device structure.
- * @param header - A pointer to \b wsa_vrt_packet_header structure to store 
- *		the VRT header information
- * @param trailer - A pointer to \b wsa_vrt_packet_trailer structure to store 
- *		the VRT trailer information
- *@param reciever - a pointer to \b wsa_reciever_packet strucuture to store
- *		the Context data
- *@param digitizer - a pointer to \b wsa_digitizer_packet strucuture to store
- *		the Context data
- * @param data_buffer - A uint8_t pointer buffer to store the raw I and Q data
- *		in bytes. Its size is determined by the number of 
- *		16-bit \b samples_per_packet words multiplied by 4 
- *		(i.e. sizeof(\b data_buffer) = \b samples_per_packet * 4 bytes per sample).
- * @param samples_per_packet - A 16-bit unsigned integer sample size (i.e. number of
- *		{I, Q} sample pairs) per VRT packet to be captured.
- *
- * @return  0 on success or a negative value on error
- */
-int16_t wsa_read_iq_packet_raw(struct wsa_device* const device, 
-		struct wsa_vrt_packet_header* const header, 
-		struct wsa_vrt_packet_trailer* const trailer,
-		struct wsa_reciever_packet* const reciever,
-		struct wsa_digitizer_packet* const digitizer,
-		uint8_t* const data_buffer, 
-		uint16_t* samples_per_packet,
-		uint8_t* context_present)
-{
-	
-	uint8_t* vrt_header_buffer = 0;
-	uint8_t* temp_buffer=0;
-	uint8_t packet_order_indicator = 0;
-	uint16_t temp_size=0;
-	int32_t temp_size_bytes=0;
-	uint16_t expected_header_size = 2;
-	int32_t vrt_header_bytes = expected_header_size * BYTES_PER_VRT_WORD;
-	uint8_t* vrt_packet_buffer = 0;
-	uint16_t expected_packet_size = (samples_per_packet + VRT_HEADER_SIZE + VRT_TRAILER_SIZE-2);
-	int32_t vrt_packet_bytes = expected_packet_size * BYTES_PER_VRT_WORD;
-	int32_t context_indicator_field = 0;
-	int32_t bytes_received = 0;
-	int16_t socket_receive_result = 0;
-	int16_t result = 0;
-	int64_t frequency1 = 0;
-	uint32_t stream_identifier_word = 0;
-	uint16_t packet_size = 0;
-	uint16_t sweep_samples_per_packet = 1;
-	uint8_t* sweep_data_buffer = 0;
-	FILE * pFile;
-	//FILE* example;
-	//char buffer[] = { 'x' , 'y' , 'z' };
-	//pFile = fopen ( "myfile.bin" , "ab+" );
-
-	//allocate space for the header buffer
-	vrt_header_buffer = (uint8_t*) malloc(vrt_header_bytes * sizeof(uint8_t));
-		if (vrt_header_buffer == NULL)
-	{
-		return WSA_ERR_MALLOCFAILED;
-	}
-
-	// reset header
-	header->packet_order_indicator = 0;
-	header->samples_per_packet = 0;
-	header->time_stamp.sec = 0;
-	header->time_stamp.psec = 0;
-
-	//1) retrieve the first two words of the packet to determine if the packet contains IQ data or context data
-	socket_receive_result = wsa_sock_recv_data(device->sock.data, vrt_header_buffer, vrt_header_bytes, TIMEOUT, &bytes_received);
-	//fwrite (vrt_header_buffer , 1 , vrt_header_bytes, pFile );
-	
-	doutf(DMED, "In wsa_read_iq_packet_raw: wsa_sock_recv_data returned %hd\n", socket_receive_result);
-
-	if (socket_receive_result < 0)
-	{
-		doutf(DHIGH, "Error in wsa_read_iq_packet_raw:  %s\n", wsa_get_error_msg(socket_receive_result));
-		free(vrt_header_buffer);
-		return socket_receive_result;
-	}
-
-		//Store the Stream Identifier to determine if the packet is an IQ packet or a context packet
-	stream_identifier_word = (((uint32_t) vrt_header_buffer[4]) << 24) 
-			+ (((uint32_t) vrt_header_buffer[5]) << 16) 
-			+ (((uint32_t) vrt_header_buffer[6]) << 8) 
-			+ (uint32_t) vrt_header_buffer[7];		
-	
-
-	//TODO: Fix this not responding properly
-	////determine if the packet is neither context or iq	 using the pkt type
-	//if((vrt_header_buffer[0] & 0xf0) != 0x40 &&(vrt_header_buffer[0] & 0xf0) !=0x10){
-	//		free(vrt_packet_buffer);
-	//		printf("pkt ype is: %x \n", vrt_header_buffer[0] & 0xf0); 
-	//		
-	//		return WSA_ERR_NOTIQFRAME;
-	//}
-
-
-	if (stream_identifier_word != 0x90000001 && stream_identifier_word != 0x90000002 && stream_identifier_word != 0x90000003)
-	{
-		
-		//fclose (pFile);
-		free(vrt_packet_buffer);
-		return WSA_ERR_NOTIQFRAME;
-	}
-
-		//Determine if this is a Context packet
-	else if ((stream_identifier_word == 0x90000001 || stream_identifier_word == 0x90000002)) {
-		
-			//retrieve the packet size
-		packet_size = (((uint16_t) vrt_header_buffer[2]) << 8) + (uint16_t) vrt_header_buffer[3];	
-
-		//allocate memory for the context packet
-		temp_size_bytes = (packet_size-2)*4;
-		temp_buffer = (uint8_t*) malloc(temp_size_bytes * sizeof(uint8_t));
-	
-		if (temp_buffer == NULL)
-		{
-			return WSA_ERR_MALLOCFAILED;
-		}
-		//store the rest of the packet inside the buffer
-		socket_receive_result = wsa_sock_recv_data(device->sock.data, temp_buffer, temp_size_bytes, TIMEOUT, &bytes_received);
-		//	fwrite (temp_buffer ,1 , temp_size_bytes , pFile );
-			//fclose (pFile);
-
-
-		//store reciever data in the reciever structure
-		if (stream_identifier_word == 0x90000001) {
-			*context_present =1;
-			result = extract_reciever_packet_data(temp_buffer, reciever);
-
-			//store digitizer data in the digitizer structure
-		} else if (stream_identifier_word == 0x90000002) {
-			*context_present =2;
-			result = extract_digitizer_packet_data(temp_buffer,digitizer);
-		}
-		free(vrt_packet_buffer);
-		free(temp_buffer);
-		free(vrt_header_buffer);
-		return 0;
-	
-	//if the packet is an IQ packet proceed with the method from previous release
-	} else if (stream_identifier_word == 0x90000003){ 
-
-			*context_present =0;
-
-		//  Get the 4-bit "Pkt Count" number, referred to here as "packet_order_indicator"
-		// This counter increments from 0 to 15 and repeats again from 0 in a never-ending loop.
-		// It provides a simple verification that packets are arriving in the right order
-		packet_order_indicator = (uint8_t) vrt_header_buffer[1] & 0x0f;
-		
-		doutf(DLOW, "Packet order indicator: %hu 0x%02X\n", packet_order_indicator, packet_order_indicator);
-		header->packet_order_indicator = packet_order_indicator;
-
-		//Get the 16-bit "Pkt Size"
-		packet_size = (((uint16_t) vrt_header_buffer[2]) << 8) + (uint16_t) vrt_header_buffer[3];
-		doutf(DLOW, "Packet size: %hu 0x%04X\n", packet_size, packet_size);
-		sweep_samples_per_packet = packet_size-6;
-
-		header->samples_per_packet = packet_size - VRT_HEADER_SIZE - VRT_TRAILER_SIZE;
-
-	
-		//Check TSI field for 01 & get sec time stamp at the 3rd word
-		if (!((vrt_header_buffer[1] & 0xC0) >> 6)) 
-		{
-			doutf(DHIGH, "ERROR: Second timestamp is not of UTC type.\n");
-			free(vrt_header_buffer);
-			return WSA_ERR_INVTIMESTAMP;
-		}
-
-		packet_size = (((uint16_t) vrt_header_buffer[2]) << 8) + (uint16_t) vrt_header_buffer[3];
-		vrt_packet_bytes = 4 * (packet_size-2);
-		vrt_packet_buffer = (uint8_t*) malloc(vrt_packet_bytes * sizeof(uint8_t));
-	
-		if (vrt_packet_buffer == NULL)
-		{
-			return WSA_ERR_MALLOCFAILED;
-		}
-			
-		socket_receive_result = wsa_sock_recv_data(device->sock.data, vrt_packet_buffer, vrt_packet_bytes, TIMEOUT, &bytes_received);
-		//fwrite (vrt_packet_buffer , 1 , vrt_packet_bytes, pFile );
-		//fclose (pFile);
-		doutf(DMED, "In wsa_read_iq_packet_raw: wsa_sock_recv_data returned %hd\n", socket_receive_result);
-
-		if (socket_receive_result < 0)
-		{
-			doutf(DHIGH, "Error in wsa_read_iq_packet_raw:  %s\n", wsa_get_error_msg(socket_receive_result));
-			free(vrt_packet_buffer);
-			free(vrt_header_buffer);
-			return socket_receive_result;
-		}
-
-		header->time_stamp.sec = (((uint32_t) vrt_packet_buffer[0]) << 24) +
-							(((uint32_t) vrt_packet_buffer[1]) << 16) +
-							(((uint32_t) vrt_packet_buffer[2]) << 8) + 
-							(uint32_t) vrt_packet_buffer[3];
-		doutf(DLOW, "second: 0x%08X %u\n",
-			header->time_stamp.sec, 
-			header->time_stamp.sec);
-
-		//Check the TSF field, if present (= 0x10), 
-		// get the picoseconds time stamp at the 4th & 5th words
-		if ((vrt_header_buffer[1] & 0x30) >> 5) 
-		{
-			header->time_stamp.psec = (((uint64_t) vrt_packet_buffer[4]) << 56) +
-					(((uint64_t) vrt_packet_buffer[5]) << 48) +
-					(((uint64_t) vrt_packet_buffer[6]) << 40) +
-					(((uint64_t) vrt_packet_buffer[7]) << 32) +
-					(((uint64_t) vrt_packet_buffer[8]) << 24) +
-					(((uint64_t) vrt_packet_buffer[9]) << 16) + 
-					(((uint64_t) vrt_packet_buffer[10]) << 8) + 
-					(uint64_t) vrt_packet_buffer[11];
-		}
-		else 
-		{
-			header->time_stamp.psec = 0ULL;
-		}
-
-		doutf(DLOW, "psec: 0x%016llX %llu\n", 
-			header->time_stamp.psec, 
-			header->time_stamp.psec);
-
-		// *****
-		// TODO: Handle the trailer word here once it is available
-		// *****s
-		//if (vrt_packet_buffer[0] & 0x04)
-		// Placeholder values for now:
-		trailer->valid_data_indicator = 0;
-		trailer->ref_lock_indicator = 0;
-		trailer->over_range_indicator = 0;
-		trailer->sample_loss_indicator = 0;
-
-		// *****
-		// Copy the IQ data payload to the provided buffer
-		// *****
-				
-		if(*samples_per_packet == 65530) {
-		
-			sweep_data_buffer = (uint8_t*) malloc((sweep_samples_per_packet) * BYTES_PER_VRT_WORD * sizeof(uint8_t));
-		if (sweep_data_buffer == NULL)
-		{
-			return WSA_ERR_MALLOCFAILED;
-		}
-			memcpy(sweep_data_buffer, vrt_packet_buffer + ((VRT_HEADER_SIZE-2) * BYTES_PER_VRT_WORD), sweep_samples_per_packet * BYTES_PER_VRT_WORD);
-			result = copy_sweep_data(data_buffer, sweep_data_buffer, sweep_samples_per_packet);
-			*samples_per_packet = sweep_samples_per_packet;
-			free(sweep_data_buffer);
-			free(vrt_packet_buffer);
-			free(vrt_header_buffer);
-			return 0;
-		}
-
-		memcpy(data_buffer, vrt_packet_buffer + ((VRT_HEADER_SIZE-2) * BYTES_PER_VRT_WORD), *samples_per_packet * BYTES_PER_VRT_WORD);
-
-	}
-		free(sweep_data_buffer);
-		free(vrt_packet_buffer);
-		free(vrt_header_buffer);
-	return 0;	
-}
-
-
-
-
-
-
-int16_t copy_sweep_data(uint8_t* data_buf, uint8_t* sweep_data_buf, int16_t size) {
-
-	int i;
-	for(i = 0; i < size; i++) {
-		data_buf[i] = sweep_data_buf[i];
-	}
-	return 0;
-}
-
-/**
- * Decodes the raw \b data_buf buffer containing frame(s) of I & Q data bytes 
- * and returned the I and Q buffers of data with the size determined by the 
- * \b sample_size parameter.  
- * 
- * Note: the \b data_buf size is assumed as \b sample_size * 4 bytes per sample
- *
- * @param data_buf - A char pointer buffer containing the raw I and Q data in
- * in bytes to be decoded into separate I and Q buffers. Its size is assumed to
- * be the number of 32-bit sample_size words multiply by 4 (i.e. 
- * sizeof(data_buf) = sample_size * 4 bytes per sample).
- * @param i_buf - A 16-bit signed integer pointer for the unscaled, 
- * I data buffer with size specified by the \b sample_size.
- * @param q_buf - A 16-bit signed integer pointer for the unscaled, 
- * Q data buffer with size specified by the \b sample_size.
- * @param sample_size - A 32-bit unsigned integer number of {I, Q} 
- * sample pairs to be decoded from \b data_buf. \n
- * The frame size is limited to a maximum number, \b max_sample_size, listed 
- * in the \b wsa_descriptor structure.
- *
- * @return The number of samples decoded, or a 16-bit negative 
- * number on error.
- */
-int32_t wsa_decode_frame(uint8_t* data_buf, int16_t *i_buf, int16_t *q_buf, 
-						 uint32_t sample_size)
-{
-	//int32_t result = 0;
-	uint32_t i;
-	int32_t j = 0;
-
-	// *****
-	// Split up the IQ data bytes
-	// *****
-	for (i = 0; i < sample_size * 4; i += 4) {
-		// Gets the payload, each word = I2I1Q2Q1 bytes
-
-		// TEMPORARY WORKAROUND
-		// WSA returns a signed 14-bit integer padded with 2 most significant 0-bits
-		// to encode the number in 16 bits.
-		// Need to sign-extend by copying the value of bit 13 to bits 14 and 15
-		// so that the number can be treated as a signed 16-bit integer
-		// This workaround can be removed after the WSA firmware is updated
-		// to perform the sign-extension in the embedded firmware
-
-		if (data_buf[i] & 0x20)
-		{
-			i_buf[j] = (((int16_t) (data_buf[i] |= 0xC0)) << 8) + ((int16_t) data_buf[i + 1]);
-		}
-		else
-		{
-			// Need to keep this line after temporary workaround is removed
-			i_buf[j] = (((int16_t) data_buf[i]) << 8) + ((int16_t) data_buf[i + 1]);
-		}
-
-		if (data_buf[i + 2] & 0x20)
-		{
-			q_buf[j] = (((int16_t) (data_buf[i + 2] |= 0xC0)) << 8) + ((int16_t) data_buf[i + 3]);
-		}
-		else
-		{
-			// Need to keep this line after temporary workaround is removed
-			q_buf[j] = (((int16_t) data_buf[i + 2]) << 8) + ((int16_t) data_buf[i + 3]);
-		}
-
-		// END TEMPORARY WORKAROUND
-		
-		j++;
-	}
-
-	return (i / 4); //sample_size
-}
-
-
-/**
- * Decodes the raw reciever context packet and store it in the reciever 
- * structure 
- *
- * @param temp_buffer - pointer that points to the header of the reciever packet
- *note: the first two words are not included, the first word that temp points to is the 
- * timestamp. please review the program's guide for further information on how context packets are stored
- * @param reciever - a pointer structure to store the reciever data 
- * @return 0 if the data was stored succesfully, return a negative 16 bit integer otherwise 
- */
-int16_t extract_reciever_packet_data(uint8_t* temp_buffer, 	struct wsa_reciever_packet* const reciever)
-{
-
-
-	int8_t gain_if_byte1 = 0;
-	int8_t gain_if_byte2 = 0;
-	int8_t gain_rf_byte1 = 0;
-	int8_t gain_rf_byte2 = 0;
-	int16_t gain_holder = 0;
-	double gain_if = 0;
-	double gain_rf = 0;
-	int16_t temperature_holder = 0;
-	int32_t temperature = 0;
-	int32_t reference_point = 0;
-	int64_t freq_word1 = 0;
-	int64_t freq_word2 = 0;
-	int64_t freq_holder1 = 0;
-	long double freq_holder = 0;
-	int64_t freq_dec = 0;
-	int8_t data_pos = 16;
-	double dec_holder = 0;
-	double integer_holder = 0;
-<<<<<<< HEAD
-	int32_t context_fields = 0;
-
-=======
-
-	int32_t context_fields = 0;
-	
->>>>>>> cdc05f8b
-	//store the indicator field, which contains the content of the packet
-	reciever->indicator_field = ((((int32_t) temp_buffer[12]) << 24) +
-								(((int32_t) temp_buffer[13]) << 16) +
-								(((int32_t) temp_buffer[14]) << 8) + 
-								(int32_t) temp_buffer[15]);
-	
-	
-	//determine if reference point data is present
-	if (( temp_buffer[12] & 0xf0) == 0xc0) {
-		
-		reference_point = ((((int32_t) temp_buffer[data_pos]) << 24) +
-								(((int32_t) temp_buffer[data_pos + 1]) << 16) +
-								(((int32_t) temp_buffer[data_pos + 2]) << 8) + 
-								(int32_t) temp_buffer[data_pos + 3]);
-		data_pos = data_pos + 4;
-		
-				if (reference_point == 16777217) {
-
-		reciever->reference_point = 1;
-
-		} else if (reference_point == 16777218) {
-		
-			reciever->reference_point = 2;
-		}
-	}
-	
-	
-	//determine if frequency data is present
-	if ((temp_buffer[12] & 0x0f) == 0x08) {
-		//printf("%x %x %x %x \n",temp_buffer[data_pos], temp_buffer[data_pos + 1], temp_buffer[data_pos + 2] ,temp_buffer[data_pos + 3]);
-		//printf("%x %x %x %x \n",temp_buffer[data_pos + 4], temp_buffer[data_pos + 5], temp_buffer[data_pos + 6] ,temp_buffer[data_pos + 7]);
-		freq_word1 = ((((int64_t) temp_buffer[data_pos]) << 24) +
-								(((int64_t) temp_buffer[data_pos + 1]) << 16) +
-								(((int64_t) temp_buffer[data_pos + 2]) << 8) + 
-								(int64_t) temp_buffer[data_pos + 3]);
-
-		freq_word2 =  ((((int64_t) temp_buffer[data_pos + 4]) << 24) +
-								(((int64_t) temp_buffer[data_pos + 5]) << 16) +
-								(((int64_t) temp_buffer[data_pos + 6]) << 8) + 
-								(int64_t) temp_buffer[data_pos + 7]);
-		
-
-		freq_holder1 = 4096 * freq_word1 + (freq_word2 & 0xfff00000)/1048576;
-		freq_holder = (double) freq_holder1;
-		integer_holder = freq_holder;
-		freq_dec = (freq_word2 & 0x000fffff);
-		dec_holder = (double) freq_dec;
-		freq_holder = integer_holder + dec_holder/1000000;
-		data_pos = data_pos + 8;
-		printf("frequency is: %f \n", freq_holder/MHZ);
-		reciever->frequency = freq_holder/MHZ;
-		
-		
-		
-
-		
-	}
-	
-	//determine if gain data is present
-	if ((temp_buffer[13] & 0xf0) == 0x80) {
-	
-		
-		gain_if_byte1 = (int8_t) temp_buffer[data_pos]; 
-		gain_if_byte2 = (int8_t) temp_buffer[data_pos + 1]; 
-		gain_rf_byte1 = (int8_t) temp_buffer[data_pos + 2];
-		gain_rf_byte2 = (int8_t) temp_buffer[data_pos + 3];
-
-		
-		gain_holder = (2 * gain_rf_byte1) + (gain_rf_byte2 & 0x8)/128;
-		integer_holder = gain_holder;
-		gain_holder = (gain_rf_byte2 & 0x7);
-		dec_holder = gain_holder;
-		gain_rf = integer_holder + dec_holder/1000;
-		
-		gain_holder = (2 * gain_if_byte1) + (gain_if_byte2 & 0x8)/128;
-		integer_holder = gain_holder;
-		gain_holder = (gain_if_byte2 & 0x7);
-		dec_holder = gain_holder;
-		gain_if = integer_holder + dec_holder/1000;
-
-		reciever->gain_if = gain_if;
-		reciever->gain_rf = gain_rf; 
-		data_pos = data_pos + 4;
-		
-	}
-
-	//determine of temperature data is present
-	if ((temp_buffer[13] & 0x0f) == 0x04) {
-				temperature = ((((int32_t) temp_buffer[data_pos]) << 24) +
-								(((int32_t) temp_buffer[data_pos + 1]) << 16) +
-								(((int32_t) temp_buffer[data_pos + 2]) << 8) + 
-								(int32_t) temp_buffer[data_pos + 3]);
-				
-				temperature_holder = (temperature & 0x0000ffc0);
-				integer_holder = temperature_holder;
-				temperature_holder = (temperature & 0x0000003f);
-				dec_holder = temperature_holder;
-				reciever->temperature = temperature;
-
-	}
-
-
-	return 0;
-
-}
-		
-		
-/**
- * Decodes the raw digitizer context packet and store it in the digitizer 
- * structure 
- *
- * @param temp_buffer - pointer that points to the header of the digitizer packet
- *note: the first two words are not included, the first word that temp points to is the 
- * timestamp. please review the program's guide for further information on how context packets are stored
- * @param digitizer - a pointer structure to store the digitizer data 
- * @return 0 if the data was stored succesfully, return a negative 16 bit integer otherwise 
- */
-int16_t extract_digitizer_packet_data(uint8_t* temp_buffer, struct wsa_digitizer_packet* const digitizer){
-
-	int64_t bandwidth = 0;
-	int8_t data_pos = 16;
-	int32_t context_fields = 0;
-	int64_t rf_freq_offset = 0;
-	int32_t reference_level = 0;
-	int32_t reference_level_holder = 0;
-	int64_t band_word1 = 0;
-	int64_t band_word2 = 0;
-	int64_t rf_freq_word1 = 0;
-	int64_t rf_freq_word2 = 0;
-	int64_t rf_freq_dec = 0;
-	int64_t rf_freq_int = 0;
-	int64_t band_holder = 0;
-	int64_t band_dec = 0;
-	double dec_holder = 0;
-	double integer_holder = 0;
-	double reference_level1 = 0;
-	long double holder = 0;
-	long double rf_freq_holder = 0;
-	////store the indicator field, which contains the content of the packet
-	digitizer->indicator_field = ((((int32_t) temp_buffer[12]) << 24) +
-								(((int32_t) temp_buffer[13]) << 16) +
-								(((int32_t) temp_buffer[14]) << 8) + 
-								(int32_t) temp_buffer[15]);
-	
-	
-	//determine if bandwidth data is present	
-	if ((temp_buffer[12] & 0xf0) == 0xA0) {
-		
-		band_word1 = ((((int64_t) temp_buffer[data_pos]) << 24) +
-								(((int64_t) temp_buffer[data_pos + 1]) << 16) +
-								(((int64_t) temp_buffer[data_pos + 2]) << 8) + 
-								(int64_t) temp_buffer[data_pos + 3]);
-
-		band_word2 =  ((((int64_t) temp_buffer[data_pos + 4]) << 24) +
-								(((int64_t) temp_buffer[data_pos + 5]) << 16) +
-								(((int64_t) temp_buffer[data_pos + 6]) << 8) + 
-								(int64_t) temp_buffer[data_pos + 7]);
-		
-
-
-		band_dec = (band_word2 & 0x000fffff);
-		dec_holder = (double) band_dec;
-		
-		band_holder = 4096 * band_word1 + (band_word2 & 0xfff00000)/1048576;
-		integer_holder = (double) band_holder;
-		holder = (integer_holder*1000000 + band_dec)/1000000000000;
-		digitizer->bandwidth = holder;
-		
-
-		data_pos = data_pos + 8;
-	}
-
-	//determine if rf frequency offset data is present
-	if ( (temp_buffer[12] & 0xff) == 0x84) {
-			
-		rf_freq_word1 = ((((int64_t) temp_buffer[data_pos]) << 24) +
-								(((int64_t) temp_buffer[data_pos + 1]) << 16) +
-								(((int64_t) temp_buffer[data_pos + 2]) << 8) + 
-								(int64_t) temp_buffer[data_pos + 3]);
-
-		rf_freq_word2 =  ((((int64_t) temp_buffer[data_pos + 4]) << 24) +
-								(((int64_t) temp_buffer[data_pos + 5]) << 16) +
-								(((int64_t) temp_buffer[data_pos + 6]) << 8) + 
-								(int64_t) temp_buffer[data_pos + 7]);
-
-		rf_freq_holder = 4096 * rf_freq_word1 + (rf_freq_word2 & 0xfff00000)/1048576;
-		integer_holder = (double) rf_freq_holder;
-		rf_freq_holder = (rf_freq_word2 & 0x000fffff);
-		dec_holder = (double) rf_freq_holder;
-		rf_freq_holder = (integer_holder/1000000) + (dec_holder/100000000000);
-
-		digitizer->rf_frequency_offset = rf_freq_holder;
-		data_pos = data_pos + 8;
-
-	}
-	//determine if the reference level is present
-	if ((temp_buffer[12] & 0x0f) == 0x01) {
-					
-		reference_level = ((((int32_t) temp_buffer[data_pos]) << 24) +
-						(((int32_t) temp_buffer[data_pos + 1]) << 16) +
-						(((int32_t) temp_buffer[data_pos + 2]) << 8) + 
-						(int32_t) temp_buffer[data_pos + 3]);	
-
-						reference_level_holder = (reference_level & 0x0000ffc0);
-				integer_holder = reference_level_holder;
-				reference_level_holder = (reference_level & 0x0000003f);
-				dec_holder = reference_level_holder;
-				reference_level1 = dec_holder/1000000 + integer_holder/1000; 
-				digitizer->reference_level = reference_level1;
-	}
-
-	return 0;
-
-
-
-
-}
-
-
+	//store the indicator field, which contains the content of the packet
+	reciever->indicator_field = ((((int32_t) temp_buffer[12]) << 24) +
+								(((int32_t) temp_buffer[13]) << 16) +
+								(((int32_t) temp_buffer[14]) << 8) + 
+								(int32_t) temp_buffer[15]);
+	
+	
+	//determine if reference point data is present
+	if (( temp_buffer[12] & 0xf0) == 0xc0) {
+		
+		reference_point = ((((int32_t) temp_buffer[data_pos]) << 24) +
+								(((int32_t) temp_buffer[data_pos + 1]) << 16) +
+								(((int32_t) temp_buffer[data_pos + 2]) << 8) + 
+								(int32_t) temp_buffer[data_pos + 3]);
+		data_pos = data_pos + 4;
+		
+				if (reference_point == 16777217) {
+
+		reciever->reference_point = 1;
+
+		} else if (reference_point == 16777218) {
+		
+			reciever->reference_point = 2;
+		}
+	}
+	
+	
+	//determine if frequency data is present
+	if ((temp_buffer[12] & 0x0f) == 0x08) {
+		//printf("%x %x %x %x \n",temp_buffer[data_pos], temp_buffer[data_pos + 1], temp_buffer[data_pos + 2] ,temp_buffer[data_pos + 3]);
+		//printf("%x %x %x %x \n",temp_buffer[data_pos + 4], temp_buffer[data_pos + 5], temp_buffer[data_pos + 6] ,temp_buffer[data_pos + 7]);
+		freq_word1 = ((((int64_t) temp_buffer[data_pos]) << 24) +
+								(((int64_t) temp_buffer[data_pos + 1]) << 16) +
+								(((int64_t) temp_buffer[data_pos + 2]) << 8) + 
+								(int64_t) temp_buffer[data_pos + 3]);
+
+		freq_word2 =  ((((int64_t) temp_buffer[data_pos + 4]) << 24) +
+								(((int64_t) temp_buffer[data_pos + 5]) << 16) +
+								(((int64_t) temp_buffer[data_pos + 6]) << 8) + 
+								(int64_t) temp_buffer[data_pos + 7]);
+		
+
+		freq_holder1 = 4096 * freq_word1 + (freq_word2 & 0xfff00000)/1048576;
+		freq_holder = (double) freq_holder1;
+		integer_holder = freq_holder;
+		freq_dec = (freq_word2 & 0x000fffff);
+		dec_holder = (double) freq_dec;
+		freq_holder = integer_holder + dec_holder/1000000;
+		data_pos = data_pos + 8;
+		printf("frequency is: %f \n", freq_holder/MHZ);
+		reciever->frequency = freq_holder/MHZ;
+		
+		
+		
+
+		
+	}
+	
+	//determine if gain data is present
+	if ((temp_buffer[13] & 0xf0) == 0x80) {
+	
+		
+		gain_if_byte1 = (int8_t) temp_buffer[data_pos]; 
+		gain_if_byte2 = (int8_t) temp_buffer[data_pos + 1]; 
+		gain_rf_byte1 = (int8_t) temp_buffer[data_pos + 2];
+		gain_rf_byte2 = (int8_t) temp_buffer[data_pos + 3];
+
+		
+		gain_holder = (2 * gain_rf_byte1) + (gain_rf_byte2 & 0x8)/128;
+		integer_holder = gain_holder;
+		gain_holder = (gain_rf_byte2 & 0x7);
+		dec_holder = gain_holder;
+		gain_rf = integer_holder + dec_holder/1000;
+		
+		gain_holder = (2 * gain_if_byte1) + (gain_if_byte2 & 0x8)/128;
+		integer_holder = gain_holder;
+		gain_holder = (gain_if_byte2 & 0x7);
+		dec_holder = gain_holder;
+		gain_if = integer_holder + dec_holder/1000;
+
+		reciever->gain_if = gain_if;
+		reciever->gain_rf = gain_rf; 
+		data_pos = data_pos + 4;
+		
+	}
+
+	//determine of temperature data is present
+	if ((temp_buffer[13] & 0x0f) == 0x04) {
+				temperature = ((((int32_t) temp_buffer[data_pos]) << 24) +
+								(((int32_t) temp_buffer[data_pos + 1]) << 16) +
+								(((int32_t) temp_buffer[data_pos + 2]) << 8) + 
+								(int32_t) temp_buffer[data_pos + 3]);
+				
+				temperature_holder = (temperature & 0x0000ffc0);
+				integer_holder = temperature_holder;
+				temperature_holder = (temperature & 0x0000003f);
+				dec_holder = temperature_holder;
+				reciever->temperature = temperature;
+
+	}
+
+
+	return 0;
+
+}
+		
+		
+/**
+ * Decodes the raw digitizer context packet and store it in the digitizer 
+ * structure 
+ *
+ * @param temp_buffer - pointer that points to the header of the digitizer packet
+ *note: the first two words are not included, the first word that temp points to is the 
+ * timestamp. please review the program's guide for further information on how context packets are stored
+ * @param digitizer - a pointer structure to store the digitizer data 
+ * @return 0 if the data was stored succesfully, return a negative 16 bit integer otherwise 
+ */
+int16_t extract_digitizer_packet_data(uint8_t* temp_buffer, struct wsa_digitizer_packet* const digitizer){
+
+	int64_t bandwidth = 0;
+	int8_t data_pos = 16;
+	int32_t context_fields = 0;
+	int64_t rf_freq_offset = 0;
+	int32_t reference_level = 0;
+	int32_t reference_level_holder = 0;
+	int64_t band_word1 = 0;
+	int64_t band_word2 = 0;
+	int64_t rf_freq_word1 = 0;
+	int64_t rf_freq_word2 = 0;
+	int64_t rf_freq_dec = 0;
+	int64_t rf_freq_int = 0;
+	int64_t band_holder = 0;
+	int64_t band_dec = 0;
+	double dec_holder = 0;
+	double integer_holder = 0;
+	double reference_level1 = 0;
+	long double holder = 0;
+	long double rf_freq_holder = 0;
+	////store the indicator field, which contains the content of the packet
+	digitizer->indicator_field = ((((int32_t) temp_buffer[12]) << 24) +
+								(((int32_t) temp_buffer[13]) << 16) +
+								(((int32_t) temp_buffer[14]) << 8) + 
+								(int32_t) temp_buffer[15]);
+	
+	
+	//determine if bandwidth data is present	
+	if ((temp_buffer[12] & 0xf0) == 0xA0) {
+		
+		band_word1 = ((((int64_t) temp_buffer[data_pos]) << 24) +
+								(((int64_t) temp_buffer[data_pos + 1]) << 16) +
+								(((int64_t) temp_buffer[data_pos + 2]) << 8) + 
+								(int64_t) temp_buffer[data_pos + 3]);
+
+		band_word2 =  ((((int64_t) temp_buffer[data_pos + 4]) << 24) +
+								(((int64_t) temp_buffer[data_pos + 5]) << 16) +
+								(((int64_t) temp_buffer[data_pos + 6]) << 8) + 
+								(int64_t) temp_buffer[data_pos + 7]);
+		
+
+
+		band_dec = (band_word2 & 0x000fffff);
+		dec_holder = (double) band_dec;
+		
+		band_holder = 4096 * band_word1 + (band_word2 & 0xfff00000)/1048576;
+		integer_holder = (double) band_holder;
+		holder = (integer_holder*1000000 + band_dec)/1000000000000;
+		digitizer->bandwidth = holder;
+		
+
+		data_pos = data_pos + 8;
+	}
+
+	//determine if rf frequency offset data is present
+	if ( (temp_buffer[12] & 0xff) == 0x84) {
+			
+		rf_freq_word1 = ((((int64_t) temp_buffer[data_pos]) << 24) +
+								(((int64_t) temp_buffer[data_pos + 1]) << 16) +
+								(((int64_t) temp_buffer[data_pos + 2]) << 8) + 
+								(int64_t) temp_buffer[data_pos + 3]);
+
+		rf_freq_word2 =  ((((int64_t) temp_buffer[data_pos + 4]) << 24) +
+								(((int64_t) temp_buffer[data_pos + 5]) << 16) +
+								(((int64_t) temp_buffer[data_pos + 6]) << 8) + 
+								(int64_t) temp_buffer[data_pos + 7]);
+
+		rf_freq_holder = 4096 * rf_freq_word1 + (rf_freq_word2 & 0xfff00000)/1048576;
+		integer_holder = (double) rf_freq_holder;
+		rf_freq_holder = (rf_freq_word2 & 0x000fffff);
+		dec_holder = (double) rf_freq_holder;
+		rf_freq_holder = (integer_holder/1000000) + (dec_holder/100000000000);
+
+		digitizer->rf_frequency_offset = rf_freq_holder;
+		data_pos = data_pos + 8;
+
+	}
+	//determine if the reference level is present
+	if ((temp_buffer[12] & 0x0f) == 0x01) {
+					
+		reference_level = ((((int32_t) temp_buffer[data_pos]) << 24) +
+						(((int32_t) temp_buffer[data_pos + 1]) << 16) +
+						(((int32_t) temp_buffer[data_pos + 2]) << 8) + 
+						(int32_t) temp_buffer[data_pos + 3]);	
+
+						reference_level_holder = (reference_level & 0x0000ffc0);
+				integer_holder = reference_level_holder;
+				reference_level_holder = (reference_level & 0x0000003f);
+				dec_holder = reference_level_holder;
+				reference_level1 = dec_holder/1000000 + integer_holder/1000; 
+				digitizer->reference_level = reference_level1;
+	}
+
+	return 0;
+
+
+
+
+}
+
+