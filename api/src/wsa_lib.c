--- conflicted
+++ resolved
@@ -540,20 +540,12 @@
 	int32_t len = (int32_t)strlen(command);
 	char query_msg[MAX_STR_LEN];
 
-<<<<<<< HEAD
 
     doutf(DLOW, "wsa_send_command(%s)\n", command);
-=======
+
 	if (NULL == dev) {
 		return WSA_ERR_WSADEVPTRNULL;
 	}
-
-    if(!strncmp(command,  "TRACE:BLOCK:DATA?", 16)) {
-        doutf(DLOW, "wsa_send_command(%s)\n", command);
-    } else {
-        doutf(DMED, "wsa_send_command(%s)\n", command);
-    }
->>>>>>> 83d36320
 
     // TODO: check WSA version/model # 
 	if (strcmp(dev->descr.intf_type, "USB") == 0) 
