/**
 * @mainpage Introduction
 *
 * This documentation describes in details the wsa_api library.  The wsa_api 
 * provides functions to set/get particular settings or to acquire 
 * data from the WSA.  \n
 * The wsa_api encodes the commands into SCPI syntax scripts, which 
 * are sent to a WSA through the wsa_lib library.  Subsequently, it decodes 
 * any responses or packets coming back from the WSA through the wsa_lib.
 * Thus, the API abstracts away the control protocol (such as SCPI) from 
 * the user.
 *
 * Data frames passing back from the wsa_lib are in VRT format.  This 
 * API will extract the information and the actual data frames within
 * the VRT packet and makes them available in structures and buffers 
 * for users.
 *
 *
 * @section limitation Limitations in Release v1.1
 * The following features are not yet supported with the CLI:
 *  - VRT trailer extraction. Bit fields are yet to be defined.
 *  - DC correction.  
 *  - IQ correction.  
 *  - Automatic finding of a WSA box(s) on a network.
 *  - USB interface method.
 *
 * @section usage How to use the library
 * The wsa_api is designed using mixed C/C++ languages.  To use the 
 * library, you need to include the header file, wsa_api.h, in files that 
 * will use any of its functions to access a WSA, and a link to 
 * the wsa_api.lib.  \b wsa_api also depends on the others *.h files provided
 * in the \b include folder  
 */


#include <stdio.h>
#include <stdlib.h>
#include <string.h>
#include <math.h>
#include <time.h>

#include "thinkrf_stdint.h"
#include "wsa_error.h"
#include "wsa_commons.h"
#include "wsa_lib.h"
#include "wsa_api.h"
#include "wsa_client.h"
#include "wsa_dsp.h"
#include "wsa_sweep_device.h"

#ifdef _WIN32
# define strtok_r strtok_s
#endif


#define MAX_RETRIES_READ_FRAME 5

// ////////////////////////////////////////////////////////////////////////////
// Local functions                                                           //
// ////////////////////////////////////////////////////////////////////////////
int16_t wsa_verify_freq(struct wsa_device *dev, int64_t freq);

// Verify if the frequency is valid (within allowed range)
int16_t wsa_verify_freq(struct wsa_device *dev, int64_t freq)
{
	
	// verify the frequency value
	if ((freq < dev->descr.min_tune_freq) || (freq > dev->descr.max_tune_freq)) {
		return WSA_ERR_FREQOUTOFBOUND;
    }

	return 0;
}



// ////////////////////////////////////////////////////////////////////////////
// WSA RELATED FUNCTIONS                                                     //
// ////////////////////////////////////////////////////////////////////////////

/**
 * Establishes a connection of choice specified by the interface method to 
 * the WSA.\n At success, the handle remains open for future access by other 
 * library methods until wsa_close() is called. When unsuccessful, the WSA 
 * will be closed automatically and an error is returned.
 *
 * @param dev - A pointer to the WSA device structure to be opened.
 * @param intf_method - A char pointer to store the interface method to the 
 * WSA. \n Possible methods: \n
 * - With LAN, use: "TCPIP::<Ip address of the WSA>::37001" \n
 * - With USB, use: "USB" (check if supported with the WSA version used). \n
 *
 * @return 0 on success, or a negative number on error.
 * @par Errors:
 * Situations that will generate an error are:
 * - the interface method does not exist for the WSA product version.
 * - the WSA is not detected (has not been connected or powered up).
 * -
 */
int16_t wsa_open(struct wsa_device *dev, char *intf_method)
{
	int16_t result = 0;		// result returned from a function

	// Start the WSA connection
	// NOTE: API will always assume SCPI syntax
	result = wsa_connect(dev, SCPI, intf_method, WSA_CONNECT_TIMEOUT);
	return result;
}

/**
 * Reset the WSA to default settings
 *
 * @param dev - A pointer to the WSA device structure.
 *
 * @return 0 on success, or a negative number on error.
 */
int16_t wsa_reset(struct wsa_device *dev) 
{
	int16_t result = 0;
	
	result = wsa_send_command(dev, "*RST\n");	
	return result;
} 

/**
 * Ping a WSA by attempting to establish a socket connection with a user specified timeout
 (
 * @param dev - A pointer to the WSA device structure to be opened.
 * @param intf_method - A char pointer to store the interface method to the 
 * WSA. \n Possible methods: \n
 * - With LAN, use: "TCPIP::<Ip address of the WSA>::37001" \n
 * - With USB, use: "USB" (check if supported with the WSA version used). \n
 *
 * @return 0 on success, or a negative number on error.
 * -
 */
int16_t wsa_ping(struct wsa_device *dev, char *intf_method)
{
	int16_t result = 0;
	
	// Start the WSA connection
	result = wsa_connect(dev, SCPI, intf_method, WSA_PING_TIMEOUT);
	wsa_disconnect(dev);
	
	return result;
}


/**
 * Closes the device handle if one is opened and stops any existing data 
 * capture.
 *
 * @param dev - A pointer to a WSA device structure to be closed.
 *
 * @return none
 */
void wsa_close(struct wsa_device *dev)
{
	wsa_disconnect(dev);
}


/**
 * Verify if the given IP address or host name is valid for the WSA.  Default 
 * ports used are 37001 and 37000 for command and data ports, respectively.
 * 
 * @param ip_addr - A char pointer to the IP address or host name to be 
 * verified.
 * 
 * @return 0 if the IP is valid, or a negative number on error.
 */
int16_t wsa_check_addr(char const *ip_addr) 
{
	int16_t result = 0;

	// Check with command port
	result = wsa_verify_addr(ip_addr, "37001");  //TODO make this dynamic
	if (result < 0) {
		return result;
    }

	// check with data port
	result = wsa_verify_addr(ip_addr, "37000");
	if (result < 0) {
		return result;
    }

	return 0;
}

/**
 * Verify if the given IP address or host name at the given port is valid for 
 * the WSA.
 * 
 * @param ip_addr - A char pointer to the IP address or host name to be 
 * verified.
 * @param port - A char pointer to the port to
 * 
 * @return 0 if the IP is valid, or a negative number on error.
 */
int16_t wsa_check_addrandport(char const *ip_addr, char const *port) 
{
	return wsa_verify_addr(ip_addr, port);
}


/**
 * Returns a message string associated with the given error code \b err_code.
 * 
 * @param err_code - The negative WSA error code, returned from a WSA function.
 *
 * @return A char pointer to the error message string.
 */
const char *wsa_get_err_msg(int16_t err_code)
{
	return wsa_get_error_msg(err_code);
}


/**
 * Read command line(s) stored in the given \b file_name and send each line
 * to the WSA.
 *
 * @remarks 
 * - Assuming each command line is for a single function followed by
 * a new line.
 * - Currently read only SCPI commands. Other types of commands, TBD.
 *
 * @param dev - A pointer to the WSA device structure.
 * @param file_name - A pointer to the file name
 *
 * @return Number of command lines at success, or a negative error number.
 */
int16_t wsa_do_scpi_command_file(struct wsa_device *dev, char const *file_name)
{
	return wsa_send_command_file(dev, file_name);
}

/**
 * Send a scpi command to the wsa and query for a response
 *
 * @param dev - A pointer to the WSA device structure.
 * @param command - A char pointer to the scpi command
 * @param response - A char pointer to hold the response from the wsa
 *
 */
int16_t wsa_query_scpi(struct wsa_device *dev, char const *command, char *response)
{
	struct wsa_resp query;		
    size_t len = strlen(command);
    char * tmpbuffer = malloc(len + 2);
	
    if(tmpbuffer) {
	    sprintf(tmpbuffer, "%s\n", command);
	
	    wsa_send_query(dev, tmpbuffer, &query);
	    strcpy(response, query.output);

        free(tmpbuffer);

	    return (int16_t) query.status;
    }

    return WSA_ERR_MALLOCFAILED;
}

/**
 * Send a scpi command to the wsa
 *
 * @param dev - A pointer to the WSA device structure.
 * @param command - A pointer to the scpi command
 *
 */
int16_t wsa_send_scpi(struct wsa_device *dev, char const *command)
{
	int16_t result;
    size_t len = strlen(command);
    char * tmpbuffer = malloc(len + 2);
	
    if(tmpbuffer) {
	    sprintf(tmpbuffer, "%s\n", command);
	
	    result = wsa_send_command(dev, tmpbuffer);

        free(tmpbuffer);

        return result;
    }

    return WSA_ERR_MALLOCFAILED;
}


// ////////////////////////////////////////////////////////////////////////////
// LAN CONFIGURATION SECTION                                                 //
// ////////////////////////////////////////////////////////////////////////////


/**
 * Gets the lan configuration (either current or option set)
 *
 * @param dev - A pointer to the WSA device structure.
 * @param config - A char pointer that indicates which lan configuration to return
 * For the WSA's current lan configuraiton, set to WSA_CURRENT_LAN_CONFIG.
 * For the current set option, set to ""
 * @param config - Char pointer containing the requested lan configuration
 *
 * @return 0 on successful, or a negative number on error.
 */
int16_t wsa_get_lan_config(struct wsa_device *dev, char const *config, char *lan_config)
{
	struct wsa_resp query;
	char command[MAX_STR_LEN];

	if ((strcmp(config, WSA_CURRENT_LAN_CONFIG)  != 0) &&
		(strcmp(config, WSA_OPTION_LAN_CONFIG) != 0))
		return WSA_ERR_INVRFEINPUTMODE;
	
	sprintf(command, "SYST:COMM:LAN:CONF? %s \n", config);

	wsa_send_query(dev, command, &query);
	
	if (query.status <= 0)
		return (int16_t) query.status;
	strcpy(lan_config, query.output);
	
	return 0;
}



/**
 * Sets the option lan configuration
 *
 * @param dev - A pointer to the WSA device structure.
 * @param lan_config - A char pointer containing the lan configuration\n
 * valid lan configrations:  DHCP | STATIC
 *
 * @return 0 on success, or a negative number on error.
 */
int16_t wsa_set_lan_config(struct wsa_device *dev, char const *lan_config)
{
	int16_t result = 0;
	char command[MAX_STR_LEN];
	sprintf(command, "SYST:COMM:LAN:CONF %s \n", lan_config);

	result = wsa_send_command(dev, command);
	if (result < 0) {
        doutf(DHIGH, "In wsa_set_lan_config: %d - %s.\n", result, wsa_get_error_msg(result));
    }

	return result;
}



/**
 * Gets the lan ip (either current or option set)
 *
 * @param dev - A pointer to the WSA device structure.
 * @param config - A char pointer that indicates which lan configuration to return
 * For the WSA's current lan configuraiton, set to WSA_CURRENT_LAN_CONFIG.
 * For the current set option set to ""
 * @param ip - Char pointer containing the requested ip configuration
 *
 * @return 0 on successful, or a negative number on error.
 */
int16_t wsa_get_lan_ip(struct wsa_device *dev, char const *config, char *ip)
{
	struct wsa_resp query;		// store query results
	char command[MAX_STR_LEN];

	if ((strcmp(config, WSA_CURRENT_LAN_CONFIG)  != 0) &&
		(strcmp(config, WSA_OPTION_LAN_CONFIG) != 0))
		return WSA_ERR_INVRFEINPUTMODE;

	sprintf(command, "SYST:COMM:LAN:IP? %s \n", config);

	wsa_send_query(dev, command, &query);
	
	if (query.status <= 0)
		return (int16_t) query.status;
	strcpy(ip, query.output);
	
	return 0;
}


/**
 * Sets the user's ip configuration
 *
 * @param dev - A pointer to the WSA device structure.
 * @param ip - A char pointer containing the ip
 * 
 * @return 0 on success, or a negative number on error.
 */
int16_t wsa_set_lan_ip(struct wsa_device *dev, char const *ip)
{
	int16_t result = 0;
	char command[MAX_STR_LEN];

	sprintf(command, "SYST:COMM:LAN:IP %s \n", ip);

	result = wsa_send_command(dev, command);
	if (result < 0) {
        doutf(DHIGH, "In wsa_set_lan_ip: %d - %s.\n", result, wsa_get_error_msg(result));
    }

	return result;
}


/**
 * Gets the lan netmask (either current or option set)
 *
 * @param dev - A pointer to the WSA device structure.
 * @param config - A char pointer that indicates which lan configuration to return
 * For the WSA's current lan configuraiton, set to WSA_CURRENT_LAN_CONFIG.
 * For the current set option set to ""
 * @param netmask - Char pointer containing the requested netmask configuration
 *
 * @return 0 on successful, or a negative number on error.
 */
int16_t wsa_get_lan_netmask(struct wsa_device *dev, char const *config, char *netmask)
{
	struct wsa_resp query;
	
	char command[MAX_STR_LEN];

	if ((strcmp(config, WSA_CURRENT_LAN_CONFIG)  != 0) &&
		(strcmp(config, WSA_OPTION_LAN_CONFIG) != 0))
		return WSA_ERR_INVRFEINPUTMODE;

	sprintf(command, "SYST:COMM:LAN:NETMASK? %s \n", config);

	wsa_send_query(dev, command, &query);
	
	if (query.status <= 0)
		return (int16_t) query.status;
	strcpy(netmask, query.output);
	
	return 0;
}


/**
 * Sets the user's netmask configuration
 *
 * @param dev - A pointer to the WSA device structure.
 * @param netmask - A char pointer containing the netmask
 * 
 * @return 0 on success, or a negative number on error.
 */
int16_t wsa_set_lan_netmask(struct wsa_device *dev, char const *netmask)
{
	int16_t result = 0;
	char command[MAX_STR_LEN];

	sprintf(command, "SYST:COMM:LAN:NETMASK %s \n", netmask);

	result = wsa_send_command(dev, command);
	if (result < 0) {
        doutf(DHIGH, "In wsa_set_lan_netmask: %d - %s.\n", result, wsa_get_error_msg(result));
    }

	return result;
}


/**
 * Gets the lan gateway (either current or option set)
 *
 * @param dev - A pointer to the WSA device structure.
 * @param config - A char pointer that indicates which lan configuration to return
 * For the WSA's current lan configuraiton, set to WSA_CURRENT_LAN_CONFIG.
 * For the current set option set to ""
 * @param gateway - Char pointer containing the requested gateway configuration
 *
 * @return 0 on successful, or a negative number on error.
 */
int16_t wsa_get_lan_gateway(struct wsa_device *dev, char const *config, char *gateway)
{
	struct wsa_resp query;
	char command[MAX_STR_LEN];

	if ((strcmp(config, WSA_CURRENT_LAN_CONFIG)  != 0) &&
		(strcmp(config, WSA_OPTION_LAN_CONFIG) != 0))
		return WSA_ERR_INVRFEINPUTMODE;

	sprintf(command, "SYST:COMM:LAN:GATEWAY? %s \n", config);

	wsa_send_query(dev, command, &query);
	
	if (query.status <= 0)
		return (int16_t) query.status;
	strcpy(gateway, query.output);
	
	return 0;
}


/**
 * Sets the user's gateway configuration
 *
 * @param dev - A pointer to the WSA device structure.
 * @param gateway - A char pointer containing the gateway\n
 * 
 * @return 0 on success, or a negative number on error.
 */
int16_t wsa_set_lan_gateway(struct wsa_device *dev, char const *gateway)
{
	int16_t result = 0;
	char command[MAX_STR_LEN];

	sprintf(command, "SYST:COMM:LAN:GATEWAY %s \n", gateway);

	result = wsa_send_command(dev, command);
	if (result < 0) {
        doutf(DHIGH, "In wsa_set_lan_gateway: %d - %s.\n", result, wsa_get_error_msg(result));
    }

	return result;
}


/**
 * Gets the lan dbs (either current or option set)
 *
 * @param dev - A pointer to the WSA device structure.
 * @param config - A char pointer that indicates which lan configuration to return
 * For the WSA's current lan configuraiton, set to WSA_CURRENT_LAN_CONFIG.
 * For the current set option set to ""
 * @param dns - Char pointer containing the requested dns configuration
 * Note: dns may contain a comma seperated alternate dns value
 *
 * @return 0 on successful, or a negative number on error.
 */
int16_t wsa_get_lan_dns(struct wsa_device *dev, char const *config, char *dns)
{
	struct wsa_resp query;		// store query results
	char command[MAX_STR_LEN];
	
	if ((strcmp(config, WSA_CURRENT_LAN_CONFIG)  != 0) &&
		(strcmp(config, WSA_OPTION_LAN_CONFIG) != 0))
		return WSA_ERR_INVRFEINPUTMODE;
	
	sprintf(command, "SYST:COMM:LAN:DNS? %s \n", config);

	wsa_send_query(dev, command, &query);
	
	if (query.status <= 0)
		return (int16_t) query.status;

	return 0;
}


// TODO: ADD BETTER ERROR HANDLING
/**
 * Sets the user's dns configuration
 *
 * @param dev - A pointer to the WSA device structure.
 * @param dns - A char pointer containing the dns ip \n
 * @param alternate_dns - A char pointer containing the alternate dns ip
 * Note: The alternate DNS is optional, if you don't want to set an alternate DNS \n
 * set alternate_dns to ""
 * 
 * @return 0 on success, or a negative number on error.
 */
int16_t wsa_set_lan_dns(struct wsa_device *dev, char const *dns, char const *alternate_dns)
{
	int16_t result = 0;
	char command[MAX_STR_LEN];
	sprintf(command, "SYST:COMM:LAN:DNS %s \n", dns);

	result = wsa_send_command(dev, command);
	if (result < 0) {
        doutf(DHIGH, "In wsa_set_lan_dns: %d - %s.\n", result, wsa_get_error_msg(result));
    }

	return result;
}


// TODO: ADD BETTER ERROR HANDLING
/**
 * Apply the user's current lan configuration
 *
 * @param dev - A pointer to the WSA device structure.
 * 
 * @return 0 on success, or a negative number on error.
 */
int16_t wsa_apply_lan_config(struct wsa_device *dev)
{
	int16_t result;

	result = wsa_send_command(dev, ":SYST:COMM:LAN:APPLY\n");
	if (result < 0) {
        doutf(DHIGH, "In wsa_apply_lan_config: %d - %s.\n", result, wsa_get_error_msg(result));
    }

	return result;
}


// ////////////////////////////////////////////////////////////////////////////
// AMPLITUDE SECTION                                                         //
// ////////////////////////////////////////////////////////////////////////////

/**
 * Gets the absolute maximum RF input level (dBm) for the WSA at 
 * the given gain setting.\n
 * Operating the WSA device at the absolute maximum may cause damage to the 
 * device.
 *
 * @param dev - A pointer to the WSA device structure.
 * @param gain - The gain setting of \b wsa_gain type at which the absolute 
 * maximum amplitude input level is to be retrieved.
 * @param value - A float pointer to store the absolute maximum RF input 
 * level in dBm for the given RF gain
 *
 * @return 0 on successful or negative error number.
 */
//int16_t wsa_get_abs_max_amp(struct wsa_device *dev, enum wsa_gain gain, 
//						  float *value)
//{
//	// TODO Check version of WSA & return the correct info here
//	if (strcmp(gain,WSA_GAIN_VLOW_STRING) != 0 &&
//	strcmp(gain,WSA_GAIN_LOW_STRING) != 0 &&
//	strcmp(gain,WSA_GAIN_MED_STRING) != 0 &&
//	strcmp(gain,WSA_GAIN_HIGH_STRING) != 0)
//		return WSA_ERR_INVRFGAIN;	
//	
//	else 
//		*value = dev->descr.abs_max_amp[gain];
//	
//	return 0;
//}


// ////////////////////////////////////////////////////////////////////////////
// DATA ACQUISITION SECTION                                                  //
// ////////////////////////////////////////////////////////////////////////////


/**
 * Request read data access from the WSA
 *
 * @param dev - A pointer to the WSA device structure
 * @param status - An int16_t pointer storing the read access request result,
 *                 1 if the access is granted, 0 if denied
 *
 * @return 0 on success, or a negative number on error.
 */
int16_t wsa_system_request_acq_access(struct wsa_device *dev, int16_t* status)
{
	struct wsa_resp query;		// store query results

	wsa_send_query(dev, "SYST:LOCK:REQ? ACQ\n", &query);
	if (query.status <= 0)
		return (int16_t) query.status;

	if (strcmp(query.output, "1") == 0)
		*status = 1;
	else if (strcmp(query.output, "0") == 0)
		*status = 0;

	return 0;
}


/**
 * Determine the current status of the WSA acquistion lock
 *
 * @param dev - A pointer to the WSA device structure
 * @param status - An int16_t pointer storing the acquisition lock status, 
 * 1 - have the acquisition access, 0 - does not have the access
 *
 * @return 0 on success, or a negative number on error.
 */
int16_t wsa_system_acq_status(struct wsa_device *dev, int16_t *status) 
{
	struct wsa_resp query;		// store query results

	wsa_send_query(dev, ":SYST:LOCK:HAVE? ACQ\n", &query);	
	if (query.status <= 0)
		return (int16_t) query.status;

	if (strcmp(query.output, "1") == 0)
		*status = 1;
	else if (strcmp(query.output, "0") == 0)
		*status = 0;

	return 0;
}


/**
 * Flush the current data in the WSA's internal buffer.
 *
 * @param dev - A pointer to the WSA device structure
 *
 * @return 0 on success, or a negative number on error
 */
int16_t wsa_flush_data(struct wsa_device *dev) 
{
	int16_t result = 0;
	char status[40];

	// check if the wsa is already sweeping
	result = wsa_get_sweep_status(dev, status);
	if (result < 0) {
		return result;
    }

	if (strcmp(status, WSA_SWEEP_STATE_RUNNING) == 0) {
		return WSA_ERR_SWEEPALREADYRUNNING;
    }

	result = wsa_send_command(dev, "SYSTEM:FLUSH\n");
	if (result < 0) {
        doutf(DHIGH, "In wsa_flush_data: %d - %s.\n", result, wsa_get_error_msg(result));
    }
	
	return result;
}


/**
 * Read out the data remaining in the data socket(reads for 1 second)
 *
 * @param dev - A pointer to the WSA device structure.
 *
 */
int16_t wsa_clean_data_socket(struct wsa_device *dev)
{
	int32_t bytes_received = 0;
	uint8_t *packet;
    int32_t packet_size = WSA_MAX_CAPTURE_BLOCK;
	uint32_t timeout = 360;
    clock_t start_time;
    clock_t end_time;
	
	start_time = clock();
	end_time = 1000 + start_time;

	packet = (uint8_t *) malloc(packet_size * sizeof(uint8_t));
	if (packet == NULL)	{
		doutf(DHIGH, "In wsa_clean_data_socket: failed to allocate memory\n");
		return WSA_ERR_MALLOCFAILED;
	}
	// read the left over packets from the socket
	while(clock() <= end_time) {
		wsa_sock_recv_data(dev->sock.data, 
									packet, 
									packet_size, 
									timeout,	
									&bytes_received);
	}

	free(packet);

	return 0;
}

/**
 * Abort the current data capturing process and put the WSA into the manual mode
 * (i.e. no sweep or triggering or streaming)
 *
 * @param dev - A pointer to the WSA device structure.
 *
 * @return 0 on success, or a negative number on error.
 */
int16_t wsa_system_abort_capture(struct wsa_device *dev)
{
	int16_t result = 0;

	result = wsa_send_command(dev, "SYSTEM:ABORT\n");
	if (result < 0) {
        doutf(DHIGH, "In wsa_system_abort_capture: %d - %s.\n", result, wsa_get_error_msg(result));
    }

	return result;
}


/**
 * Returns the WSA's current capture mode 
 * \n
 * 
 * @param dev - A pointer to the WSA device structure.
 * @param mode - An char containing the wsa's capture mode.
 *
 * @return 0 on success or a negative value on error
 */
int16_t wsa_get_capture_mode(struct wsa_device * const dev, char *mode)
{
	struct wsa_resp query;
	wsa_send_query(dev, "SYST:CAPT:MODE?\n", &query);
	return 0;
}


/**
 * Aborts the current data capturing process (sweep mode/stream mode) and 
 * places the WSA system into capture block mode
 * \n
 * 
 * @param dev - A pointer to the WSA device structure.
 *
 * @return 0 on success or a negative value on error
 */
int16_t wsa_abort_capture(struct wsa_device * const dev)
{
	int16_t result = 0;

	result = wsa_send_command(dev, "SYSTEM:ABORT\n");
	if (result < 0) {
        doutf(DHIGH, "Error in wsa_abort_capture: %d - %s\n", result, wsa_get_error_msg(result));
    }

	return result;
}


/**
 * Instruct the WSA to capture a block of signal data
 * and store it in internal memory.
 * \n
 * Before calling this method, set the size of the block
 * using the methods \b wsa_set_samples_per_packet
 * and \b wsa_set_packets_per_block
 * \n
 * After this method returns, read the data using
 * the method \b wsa_read_vrt_packet.
 *
 * @param dev - A pointer to the WSA device structure.
 *
 * @return 0 on success or a negative value on error
 */
int16_t wsa_capture_block(struct wsa_device * const dev)
{
	int16_t result = 0;

	result = wsa_send_command(dev, "TRACE:BLOCK:DATA?\n");
	if (result < 0) {
        doutf(DHIGH, "Error in wsa_capture_block: %d - %s\n", result, wsa_get_error_msg(result));
    }

	return result;
}

/**
 * Reads one VRT packet containing raw IF data. 
 * Each packet consists of a header, a data payload, and a trailer.
 * The number of samples expected in the packet is indicated by
 * the \b samples_per_packet parameter.
 *
 *
 * @remarks This function does not set the \b samples_per_packet on the WSA.
 * It is the caller's responsibility to configure the WSA with the correct 
 * \b samples_per_packet before initiating the capture by calling the method
 * \b wsa_set_samples_per_packet
 *
 * @param dev - A pointer to the WSA device structure.
 * @param header - A pointer to \b wsa_vrt_packet_header structure to store 
 *		the VRT header information
 * @param trailer - A pointer to \b wsa_vrt_packet_trailer structure to store 
 *		the VRT trailer information
 * @param receiver - A point to \b wsa_reciever packet structure to store the
 *      VRT receiver context information
 * @param digitizer - A point to \b wsa_digitizer packet structure to store the
 *      VRT digitizer context information
 * @param extension - a pointer to \b wsa_extension_packet strucuture to store
 *		the custom Context data
 * @param i16_buffer - A 16-bit signed integer pointer for the unscaled, 
 *		I data buffer with size specified by samples_per_packet.
 * @param q16_buffer - A 16-bit signed integer pointer for the unscaled 
 *		Q data buffer with size specified by samples_per_packet.
  * @param i32_buffer - A 32-bit signed integer pointer for the unscaled 
 *		I data buffer with size specified by samples_per_packet.
 * @param samples_per_packet - A 16-bit unsigned integer sample size (i.e. number of
 *		{I, Q} sample pairs) per VRT packet to be captured.
 * @param timeout - An unsigned 32-bit value containing the timeout (in miliseconds)
 *
 * @return 0 on success or a negative value on error
 */
int16_t wsa_read_vrt_packet (struct wsa_device * const dev, 
		struct wsa_vrt_packet_header * const header, 
		struct wsa_vrt_packet_trailer * const trailer,
		struct wsa_receiver_packet * const receiver,
		struct wsa_digitizer_packet * digitizer,
		struct wsa_extension_packet * const sweep_info,
		int16_t * const i16_buffer, 
		int16_t * const q16_buffer,
		int32_t * const i32_buffer,
		int32_t samples_per_packet,
		uint32_t timeout)		
{
	uint8_t *data_buffer;
	int16_t result = 0;
	int16_t result2 = 0;
	int i = 0;
	// allocate the data buffer
	data_buffer = (uint8_t *) malloc(samples_per_packet * BYTES_PER_VRT_WORD * sizeof(uint8_t));
	if (data_buffer == NULL) {
		doutf(DHIGH, "In wsa_read_vrt_packet: failed to allocate memory\n");
		return WSA_ERR_MALLOCFAILED;
	}
		
	result = wsa_read_vrt_packet_raw(dev, header, trailer, receiver, digitizer, sweep_info, 
<<<<<<< HEAD
		data_buffer, samples_per_packet, // don@bearanascence.com 10May17; mismatch error pipe data versus expected
		timeout);
=======
		data_buffer, (uint16_t) samples_per_packet, timeout);

	
>>>>>>> 4863b564
	doutf(DLOW, "wsa_read_vrt_packet_raw returned %hd\n", result);
	
	// check the result returned
	if (result < 0)	{
		doutf(DHIGH, "Error in wsa_read_vrt_packet: %s\n", wsa_get_error_msg(result));
		if (result == WSA_ERR_NOTIQFRAME || result == WSA_ERR_QUERYNORESP) {
			wsa_system_abort_capture(dev);
			result2 = wsa_flush_data(dev); 
        }

		free(data_buffer);
		return result;
	} 

	// decode ZIF data packets
	if (header->stream_id == I16Q16_DATA_STREAM_ID) 
		result = (int16_t) wsa_decode_zif_frame(data_buffer, samples_per_packet, i16_buffer, q16_buffer, header->samples_per_packet);
	
	// decode HDR/SH data packets
	else if (header->stream_id == I32_DATA_STREAM_ID || header->stream_id == I16_DATA_STREAM_ID)
		result = (int16_t) wsa_decode_i_only_frame(header->stream_id, data_buffer, samples_per_packet, i16_buffer, i32_buffer,  header->samples_per_packet);

	// apply reflevel offset to R5500 if needed
	//if (header->packet_type == IF_PACKET_TYPE){
	if (header->packet_type == CONTEXT_PACKET_TYPE) {	// don@bearanascence.com 10May17 in conference with Mohammad et al.
		if (header->stream_id == DIGITIZER_STREAM_ID) {	
			if ((digitizer->indicator_field & REF_LEVEL_INDICATOR_MASK) != 0x0) {
				if ((strstr(dev->descr.prod_model, R5500) != NULL)) {
					digitizer->reference_level = digitizer->reference_level - REFLEVEL_OFFSET;
				}
			}
		}
	}
	free(data_buffer);

	return 0;
}

/**
 * Retrieve the the size of the buffer required to store the spectral data
 *
 * @param samples_per_packet - The number of time domain samples
 * @param stream_id - The ID indentifying the type of data
 * @param buffer_size - The size of the buffer required to store the spectral data
 *
 * @return 0 on successful or a negative number on error.
 */
int16_t wsa_get_fft_size(int32_t const samples_per_packet, 
							uint32_t const stream_id,
							int32_t *buffer_size)
{
	if (stream_id == I16Q16_DATA_STREAM_ID)
		*buffer_size = samples_per_packet;
	else
		*buffer_size = samples_per_packet / 2;
	return 0;
}


/**
 * Retrieve the the size of the buffer required to store the spectral data
 *
 * @param samples_per_packet - The number of time domain samples
 * @param stream_id - The ID indentifying the type of data
 * @param reference_level - dBm value used to calibrate the signal
 * @param spectral_inversion - byte containing whether spectral inversion is active
 * @param i16_buffer - buffer containing 16-bit iData
 * @param q16_buffer - buffer containing 16-bit qData
 * @param i32_buffer - buffer containing 32-bit iData
 * @param fft_buffer - Buffer to store the FFT data
 *
* @return 0 on successful or a negative number   on error.
 */
int16_t wsa_compute_fft(int32_t const samples_per_packet,
				int32_t const fft_size,
				uint32_t const stream_id,
				int16_t const reference_level,
				uint8_t const spectral_inversion,
				int16_t * const i16_buffer,
				int16_t * const q16_buffer,
				int32_t * const i32_buffer,
				float * fft_buffer
				)
{

	kiss_fft_scalar *idata;
	kiss_fft_scalar *qdata;
	kiss_fft_cpx *fftout;
	kiss_fft_scalar tmpscalar;
	int16_t result = 0;
	int32_t i = 0;

	idata = (float *) malloc(sizeof(float) *MAX_BLOCK_SIZE);
	qdata = (float *) malloc(sizeof(float) * MAX_BLOCK_SIZE);
	fftout = (kiss_fft_cpx *) malloc(sizeof(kiss_fft_cpx) * MAX_BLOCK_SIZE);

	// window and normalize the data
	normalize_iq_data(samples_per_packet,
					stream_id,
					i16_buffer,
					q16_buffer,
					i32_buffer,
					idata,
					qdata);
	doutf(DHIGH, "In wsa_compute_fft: normalized data\n");

	// correct the DC offset
	//correct_dc_offset(samples_per_packet, idata, qdata);

	window_hanning_scalar_array(idata, samples_per_packet);

	doutf(DHIGH, "In wsa_compute_fft: applied hanning window\n");
	// fft this data
	rfft(idata, fftout, samples_per_packet);
	
	doutf(DHIGH, "In wsa_compute_fft: finished computing FFT\n");	
	/*
	* we used to be in superhet mode, but after a complex FFT, we have twice 
	* the spectrum at twice the RBW.
	* our fcenter is now moved from center to $passband_center so our start and stop 
	* indexes are calculated given that fact
	*/

	// check for inversion and calculate indexes of our good data
	if (spectral_inversion)
		reverse_cpx(fftout, fft_size);

	doutf(DHIGH, "In wsa_compute_fft: finished compensating for spectral inversion\n");
	// for the usable section, convert to power, apply reflevel and copy into buffer
	for (i = 0; i < fft_size; i++) {
		tmpscalar = cpx_to_power(fftout[i]) / samples_per_packet;
		tmpscalar = 2 * power_to_logpower(tmpscalar);
		fft_buffer[i] = tmpscalar + ((float) reference_level) - KISS_FFT_OFFSET;
		}

	doutf(DHIGH, "In wsa_compute_fft: finished moving buffer\n");

	free(qdata);
	free(fftout);
	free(idata);
	
	return result;
}


/**
 * Find the peak value within the specified range
 * Note you must set the sample size, and acquire read status before 
 * calling this function
 * @param dev - A pointer to the WSA device structure.
 * @fstart- An unsigned 64-bit integer containing the start frequency
 * @fstop - An unsigned 64-bit integer containing the stop frequency
 * @rbw - A 64-bit integer containing the RBW value of the captured data (in Hz)
 * @mode - A string containing the mode for the measurement
 * @attenuator - An integer to hold the 20dB attenuator's state (0 = on, 1 = off)
 * @peak_freq - An unsigned 64-bit integer to store the frequency of the peak(in Hz)
 * @peak_power - A flloating point pointer to store the power level of the peak (in dBm)
 *
 * @return 0 on success or a negative value on error
 */

int16_t peak_find(struct wsa_device *dev, 
					uint64_t fstart, 
					uint64_t fstop, 
					uint32_t rbw, 
					char *mode,
					int32_t attenuator,
					uint64_t *peak_freq,
					float *peak_power)
{
	

	struct wsa_power_spectrum_config *pscfg;
	struct wsa_sweep_device wsa_Sweep_Device;
	struct wsa_sweep_device *wsa_sweep_dev = &wsa_Sweep_Device;
	int result;
	float *psbuf;

	// create the sweep device
	wsa_sweep_dev = wsa_sweep_device_new(dev);
	
	// set the attenuator
	wsa_sweep_device_set_attenuator(wsa_sweep_dev, attenuator);

	// allocate memory for our ffts to go in
	result = wsa_power_spectrum_alloc(wsa_sweep_dev, fstart, fstop, rbw, mode, &pscfg);
	if (result < 0)
	{
		wsa_power_spectrum_free(pscfg);
		wsa_sweep_device_free(wsa_sweep_dev);
		return (int16_t) result;
	}

	// capture power spectrum
	wsa_configure_sweep(wsa_sweep_dev, pscfg);
	result = wsa_capture_power_spectrum(wsa_sweep_dev, pscfg, &psbuf);
	result = psd_peak_find(fstart, 
				fstop, 
				rbw, 
				pscfg->buflen,
				psbuf,
				peak_freq,
				peak_power);

	wsa_power_spectrum_free(pscfg);
	wsa_sweep_device_free(wsa_sweep_dev);
	return 0;
}

/**
 * Calculate the channel power within a specific range
 * @param dev - A pointer to the WSA device structure.
 * @fstart- An unsigned 64-bit integer containing the start frequency
 * @fstop - An unsigned 64-bit integer containing the stop frequency
 * @rbw - A 64-bit integer containing the RBW value of the captured data (in Hz)
 * @mode - A string containing the mode for the measurement
 * @attenuator - An integer to hold the 20dB attenuator's state (0 = on, 1 = off)
 * @channel_power - A flloating point pointer to store the channel power(in dBm)

 *
 * @return 0 on success or a negative value on error
 */
int16_t calculate_channel_power(struct wsa_device *dev, 
					uint64_t fstart, 
					uint64_t fstop, 
					uint32_t rbw, 
					char *mode,
					int32_t attenuator,
					float *channel_power)
{
	

	struct wsa_power_spectrum_config *pscfg;
	struct wsa_sweep_device wsa_Sweep_Device;
	struct wsa_sweep_device *wsa_sweep_dev = &wsa_Sweep_Device;
	int result;
	float *psbuf;
	float linear_sum = 0;
	uint32_t i = 0;

	// create the sweep device
	wsa_sweep_dev = wsa_sweep_device_new(dev);
	
	// set the attenuator
	wsa_sweep_device_set_attenuator(wsa_sweep_dev, attenuator);

	// allocate memory for our ffts to go in
	result = wsa_power_spectrum_alloc(wsa_sweep_dev, fstart, fstop, rbw, mode, &pscfg);
	if (result < 0)
	{
		wsa_power_spectrum_free(pscfg);
		wsa_sweep_device_free(wsa_sweep_dev);
		return (int16_t) result; 
	}

	// capture power spectrum
	wsa_configure_sweep(wsa_sweep_dev, pscfg);
	result = wsa_capture_power_spectrum(wsa_sweep_dev, pscfg, &psbuf);
	
	// calculate the channel power
	result = psd_calculate_channel_power(0, pscfg->buflen, psbuf, pscfg->buflen, channel_power);

	// free the sweep config and the sweep device
	wsa_power_spectrum_free(pscfg);
	wsa_sweep_device_free(wsa_sweep_dev);
	return 0;
}

/**
 * Calculate the occupied bandwidth
 * @param dev - A pointer to the WSA device structure.
 * @fstart- An unsigned 64-bit integer containing the start frequency
 * @fstop - An unsigned 64-bit integer containing the stop frequency
 * @rbw - A 64-bit integer containing the RBW value of the captured data (in Hz)
 * @occupied_percentage - How much of the channel power percentage should be in the occupied bandwidth
 * @mode - A string containing the mode for the measurement
 * @attenuator - An integer to hold the 20dB attenuator's state (0 = on, 1 = off)
 * @occupied_bandwidth -An unsigned 64-bit pointer to hold the frequency (MHz)
 *
 * @return 0 on success or a negative value on error
 */
int16_t calculate_occupied_bandwidth(struct wsa_device *dev, 
					uint64_t fstart, 
					uint64_t fstop, 
					uint32_t rbw, 
					float occupied_percentage,
					char *mode,
					int32_t attenuator,
					uint64_t *occupied_bw)
{
	

	struct wsa_power_spectrum_config *pscfg;
	struct wsa_sweep_device wsa_Sweep_Device;
	struct wsa_sweep_device *wsa_sweep_dev = &wsa_Sweep_Device;
	int result = 0;
	float *psbuf;
	float perc_abs_power = 0;
	float abs_power;
	float tmp_channel_power = 0;
	float calc_rbw = 0;
	uint64_t start_freq = fstart + ((fstop - fstart) / 2);
	uint64_t stop_freq = fstart + ((fstop - fstart) / 2);
	uint32_t i = 0;
	float min_point = 0;
	// create the sweep device
	wsa_sweep_dev = wsa_sweep_device_new(dev);
	
	// set the attenuator
	wsa_sweep_device_set_attenuator(wsa_sweep_dev, attenuator);

	// allocate memory for our ffts to go in
	result = wsa_power_spectrum_alloc(wsa_sweep_dev, fstart, fstop, rbw, mode, &pscfg);
	if (result < 0)
	{
		wsa_power_spectrum_free(pscfg);
		wsa_sweep_device_free(wsa_sweep_dev);
		return (int16_t) result; 
	}

	// capture power spectrum
	wsa_configure_sweep(wsa_sweep_dev, pscfg);
	result = wsa_capture_power_spectrum(wsa_sweep_dev, pscfg, &psbuf);
	calc_rbw = (float) (fstop - fstart) / ((uint64_t) pscfg->buflen);
	
	// find the minimum of spectrum
	for (i = 0; i < pscfg->buflen; i++)
	{
		if (psbuf[i] < min_point)
			min_point = (float) fabs(psbuf[i]);
	}


	// find minimum point
	// calculate the total absolute power
	result = psd_calculate_absolute_power((uint32_t) 0, (uint32_t) pscfg->buflen, psbuf,  pscfg->buflen, &abs_power);
	
	perc_abs_power = abs_power * (occupied_percentage / 100);;
	// find the location where the occupied bandwidth begins
	i = 1;
	tmp_channel_power = -50;

	while (tmp_channel_power <= perc_abs_power && i < pscfg->buflen){
		result = psd_calculate_absolute_power((uint32_t) (((pscfg->buflen) / 2) - i), (uint32_t) (((pscfg->buflen) / 2) + i), psbuf, pscfg->buflen, &tmp_channel_power);
		i++;

		start_freq = start_freq -  (uint64_t) calc_rbw;
		stop_freq = stop_freq +  (uint64_t) calc_rbw;
		
	}
	if (stop_freq > start_freq)
		*occupied_bw = stop_freq - start_freq;
	else
		*occupied_bw = start_freq - stop_freq;
	wsa_power_spectrum_free(pscfg);
	wsa_sweep_device_free(wsa_sweep_dev);
	return 0;
}

/**
 * Set the number of samples per packet for the manual capture block
 * 
 * @param dev - A pointer to the WSA device structure
 * @param samples_per_packet - An integer to store the sample size to be set
 *
 * @return 0 if success, or a negative number on error
 */
int16_t wsa_set_samples_per_packet(struct wsa_device *dev, int32_t samples_per_packet)
{
	int16_t result;
	char temp_str[MAX_STR_LEN];

	if ((samples_per_packet < WSA_MIN_SPP) || (samples_per_packet > WSA_MAX_SPP))
		return WSA_ERR_INVSAMPLESIZE;
	
	sprintf(temp_str, "TRACE:SPPACKET %u\n", samples_per_packet);
	result = wsa_send_command(dev, temp_str);
	if (result < 0) {
        doutf(DHIGH, "In wsa_set_samples_per_packet: %d - %s.\n", result, wsa_get_error_msg(result));
    }
		
	return result;
}


/**
 * Gets the number of samples per packet that will be returned in each
 * VRT packet when \b wsa_read_vrt_packet is called
 * 
 * @param dev - A pointer to the WSA device structure.
 * @param samples_per_packet - A int32_t pointer to store the samples per packet
 *
 * @return 0 if successful, or a negative number on error.
 */
int16_t wsa_get_samples_per_packet(struct wsa_device *dev, int32_t *samples_per_packet)
{
	struct wsa_resp query;		// store query results
	int temp;
	wsa_send_query(dev, "TRACE:SPPACKET?\n", &query);
	if (query.status <= 0) {
		return (int16_t) query.status;
    }

	// Convert the number & make sure no error
	if (wsa_to_int(query.output, &temp) < 0) {
		doutf(DHIGH, "Error: WSA returned '%s'.\n", query.output);
		return WSA_ERR_RESPUNKNOWN;
	}

	*samples_per_packet = (int32_t) temp;

	return 0;
}


/**
 * Sets the number of VRT packets per each capture block.
 * The number of samples in each packet is set by
 * the method wsa_set_samples_per_packet.
 * After capturing the block with the method wsa_capture_block,
 * read back the data by calling wsa_read_vrt_packet
 * \b packets_per_block number of times
 * 
 * @param dev - A pointer to the WSA device structure.
 * @param packets_per_block - number of packets
 *
 * @return 0 if success, or a negative number on error.
 */
int16_t wsa_set_packets_per_block(struct wsa_device *dev, int32_t packets_per_block)
{
	int16_t result;
	char temp_str[MAX_STR_LEN];
	
	if (packets_per_block < WSA_MIN_PPB) 
		return WSA_ERR_INVNUMBER;

	else if (packets_per_block > WSA_MAX_PPB) 
		return WSA_ERR_INVCAPTURESIZE;


	sprintf(temp_str, "TRACE:BLOCK:PACKETS %u\n", packets_per_block);
	result = wsa_send_command(dev, temp_str);
	if (result < 0) {
        doutf(DHIGH, "In wsa_set_packets_per_block: %d - %s.\n", result, wsa_get_error_msg(result));
    }

	return result;
}


/**
 * Gets the number of VRT packets to be captured
 * when \b wsa_capture_block is called
 * 
 * @param dev - A pointer to the WSA device structure.
 * @param packets_per_block - A uint32_t pointer to store the number of packets
 *
 * @return 0 if successful, or a negative number on error.
 */
int16_t wsa_get_packets_per_block(struct wsa_device *dev, int32_t *packets_per_block)
{
	struct wsa_resp query;		// store query results
	int temp;

	wsa_send_query(dev, "TRACE:BLOCK:PACKETS?\n", &query);
	if (query.status <= 0) {
		return (int16_t) query.status;
    }

	// Convert the number & make sure no error
	if (wsa_to_int(query.output, &temp) < 0) {
		doutf(DHIGH, "Error: WSA returned '%s'.\n", query.output);
		return WSA_ERR_RESPUNKNOWN;
	}

	*packets_per_block = (int32_t) temp;

	return 0;
}


/**
 * Gets the decimation rate currently set in the WSA. If rate is 1, it means
 * decimation is off (or no decimation).
 * 
 * @param dev - A pointer to the WSA device structure.
 * @param rate - A pointer to the decimation rate of integer type.
 *
 * @return The sample size if success, or a negative number on error.
 */
int16_t wsa_get_decimation(struct wsa_device *dev, int32_t *rate)
{
	struct wsa_resp query;		// store query results
	int temp;

	wsa_send_query(dev, ":SENSE:DEC?\n", &query);
	if (query.status <= 0) {
		return (int16_t) query.status;
    }

	// convert & make sure no error
	if (wsa_to_int(query.output, &temp) < 0) {
		doutf(DHIGH, "Error: WSA rejhturned '%s'.\n", query.output);
		return WSA_ERR_RESPUNKNOWN;
	}

	*rate = (int32_t) temp;

	return 0;
}


/**
 * Set the decimation rate. 
 * Rate supported: 1, 4 - 1023. Rate of 1 is equivalent to no decimation.
 * 
 * @param dev - A pointer to the WSA device structure.
 * @param rate - An integer number storing the decimation rate to be set
 *
 * @return 0 if success, or a negative number on error.
 */
int16_t wsa_set_decimation(struct wsa_device *dev, int32_t rate)
{
	int16_t result;
	char temp_str[MAX_STR_LEN];

	// TODO get min & max rate
	if (((rate != 1) && (rate < dev->descr.min_decimation)) || (rate > dev->descr.max_decimation))
		return WSA_ERR_INVDECIMATIONRATE;

	sprintf(temp_str, "SENSE:DEC %d \n", rate);

	result = wsa_send_command(dev, temp_str);
    if (result < 0) {
	    doutf(DHIGH, "In wsa_set_decimation: %d - %s.\n", result, wsa_get_error_msg(result));
    }

	return result;
}


///////////////////////////////////////////////////////////////////////////////
// FREQUENCY SECTION                                                         //
///////////////////////////////////////////////////////////////////////////////


/**
 * Retrieve the center frequency that the WSA is running at.
 *
 * @param dev - A pointer to the WSA device structure.
 * @param cfreq - A long integer pointer to store the frequency in Hz.
 *
 * @return 0 on successful or a negative number on error.
 */
int16_t wsa_get_freq(struct wsa_device *dev, int64_t *cfreq)
{	
	struct wsa_resp query;		// store query results
	double temp;

	wsa_send_query(dev, "FREQ:CENT?\n", &query);
	if (query.status <= 0) {
		return (int16_t) query.status;
    }

	// Convert the number & make sure no error
	if (wsa_to_double(query.output, &temp) < 0)	{
		printf("Error: WSA returned '%s'.\n", query.output);
		return WSA_ERR_RESPUNKNOWN;
	}
	
	*cfreq = (int64_t) temp;

	return 0;
}


/**
 * Sets the WSA to the desired center frequency, \b cfreq.
 * @remarks \b wsa_set_freq() will return error if trigger mode is already
 * running.
 * See the \b descr component of \b wsa_dev structure for maximum/minimum
 * frequency values.
 *
 * @param dev - A pointer to the WSA device structure
 * @param cfreq - An int64_t type storing the center frequency to set, in Hz
 * @return 0 on success, or a negative number on error.
 * @par Errors:
 * - Frequency out of range.
 * - Set frequency when WSA is in trigger mode.
 * - Incorrect frequency resolution (check with data sheet).
 */
int16_t wsa_set_freq(struct wsa_device *dev, int64_t cfreq)
{
	int16_t result = 0;
	char temp_str[MAX_STR_LEN];
	result = wsa_verify_freq(dev, cfreq);
	if (result < 0) {
		return result;
    }

	sprintf(temp_str, "FREQ:CENT %lld Hz\n", cfreq);
	result = wsa_send_command(dev, temp_str);
	if (result < 0) {
        doutf(DHIGH, "In wsa_set_freq: %d - %s.\n", result, wsa_get_error_msg(result));
    }

	return result;
}


/**
 * Retrieves the frequency shift value
 *
 * @param dev - A pointer to the WSA device structure.
 * @param fshift - A float pointer to store the frequency in Hz.
 *
 * @return 0 on successful or a negative number on error.
 */
int16_t wsa_get_freq_shift(struct wsa_device *dev, float *fshift)
{
	struct wsa_resp query;		// store query results
	double temp;
	double range = (double) dev->descr.inst_bw;

	wsa_send_query(dev, "FREQ:SHIFT?\n", &query);
	if (query.status <= 0) {
		return (int16_t) query.status;
    }

	// Convert the number & make sure no error
	if (wsa_to_double(query.output, &temp) < 0) {
		doutf(DHIGH, "Error: WSA returned '%s'.\n", query.output);
		return WSA_ERR_RESPUNKNOWN;
	}


	if ((temp < -range) || (temp > range)) {
		doutf(DHIGH, "Error: WSA returned '%s'.\n", query.output);
		return WSA_ERR_RESPUNKNOWN;
	}

	*fshift = (float) temp;

	return 0;
}


/**
 * Sets frequency shift value
 *
 * @param dev - A pointer to the WSA device structure.	
 * @param fshift - The frequency shift value to set, in Hz
 *
 * @return 0 on success, or a negative number on error.
 * @par Errors:
 * - Frequency out of range.
 * - Incorrect frequency resolution (check with data sheet).
 */
int16_t wsa_set_freq_shift(struct wsa_device *dev, float fshift)
{
	int16_t result = 0;
	char temp_str[MAX_STR_LEN];
	int64_t range = dev->descr.inst_bw;

	// verify the value bwn -125 to 125MHz, "inclusive"
	if ((fshift < (-range)) || (fshift > range)) {
		return WSA_ERR_FREQOUTOFBOUND;
    }

	sprintf(temp_str, "FREQ:SHIFt %f Hz\n", fshift);
	result = wsa_send_command(dev, temp_str);
    if(result < 0) {
	    doutf(DHIGH, "In wsa_set_freq_shift: %d - %s.\n", result, wsa_get_error_msg(result));
    }

	return result;
}


/**
 * get spectral inversion status at  a specific frequency (assumes current rfe mode set)
 * Note: Check the spec_inv param in the trailer to determine  if
 * spectral inversion has been compensated
 * in the digitizer
 *
 * @param dev - A pointer to the WSA device structure.	
 * @param freq - The center frequency band to check (Hz)
 * @param inv - A pointer to store whether spectral inversion 
 * has occured
 *
 * @return 0 on success, or a negative number on error.
 */
int16_t wsa_get_spec_inv(struct wsa_device *dev, int64_t freq, int16_t *inv)
{
	struct wsa_resp query;		// store query results
	double temp;
	char scpi_cmd[MAX_STR_LEN];

	sprintf(scpi_cmd, "SENSE:FREQ:INV? %lld Hz\n", freq);

	wsa_send_query(dev,scpi_cmd, &query);
	if (query.status <= 0) {
		return (int16_t) query.status;
    }

	// Convert the number & make sure no error
	if (wsa_to_double(query.output, &temp) < 0) {
		doutf(DHIGH, "Error: WSA returned '%s'.\n", query.output);
		return WSA_ERR_RESPUNKNOWN;
	}

	*inv = (int16_t) temp;

	return 0;
}

//////////////////////////////////////////////////////////////////////////////
// GAIN/ATTNEUATION SECTION                                                 //
//////////////////////////////////////////////////////////////////////////////


/**
 * Gets the attenuator's mode of operation
 *
 * @param dev - A pointer to the WSA device structure.
 * @param mode - An integer pointer to store the attenuator's mode
 * of operation
 *
 * @return 0 on successful, or a negative number on error.
 */
int16_t wsa_get_attenuation(struct wsa_device *dev, int32_t *mode)
{
	struct wsa_resp query;
	int temp;

	// check if the device is a WSA5000
	if (strstr(dev->descr.prod_model, WSA5000) != NULL)
	{
		// send the scpi command
		wsa_send_query(dev, "INPUT:ATTENUATOR?\n", &query);

		// check if SYST:ERR? got an error
		if (query.status <= 0)
			return (int16_t) query.status;	

		// convert output to integer
		if (wsa_to_int(query.output, &temp) < 0) {
			doutf(DHIGH, "Error: WSA returned '%s'.\n", query.output);
			return WSA_ERR_RESPUNKNOWN;
		}

		*mode = (int32_t) temp;
	}

	// If the device is an R5500
	else if (strstr(dev->descr.prod_model, R5500) != NULL)
	{

		if (strstr(dev->descr.dev_model, WSA5000408) != NULL)
		{
			wsa_send_query(dev, "INPUT:ATTENUATOR?\n", &query);
			if (query.status <= 0)
				return (int16_t) query.status;
			
			if (wsa_to_int(query.output, &temp) < 0) {
				doutf(DHIGH, "Error: WSA returned '%s'.\n", query.output);
				return WSA_ERR_RESPUNKNOWN;
			}
			*mode = (int32_t) temp;

		//TODO: implement for 418/427
		} 
		
		if (strstr(dev->descr.dev_model, WSA5000427) != NULL ||
			strstr(dev->descr.dev_model, WSA5000418) != NULL)
			temp = 5;
		}

	return 0;
}


/**
 * Sets the attenuator's mode of operation (0 = Off/1 = On)
 *
 * @param dev - A pointer to the WSA device structure.
 * @param mode - An integer pointer containing the attenuation's mode of operation (note the mode depends on device)
 * 
 * @return 0 on success, or a negative number on error.
 */
int16_t wsa_set_attenuation(struct wsa_device *dev, int32_t mode) {
	int16_t result = 0;
	char temp_str[MAX_STR_LEN];

	// check if the device is a WSA5000
	if (strstr(dev->descr.prod_model, WSA5000) != NULL)
	{
		// set attenuation for WSA5000-108/208/308/408/220
		if (strstr(dev->descr.dev_model, WSA5000408) != NULL ||
			strstr(dev->descr.dev_model, WSA5000208) != NULL ||
			strstr(dev->descr.dev_model, WSA5000220) != NULL ||
			strstr(dev->descr.dev_model, WSA5000108) != NULL || 
			strstr(dev->descr.dev_model, WSA5000308) != NULL)
		{

			sprintf(temp_str, "INPUT:ATTENUATOR %d\n", mode);
			result = wsa_send_command(dev, temp_str);
		}

		// set attenuation for 408P/418/427
		else {
			sprintf(temp_str, "INPUT:ATTENUATOR:VAR %d\n", mode);
			result = wsa_send_command(dev, temp_str);
		
		}
	// set attenuation for R5500 devices
	} else if (strstr(dev->descr.prod_model, R5500) != NULL)
	{
		// set the attenuation for R5500-408
		if (strstr(dev->descr.dev_model, R5500408) != NULL)
		{
		
			sprintf(temp_str, "INPUT:ATTENUATOR %d\n", mode);
			result = wsa_send_command(dev, temp_str);
		
		}
		// set the attenuation for R5500-418/427
		else if (strstr(dev->descr.dev_model, R5500418) != NULL ||
				(strstr(dev->descr.dev_model, R5500427) != NULL))

			sprintf(temp_str, "INPUT:ATTENUATOR:VAR %d\n", mode);
			result = wsa_send_command(dev, temp_str);
	}

	return result;
}



// ////////////////////////////////////////////////////////////////////////////
// RFE CONTROL SECTION                                                       //
// ////////////////////////////////////////////////////////////////////////////


/**
 * Query the WSA5000's RFE mode of operation
 *
 * @param dev - A pointer to the WSA device structure.
 * @param mode - A char pointer to store the current RFE mode of operation.
 *
 * @return 0 on successful, or a negative number on error.
 */
int16_t wsa_get_rfe_input_mode(struct wsa_device *dev, char *mode)
{
	struct wsa_resp query;		// store query results

	wsa_send_query(dev, "INPUT:MODE?\n", &query);
	if (query.status <= 0) {
		return (int16_t) query.status;
    }

	strcpy(mode,query.output);

	if ((strcmp(mode, WSA_RFE_ZIF_STRING)  != 0) &&
		(strcmp(mode, WSA_RFE_DD_STRING)   != 0) &&
		(strcmp(mode, WSA_RFE_HDR_STRING)  != 0) &&
		(strcmp(mode, WSA_RFE_SH_STRING)   != 0) &&
		(strcmp(mode, WSA_RFE_SHN_STRING)  != 0) &&
		(strcmp(mode, WSA_RFE_IQIN_STRING) != 0)) {
		return WSA_ERR_INVRFEINPUTMODE;
    }

	return 0;
}


/**
 * Sets the RFE's input mode of the WSA5000
 * Valid RFE modes are: ZIF, HDR, SH
 *
 * @param dev - A pointer to the WSA device structure.
 * @param mode - A char pointer containing the RFE input mode\n
 * 
 * @return 0 on success, or a negative number on error.
 */
int16_t wsa_set_rfe_input_mode(struct wsa_device *dev, char const *mode)
{
	int16_t result = 0;
	char temp_str[MAX_STR_LEN];

	if ((strcmp(mode, WSA_RFE_ZIF_STRING)  != 0) &&
		(strcmp(mode, WSA_RFE_DD_STRING)   != 0) &&
		(strcmp(mode, WSA_RFE_HDR_STRING)  != 0) &&
		(strcmp(mode, WSA_RFE_SH_STRING)   != 0) &&
		(strcmp(mode, WSA_RFE_SHN_STRING)  != 0) &&
		(strcmp(mode, WSA_RFE_IQIN_STRING) != 0)) {
		return WSA_ERR_INVRFEINPUTMODE;
    }

	sprintf(temp_str, "INPUT:MODE %s\n", mode);

	result = wsa_send_command(dev, temp_str);
	if (result < 0) {
        doutf(DHIGH, "In wsa_set_rfe_input_mode: %d - %s.\n", result, wsa_get_error_msg(result));
    }

	return result;
}


/**
 * Query the WSA5000's IQ output mode
 *
 * @param dev - A pointer to the WSA device structure.
 * @param mode - A char pointer to store the current IQ  output mode.
 *
 * @return 0 on successful, or a negative number on error.
 */
int16_t wsa_get_iq_output_mode(struct wsa_device *dev, char *mode)
{
	struct wsa_resp query;		// store query results

	wsa_send_query(dev,":OUT:IQ:MODE?\n", &query);
	if (query.status <= 0)
		return (int16_t) query.status;
	strcpy(mode,query.output);

	if (strcmp(mode, WSA_IQ_DIGITIZER_STRING) != 0 &&
		strcmp(mode, WSA_IQ_CONNECTOR_STRING) != 0)
		return WSA_ERR_INVRFEINPUTMODE;

	return 0;
}


/**
 * Sets the IQ output mode of the WSA5000
 * Valid output modes are: DIGITIZER, CONNECTOR
 *
 * @param dev - A pointer to the WSA device structure.
 * @param mode - A char pointer containing the IQ output mode\n
 * 
 * @return 0 on success, or a negative number on error.
 */
int16_t wsa_set_iq_output_mode(struct wsa_device *dev, char const *mode)
{
	int16_t result = 0;
	char temp_str[MAX_STR_LEN];

	if (strcmp(mode, WSA_IQ_DIGITIZER_STRING) != 0 &&
		strcmp(mode, WSA_IQ_CONNECTOR_STRING) != 0)
		return WSA_ERR_INVRFEINPUTMODE;

	sprintf(temp_str, ":OUT:IQ:MODE %s\n", mode);

	result = wsa_send_command(dev, temp_str);
	if (result < 0) {
        doutf(DHIGH, "In wsa_set_iq_output_mode: %d - %s.\n", result, wsa_get_error_msg(result));
    }

	return result;
}


// ////////////////////////////////////////////////////////////////////////////
// TRIGGER CONTROL SECTION                                                   //
// ////////////////////////////////////////////////////////////////////////////


/**
 * Sets the WSA to use basic a level trigger
 *
 * @param dev - A pointer to the WSA device structure.	
 * @param start_freq - The lowest frequency at which a signal should be detected
 * @param stop_freq - The highest frequency at which a signal should be detected
 * @param amplitude - The minimum amplitutde of a signal that will satisfy the trigger
 * @return 0 on success, or a negative number on error.
 */
int16_t wsa_set_trigger_level(struct wsa_device *dev, int64_t start_freq, int64_t stop_freq, int32_t amplitude)
{
	int16_t result = 0;
	char temp_str[MAX_STR_LEN];

	result = wsa_verify_freq(dev, start_freq);
	if (result == WSA_ERR_FREQOUTOFBOUND) {
		return WSA_ERR_STARTOOB;
    } else if (result < 0) {
		return result;
    }

	result = wsa_verify_freq(dev, stop_freq);
	if (result == WSA_ERR_FREQOUTOFBOUND) {
		return WSA_ERR_STOPOOB;
	} else if (result < 0) {
		return result;
    }

	sprintf(temp_str, ":TRIG:LEVEL %lld,%lld,%d\n", start_freq, stop_freq, amplitude);
	result = wsa_send_command(dev, temp_str);
	if (result < 0) {
        doutf(DHIGH, "In wsa_set_trigger_level: %d - %s.\n", result, wsa_get_error_msg(result));
    }

	return result;
}


/**
 * Retrieves the basic level trigger settings
 *
 * @param dev - A pointer to the WSA device structure.
 * @param start_freq - A long integer pointer to store the start frequency in Hz.
 * @param stop_freq - A long integer pointer to store the stop frequency in Hz.
 * @param amplitude - A long integer pointer to store the signal amplitude in dBm.
 *
 * @return 0 on successful or a negative number on error.
 */
int16_t wsa_get_trigger_level(struct wsa_device *dev, int64_t *start_freq, int64_t *stop_freq, int32_t *amplitude)
{
	struct wsa_resp query;		// store query results
	double temp;
	char * strtok_result;
    char * strtok_context = 0;

	wsa_send_query(dev, ":TRIG:LEVEL?\n", &query);
	if (query.status <= 0) {
		return (int16_t) query.status;
    }
	
	// Convert the 1st number & make sure no error
	strtok_result = strtok_r(query.output, ",", &strtok_context);
	if (wsa_to_double(strtok_result, &temp) < 0) {
		doutf(DHIGH, "Error: WSA returned '%s'.\n", query.output);
		return WSA_ERR_RESPUNKNOWN;
	}

	// Verify the validity of the return value
	if ((temp < dev->descr.min_tune_freq) || (temp > dev->descr.max_tune_freq)) {
		doutf(DHIGH, "Error1: WSA returned '%s'.\n", query.output);
		return WSA_ERR_RESPUNKNOWN;
	}
	
	*start_freq = (int64_t) temp;
	
	// Convert the 2nd number & make sure no error
	strtok_result = strtok_r(NULL, ",", &strtok_context);
	if (wsa_to_double(strtok_result, &temp) < 0) {
		doutf(DHIGH, "Error: WSA returned '%s'.\n", query.output);
		return WSA_ERR_RESPUNKNOWN;
	}

	// Verify the validity of the return value
	if ((temp < dev->descr.min_tune_freq) || (temp > dev->descr.max_tune_freq)) {
		doutf(DHIGH, "Error2: WSA returned '%s'.\n", query.output);
		return WSA_ERR_RESPUNKNOWN;
	}
	
	*stop_freq = (int64_t) temp;
	
	strtok_result = strtok_r(NULL, ",", &strtok_context);
	// Convert the number & make sure no error
	if (wsa_to_double(strtok_result, &temp) < 0) {
		doutf(DHIGH, "Error: WSA returned '%s'.\n", query.output);
		return WSA_ERR_RESPUNKNOWN;
	}
	
	*amplitude = (int32_t) temp;

	return 0;
}


/**
 * Set the current trigger mode of the WSA
 * 
 * @param dev - A pointer to the WSA device structure.
 * @param trigger_type - Trigger mode of selection (NONE,LEVEL, OR PULSE).
 * @return 0 on success, or a negative number on error.
 */
int16_t wsa_set_trigger_type(struct wsa_device *dev, char const *trigger_type)
{
	int16_t result = 0;
	char temp_str[MAX_STR_LEN];

	if((strcmp(trigger_type, WSA_NONE_TRIGGER_TYPE) == 0) || 
		(strcmp(trigger_type, WSA_LEVEL_TRIGGER_TYPE) == 0) || 
		(strcmp(trigger_type, WSA_PULSE_TRIGGER_TYPE) == 0))
		
		sprintf(temp_str, "TRIGGER:TYPE %s \n", trigger_type);
	else
		return WSA_ERR_INVTRIGGERMODE;
    
	result = wsa_send_command(dev, temp_str);
    if (result < 0) {
      	doutf(DHIGH, "In wsa_set_trigger_type: %d - %s.\n", result, wsa_get_error_msg(result));
    }

	return result;
}


/**
 * Gets the WSA's capture mode to triggered 
 *
 * @param dev - A pointer to the WSA device structure.
 * @param type - A char containing the trigger mode. 
 * 
 * @return 0 on success, or a negative number on error.
 */
int16_t wsa_get_trigger_type(struct wsa_device *dev, char *type)
{
	struct wsa_resp query;
	
	wsa_send_query(dev, "TRIGGER:TYPE?\n", &query);
	if (query.status <= 0)
		return (int16_t) query.status;
	
	if((strcmp(query.output, WSA_NONE_TRIGGER_TYPE) == 0) || 
		(strcmp(query.output, WSA_LEVEL_TRIGGER_TYPE) == 0) || 
		(strcmp(query.output, WSA_PULSE_TRIGGER_TYPE) == 0))
		strcpy(type, query.output);
	else
		return WSA_ERR_INVTRIGGERMODE;

	return 0;
}


/**
 * Set the WSA's the delay time between each satisfying 
 * trigger (only valid in PULSE trigger mode)
 *
 * @param dev - A pointer to the WSA device structure.
 * @param delay - The trigger sync delay (in nanoseconds, must be multiple of 8) 
 * 
 * @return 0 on success, or a negative number on error.
 */
int16_t wsa_set_trigger_sync_delay(struct wsa_device *dev, int32_t delay)
{
	int16_t result = 0;
	char temp_str[MAX_STR_LEN];
	
	if (delay > WSA_trigger_SYNC_DELAY_MIN && 
		delay < WSA_trigger_SYNC_DELAY_MAX && 
		delay % WSA_trigger_SYNC_DELAY_MULTIPLE == 0)
		
		sprintf(temp_str, "TRIGGER:DELAY %d \n", delay);
	
	else
		return WSA_ERR_INVTRIGGERDELAY;

    result = wsa_send_command(dev, temp_str);
    if (result < 0) {
        doutf(DHIGH, "In wsa_set_trigger_sync_delay: %d - %s.\n", result, wsa_get_error_msg(result));
    }

    return result;
}


/**
 * Retrieve the WSA's the delay time between each satisfying trigger
 *
 * @param dev - A pointer to the WSA device structure.
 * @param delay - The trigger sync delay (in nanoseconds)
 * 
 * @return 0 on success, or a negative number on error.
 */
int16_t wsa_get_trigger_sync_delay(struct wsa_device *dev, int32_t *delay)
{
	struct wsa_resp query;
	int temp;
	wsa_send_query(dev, "TRIGGER:DELAY?\n", &query);
	if (query.status <= 0)
		return (int16_t) query.status;
	
	// Convert the number & make sure no error
	if (wsa_to_int(query.output, &temp) < 0) {
		doutf(DHIGH, "Error: WSA returned '%s'.\n", query.output);
		return WSA_ERR_RESPUNKNOWN;
	}

	if (temp < WSA_trigger_SYNC_DELAY_MIN || 
		temp > WSA_trigger_SYNC_DELAY_MAX || 
		temp % WSA_trigger_SYNC_DELAY_MULTIPLE != 0)
		return WSA_ERR_INVTRIGGERDELAY;
	else
		*delay = (int32_t) temp;
		return 0;

}


/**
 * Set the WSA's current synchronization state
 *
 * @param dev - A pointer to the WSA device structure.
 * @param sync_state - The synchronization state (0 for SLAVE or 1 for MASTER) 
 * 
 * @return 0 on success, or a negative number on error.
 */
int16_t wsa_set_trigger_sync_state(struct wsa_device *dev, int32_t *sync_state)
{
	int16_t result = 0;
	char temp_str[MAX_STR_LEN];

		
	sprintf(temp_str, "SYSTem:SYNC:MASTer %d \n", sync_state);
	
	result = wsa_send_command(dev, temp_str);

    if (result < 0) 
        doutf(DHIGH, "In wsa_set_trigger_sync_state: %d - %s.\n", result, wsa_get_error_msg(result));
 
	return result;
}


/**
 * Retrieve the WSA's current synchronization state
 *
 * @param dev - A pointer to the WSA device structure.
 * @param sync_state - The  trigger synchronization state ( 0 for SLAVE, 1 FOR MASTERE) 
 * 
 * @return 0 on success, or a negative number on error.
 */
int16_t wsa_get_trigger_sync_state(struct wsa_device *dev, int32_t *sync_state)
{
	struct wsa_resp query;
    double temp;

	wsa_send_query(dev, "SYSTem:SYNC:MASTer?\n", &query);
	
	if (query.status <= 0)
		return (int16_t) query.status;
	
	if (wsa_to_double(query.output, &temp) < 0) {
        doutf(DHIGH, "Error: WSA returned '%s'.\n", query.output);
        return WSA_ERR_RESPUNKNOWN;
    }

	*sync_state = (int32_t)temp;
	return 0;

}


//////////////////////////////////////////////////////////////////////////////
// PLL REFERENCE CONTROL SECTION                                            //
//////////////////////////////////////////////////////////////////////////////

/**
 * Gets the PLL Reference Source
 *
 * @param dev - A pointer to the WSA device structure.	
 * @param pll_ref - An integer pointer to store the current PLL Source
 *
 * @return 0 on success, or a negative number on error.
 */
int16_t wsa_get_reference_pll(struct wsa_device *dev, char *pll_ref)
{
	struct wsa_resp query;

	wsa_send_query(dev, "SOURCE:REFERENCE:PLL?\n", &query);	
	if (query.status <= 0)
		return (int16_t) query.status;

	strcpy(pll_ref, query.output);

	return 0;
}

/**
 * Set the Reference PLL source to either INTernal or EXTernal
 *
 * @param dev - A pointer to the WSA device structure.	
 * @param pll_ref - An integer used to store the value of the reference source to be set
 *
 * @return 0 on success, or a negative number on error.
 */
int16_t wsa_set_reference_pll(struct wsa_device *dev, char const *pll_ref)
{
	int16_t result = 0;
	char temp_str[MAX_STR_LEN];

	if (strcmp(pll_ref, "INT") == 0 || strcmp(pll_ref, "EXT") == 0)
		sprintf(temp_str, "SOURCE:REFERENCE:PLL %s\n", pll_ref); 
	else
		return WSA_ERR_INVPLLREFSOURCE;
	
	result = wsa_send_command(dev, temp_str);
	if (result < 0) {
        doutf(DHIGH, "In wsa_set_reference_pll: %d - %s.\n", result, wsa_get_error_msg(result));
    }

	return result;
}


/**
 * Reset the Reference PLL source to internal type
 *
 * @param dev - A pointer to the WSA device structure
 * 
 * @return 0 upon successful or negative value if errorred
 */
int16_t wsa_reset_reference_pll(struct wsa_device *dev)
{
	int16_t result = 0;
	char temp_str[MAX_STR_LEN];
	
	sprintf(temp_str, "SOURCE:REFERENCE:PLL:RESET\n");
	result = wsa_send_command(dev, temp_str);
	if (result < 0) {
        doutf(DHIGH, "In wsa_reset_reference_pll: %d - %s.\n", result, wsa_get_error_msg(result));
    }

	return result;
}


/**
 * get the Reference PLL lock status of the digital card
 *
 * @param dev - A pointer to the WSA device structure.
 * @param lock_ref - An integer pointer to store the lock status
 *
 * @return 1 if locked, 0 if unlocked, else a negative value
 */
int16_t wsa_get_lock_ref_pll(struct wsa_device *dev, int32_t *lock_ref)
{
	struct wsa_resp query;
	double temp;

	wsa_send_query(dev, "LOCK:REFerence?\n", &query);
	if (query.status <= 0) {
		return (int16_t) query.status;
    }

	if (wsa_to_double(query.output, &temp) < 0)	{
		doutf(DHIGH, "Error: WSA returned '%f'.\n", temp);
		return WSA_ERR_RESPUNKNOWN;
	}

	*lock_ref = (int32_t) temp;

	return 0;
}


/**
 * Get the RFE's PLL lock status
 *
 * @param dev - A pointer to the WSA device structure.
 * @param lock_rf - An integer pointer to store the RF lock status
 *
 * @return 0 on success, or a negative number on error.
 */
int16_t wsa_get_lock_rf(struct wsa_device *dev, int32_t *lock_rf)
{
    struct wsa_resp query;
    double temp;

    wsa_send_query(dev, "LOCK:RF?\n", &query);
    if (query.status <= 0) {
        return (int16_t) query.status;
    }

    if (wsa_to_double(query.output, &temp) < 0) {
        doutf(DHIGH, "Error: WSA returned '%s'.\n", query.output);
        return WSA_ERR_RESPUNKNOWN;
    }

    *lock_rf = (int32_t) temp;

    return 0;
}


///////////////////////////////////////////////////////////////////////////////
// TEMPERATURE CONTROL SECTION                                               //
///////////////////////////////////////////////////////////////////////////////


/**
 * Get the WSA's current temperature
 *
 * @param dev - A pointer to the WSA device structure.
 * @param rfe_temp - A float pointer to store the RFE temperature
 * @param mixer_temp - A float pointer to store the mixer's temperature
 * @param digital_temp - A float pointer to store the digital section'stemperature
 *
 * @return 0 on success, or a negative number on error.
 */
int16_t wsa_get_temperature(struct wsa_device *dev, float* rfe_temp, float* mixer_temp, float* digital_temp)
{
	struct wsa_resp query;		// store query results
	double temp;
	char * strtok_result;
	char * strtok_context = 0;

	wsa_send_query(dev, "STAT:TEMP?\n", &query);
	if (query.status <= 0)
		return (int16_t) query.status;

	// Convert the 1st temperature value 
	strtok_result = strtok_r(query.output, ",", &strtok_context);
	if (wsa_to_double(strtok_result, &temp) < 0) {
		doutf(DHIGH, "Error: WSA returned '%s'.\n", query.output);
		return WSA_ERR_RESPUNKNOWN;
	}

	*rfe_temp = (float) temp;

	// Convert the 2nd temperature value
	strtok_result = strtok_r(NULL, ",", &strtok_context);
	if (wsa_to_double(strtok_result, &temp) < 0) {
		doutf(DHIGH, "Error: WSA returned '%s'.\n", query.output);
		return WSA_ERR_RESPUNKNOWN;
	}

	*mixer_temp = (float) temp;

	strtok_result = strtok_r(NULL, ",", &strtok_context);

	// Convert the temperature value
	if (wsa_to_double(strtok_result, &temp) < 0) {
		doutf(DHIGH, "Error: WSA returned '%s'.\n", query.output);
		return WSA_ERR_RESPUNKNOWN;
	}

	*digital_temp = (float) temp;

	return 0;

}

///////////////////////////////////////////////////////////////////////////////
// STREAM CONTROL SECTION                                                    //
///////////////////////////////////////////////////////////////////////////////


/**
 * Initiates the capture, storage and streaming of IQ data in the WSA
 * \n
 * 
 * @param dev - A pointer to the WSA device structure.
 *
 * @return 0 on success or a negative value on error
 */
int16_t wsa_stream_start(struct wsa_device * const dev)
{
	int16_t result = 0;
	
	result = wsa_send_command(dev, "TRACE:STREAM:START\n");
	if (result < 0) {
        doutf(DHIGH, "Error in wsa_stream_start: %d - %s\n", result, wsa_get_error_msg(result));
    }

	return result;
}


/**
 * Initiates the capture, storage and streaming of IQ data in the WSA
 * \n
 * 
 * @param dev - A pointer to the WSA device structure.
 *
 * @return 0 on success or a negative value on error
 */
int16_t wsa_stream_start_id(struct wsa_device * const dev, int64_t stream_start_id)
{
	int16_t result = 0;
	char capture_mode[MAX_STR_LEN];
	char temp_str[MAX_STR_LEN];
	// retrieve wsa capture mode
	result = wsa_get_capture_mode(dev, capture_mode);
	if (result < 0)
		return result;
	
	if (strcmp(capture_mode, WSA_STREAM_CAPTURE_MODE) == 0)
		return WSA_ERR_STREAMALREADYRUNNING;

	else if (strcmp(capture_mode, WSA_SWEEP_CAPTURE_MODE) == 0)
		return WSA_ERR_STREAMWHILESWEEPING;
	
	if (stream_start_id < 0 || stream_start_id > UINT_MAX)
		return WSA_ERR_INVSTREAMSTARTID;

	sprintf(temp_str, "TRACE:STREAM:START %lld \n", stream_start_id);
	result = wsa_send_command(dev, temp_str);
	if (result < 0) {
        doutf(DHIGH, "Error in wsa_stream_start_id: %d - %s\n", result, wsa_get_error_msg(result));
    }

	return result;
}


/**
 * stops stream mode in the WSA, and read remaining data in the socket.
 * \n
 * 
 * @param dev - A pointer to the WSA device structure.
 *
 * @return 0 on success or a negative value on error
 */
int16_t wsa_stream_stop(struct wsa_device * const dev)
{
    int16_t result = 0;

	result = wsa_send_command(dev, "TRACE:STREAM:STOP\n");
	if (result < 0)	{
		doutf(DHIGH, "Error in wsa_stream_stop: %d - %s\n", result, wsa_get_error_msg(result));
		return result;
	}

	return 0;
}


// ////////////////////////////////////////////////////////////////////////////
// SWEEP CONTROL SECTION                                                     //
// ////////////////////////////////////////////////////////////////////////////

/**
 * Gets the sweep entry's attenuator's mode of operation
 *
 * @param dev - A pointer to the WSA device structure.
 * @param mode - An integer pointer to store the attenuator's mode
 * of operation
 *
 * @return 0 on successful, or a negative number on error.
 */
int16_t wsa_get_sweep_attenuation(struct wsa_device *dev, int32_t *mode)
{
	struct wsa_resp query;
	int temp;

	wsa_send_query(dev, "SWEEP:ENTRY:ATTENUATOR?\n", &query);
	if (query.status <= 0) {
		return (int16_t) query.status;
    }
	
	if (wsa_to_int(query.output, &temp) < 0) {
		doutf(DHIGH, "Error: WSA returned '%s'.\n", query.output);
		return WSA_ERR_RESPUNKNOWN;
	}

	if ((int32_t) temp != WSA_ATTEN_ENABLED  && (int32_t) temp != WSA_ATTEN_DISABLED) {
		return WSA_ERR_INVATTEN;
    }

	*mode = (int32_t) temp;
	
	return 0;
}


/**
 * Sets the sweep entry's attenuator's mode of operation (0 = Off/1 = On)
 *
 * @param dev - A pointer to the WSA device structure.
 * @param mode - An integer pointer containing the attenuation's mode of operation
 * 
 * @return 0 on success, or a negative number on error.
 */
int16_t wsa_set_sweep_attenuation(struct wsa_device *dev, int32_t mode)
{
	int16_t result = 0;
	char temp_str[MAX_STR_LEN];
	
	sprintf(temp_str, "SWEEP:ENTRY:ATTENUATOR %d\n", mode);

	result = wsa_send_command(dev, temp_str);
	if (result < 0) {
        doutf(DHIGH, "In wsa_set_sweep_attenuation: %d - %s.\n", result, wsa_get_error_msg(result));
    }
	
	return result;
}


/**
 * Query the WSA5000's RFE mode of operation in the sweep entry
 *
 * @param dev - A pointer to the WSA device structure.
 * @param mode - A char pointer to store the RFE input mode
 *
 * @return 0 on successful, or a negative number on error.
 */
int16_t wsa_get_sweep_rfe_input_mode(struct wsa_device *dev, char *mode)
{
	struct wsa_resp query;		// store query results

	wsa_send_query(dev, "SWEEP:ENTRY:MODE?\n", &query);
	if (query.status <= 0) {
		return (int16_t) query.status;
    }

	strcpy(mode,query.output);

	if ((strcmp(mode, WSA_RFE_ZIF_STRING)  != 0) &&
		(strcmp(mode, WSA_RFE_DD_STRING)   != 0) &&
		(strcmp(mode, WSA_RFE_HDR_STRING)  != 0) &&
		(strcmp(mode, WSA_RFE_SH_STRING)   != 0) &&
		(strcmp(mode, WSA_RFE_SHN_STRING)  != 0) &&
		(strcmp(mode, WSA_RFE_IQIN_STRING) != 0)) {
		return WSA_ERR_INVRFEINPUTMODE;
    }

	return 0;
}


/**
 * Sets the RFE's input mode of the WSA5000 in the sweep entry
 * Valid RFE modes are: ZIF, HDR, SH
 *
 * @param dev - A pointer to the WSA device structure.
 * @param mode - A char pointer containing the RFE input mode\n
 * 
 * @return 0 on success, or a negative number on error.
 */
int16_t wsa_set_sweep_rfe_input_mode(struct wsa_device *dev, char const *mode)
{
	int16_t result = 0;
	char temp_str[MAX_STR_LEN];

	if ((strcmp(mode, WSA_RFE_ZIF_STRING)  != 0) &&
		(strcmp(mode, WSA_RFE_DD_STRING)   != 0) &&
		(strcmp(mode, WSA_RFE_HDR_STRING)  != 0) &&
		(strcmp(mode, WSA_RFE_SH_STRING)   != 0) &&
		(strcmp(mode, WSA_RFE_SHN_STRING)  != 0) &&
		(strcmp(mode, WSA_RFE_IQIN_STRING) != 0)) {
		return WSA_ERR_INVRFEINPUTMODE;
    }

	sprintf(temp_str, "SWEEP:ENTRY:MODE %s\n", mode);

	result = wsa_send_command(dev, temp_str);
	if (result < 0) {
        doutf(DHIGH, "In wsa_set_sweep_rfe_input_mode: %d - %s.\n", result, wsa_get_error_msg(result));
    }

	return result;
}


/**
 * Gets the number of samples per packet currently set in the sweep entry template
 *
 * @param dev - A pointer to the WSA device structure.
 * @param samples_per_packet - An integer pointer to store the samples per packet value
 *
 * @return 0 if successful, or a negative number on error.
 */
int16_t wsa_get_sweep_samples_per_packet(struct wsa_device *dev, int32_t *samples_per_packet)
{
	struct wsa_resp query;		// store query results
	int temp;

	wsa_send_query(dev, "SWEEP:ENTRY:SPPACKET?\n", &query);
	if (query.status <= 0) {
		return (int16_t) query.status;
    }

	// Convert the number & make sure no error
	if (wsa_to_int(query.output, &temp) < 0) {
		doutf(DHIGH, "Error: WSA returned '%s'.\n", query.output);
		return WSA_ERR_RESPUNKNOWN;
	}

	// Verify the validity of the return value
	if ((temp < WSA_MIN_SPP) || (temp > WSA_MAX_SPP)) {
		doutf(DHIGH, "Error: WSA returned '%d'.\n", temp);
		return WSA_ERR_RESPUNKNOWN;
	}

	*samples_per_packet = (uint32_t) temp;

	return 0;
}


/**
 * Set the number of samples per packet to the sweep entry template
 *
 * @param dev - A pointer to the WSA device structure.
 * @param samples_per_packet - An integer value storing the sample size to be set
 *
 * @return 0 if success, or a negative number on error.
 */
int16_t wsa_set_sweep_samples_per_packet(struct wsa_device *dev, int32_t samples_per_packet)
{
	int16_t result;
	char temp_str[MAX_STR_LEN];

	if ((samples_per_packet < WSA_MIN_SPP) || 
		(samples_per_packet > WSA_MAX_SPP) || 
		((samples_per_packet % WSA_SPP_MULTIPLE) != 0))
		return WSA_ERR_INVSAMPLESIZE;

	sprintf(temp_str, "SWEEP:ENTRY:SPPACKET %u\n", samples_per_packet);
	result = wsa_send_command(dev, temp_str);
	if (result < 0) {
        doutf(DHIGH, "In wsa_set_sweep_samples_per_packet: %d - %s.\n", result, wsa_get_error_msg(result));
    }

	return result;
}


/**
 * Get the packets per block currently set in the sweep entry template
 *
 * @param dev - A pointer to the WSA device structure.
 * @param packets_per_block - A uint32_t pointer to store the number of packets per block
 *
 * @return 0 if successful, or a negative number on error.
 */
int16_t wsa_get_sweep_packets_per_block(struct wsa_device *dev, int32_t *packets_per_block)
{
	struct wsa_resp query;		// store query results
	int temp;

	wsa_send_query(dev, "SWEEP:ENTRY:PPBLOCK?\n", &query);
	if (query.status <= 0) {
		return (int16_t) query.status;
    }

	// Convert the number & make sure no error
	if (wsa_to_int(query.output, &temp) < 0) {
		doutf(DHIGH, "Error: WSA returned '%s'.\n", query.output);
		return WSA_ERR_RESPUNKNOWN;
	}

	*packets_per_block = (int32_t) temp;

	return 0;
}


/**
 * Set the number of packets per block to the sweep entry template
 *
 * @param dev - A pointer to the WSA device structure.
 * @param packets_per_block - number of packets
 *
 * @return 0 if success, or a negative number on error.
 */
int16_t wsa_set_sweep_packets_per_block(struct wsa_device *dev, int32_t packets_per_block)
{
	int16_t result;
	char temp_str[MAX_STR_LEN];

	if (packets_per_block < WSA_MIN_PPB)
		return WSA_ERR_INVNUMBER;
	else if (packets_per_block > WSA_MAX_PPB) 
		return WSA_ERR_INVCAPTURESIZE;

	sprintf(temp_str, "SWEEP:ENTRY:PPBLOCK %d\n", packets_per_block);
	result = wsa_send_command(dev, temp_str);
	if (result < 0) {
        doutf(DHIGH, "In wsa_set_sweep_packets_per_block: %d - %s.\n", result, wsa_get_error_msg(result));
    }

	return result;
}


/**
 * Get the decimation rate  currently set in the sweep entry template
 *
 * @param dev - A pointer to the WSA device structure.
 * @param rate - An integer pointer to the decimation rate of integer type.
 *
 * @return 0 if successful, or a negative number on error.
 */
int16_t wsa_get_sweep_decimation(struct wsa_device *dev, int32_t *rate)
{
	struct wsa_resp query;		// store query results
	int temp;

	wsa_send_query(dev, ":SWEEP:ENTRY:DECIMATION?\n", &query);
	if (query.status <= 0) {
		return (int16_t) query.status;
    }

	// convert & make sure no error
	if (wsa_to_int(query.output, &temp) < 0) {
		return WSA_ERR_RESPUNKNOWN;
    }

	// make sure the returned value is valid
	if (((temp != 1) && (temp < dev->descr.min_decimation)) || 
		(temp > dev->descr.max_decimation))
	{
		doutf(DHIGH, "Error: WSA returned '%d'.\n", temp);
		return WSA_ERR_RESPUNKNOWN;
	}
	*rate = (int32_t) temp;

	return 0;
}


/**
 * Set the decimation rate from the user's sweep list. 
 * Rate supported: 0, 4 - 1024. Rate of 0 is equivalent to no decimation.
 *
 * @param dev - A pointer to the WSA device structure
 * @param rate - An integer value storing the rate to be set
 *
 * @return 0 if success, or a negative number on error
 */
int16_t wsa_set_sweep_decimation(struct wsa_device *dev, int32_t rate)
{
	int16_t result;
	char temp_str[MAX_STR_LEN];

	// TODO get min & max rate
	if (((rate != 1) && (rate < dev->descr.min_decimation)) || 
		(rate > dev->descr.max_decimation))
		return WSA_ERR_INVDECIMATIONRATE;

	sprintf(temp_str, ":SWEEP:ENTRY:DECIMATION %d\n", rate);
	result = wsa_send_command(dev, temp_str);
	if (result < 0) {
        doutf(DHIGH, "In wsa_set_sweep_decimation: %d - %s.\n", result, wsa_get_error_msg(result));
    }

	return result;
}


/**
 * Retrieve the sweep frequency range currently set in the sweep entry template
 *
 * @param dev - A pointer to the WSA device structure
 * @param start_freq - A long integer pointer to store the start frequency in Hz
 * @param stop_freq - A long integer pointer to store the stop frequency in Hz
 *
 * @return 0 on successful or a negative number on error
 */
int16_t wsa_get_sweep_freq(struct wsa_device *dev, int64_t *start_freq, int64_t *stop_freq)
{
	struct wsa_resp query;	// store query results
	double temp;
	char * strtok_result;
	char * strtok_context = 0;

	wsa_send_query(dev, "SWEEP:ENTRY:FREQ:CENTER?\n", &query);
	if (query.status <= 0) {
		return (int16_t) query.status;
    }

	strtok_result = strtok_r(query.output, ",", &strtok_context);
	// Convert the number & make sure no error
	if (wsa_to_double(strtok_result, &temp) < 0) {
		doutf(DHIGH, "Error: WSA returned '%s'.\n", query.output);
		return WSA_ERR_RESPUNKNOWN;
	}

	*start_freq = (int64_t) temp;
	strtok_result = strtok_r(NULL, ",", &strtok_context);
	// Convert the number & make sure no error
	if (wsa_to_double(strtok_result, &temp) < 0) {
		doutf(DHIGH, "Error: WSA returned '%s'.\n", query.output);
		return WSA_ERR_RESPUNKNOWN;
	}

	*stop_freq = (int64_t) temp;

	return 0;
}


/**
 * Set the center frequency to the sweep entry template
 *
 * @param dev - A pointer to the WSA device structure
 * @param start_freq - an int64_t value storing the start center frequency to be set, in Hz
 * @param stop_freq - an int64_t value storing the stop center frequency to be set, in Hz
 *
 * @return 0 on success, or a negative number on error
 * @par Errors:
 * - Frequency out of range.
 * - Set frequency when WSA is in trigger mode.
 * - Incorrect frequency resolution (check with data sheet).
 */
int16_t wsa_set_sweep_freq(struct wsa_device *dev, int64_t start_freq, int64_t stop_freq)
{
	int16_t result = 0;
	char temp_str[MAX_STR_LEN];
	
	// verify start freq value
	result = wsa_verify_freq(dev, start_freq);
	if (result == WSA_ERR_FREQOUTOFBOUND)
		return WSA_ERR_STARTOOB;
	else if (result < 0)
		return result;

	// verify start freq value
	result = wsa_verify_freq(dev, stop_freq);
	if (result == WSA_ERR_FREQOUTOFBOUND)
		return WSA_ERR_STOPOOB;
	else if (result < 0)
		return result;
		
	// make sure stop_freq is larger than (or equal to) start
	if (stop_freq < start_freq)
		return  WSA_ERR_INVSTOPFREQ;
		
	sprintf(temp_str, "SWEEP:ENTRY:FREQ:CENT %lld Hz, %lld Hz\n", start_freq, stop_freq);
	result = wsa_send_command(dev, temp_str);
    if (result < 0) {
        doutf(DHIGH, "In wsa_set_sweep_freq: %d - %s.\n", result, wsa_get_error_msg(result));
    }
		
	return result;
}


/**
 * Retrieve the frequency shift value currently set in the sweep entry template
 *
 * @param dev - A pointer to the WSA device structure
 * @param fshift - A float pointer to store the frequency shift value in Hz
 *
 * @return 0 on successful or a negative number on error
 */
int16_t wsa_get_sweep_freq_shift(struct wsa_device *dev, float *fshift)
{
	struct wsa_resp query;		// store query results
	double temp;

	wsa_send_query(dev, "SWEEP:ENTRY:FREQ:SHIFT?\n", &query);
	if (query.status <= 0) {
		return (int16_t) query.status;
    }

	// Convert the number & make sure no error
	if (wsa_to_double(query.output, &temp) < 0) {
		doutf(DHIGH, "Error: WSA returned '%s'.\n", query.output);
		return WSA_ERR_RESPUNKNOWN;
	}

	*fshift = (float) temp;

	return 0;
}


/**
 * Sets the frequency shift value currently set in the sweep entry template
 *
 * @param dev - A pointer to the WSA device structure
 * @param fshift - A float value to store the frequency shift value to be set in Hz
 *
 * @return 0 on successful or a negative number on error.
 */
int16_t wsa_set_sweep_freq_shift(struct wsa_device *dev, float fshift)
{
	int16_t result = 0;
	char temp_str[MAX_STR_LEN];
	int64_t range = dev->descr.inst_bw;

	// verify the value bwn -125 to 125MHz, "inclusive"
	if (fshift < (-range) || fshift > range)
		return WSA_ERR_FREQOUTOFBOUND;

	sprintf(temp_str, "SWEEP:ENTRY:FREQ:SHIFt %f Hz\n", fshift);
	result = wsa_send_command(dev, temp_str);
	if (result < 0) {
        doutf(DHIGH, "In wsa_set_sweep_freq_shift: %d - %s.\n", result, wsa_get_error_msg(result));
    }

	return result;
}


/**
 * Set the sweep frequency step size to the sweep entry template
 *
 * @param dev - A pointer to the WSA device structure
 * @param step - An int64_t value storing the frequency step value in Hz to be set
 *
 * @return 0 on successful or a negative number on error
 */
int16_t wsa_set_sweep_freq_step(struct wsa_device *dev, int64_t step)
{
	int16_t result = 0;
	char temp_str[MAX_STR_LEN];

	result = wsa_verify_freq(dev, step);
	if (result < 0)
		return result;

	sprintf(temp_str, "SWEEP:ENTRY:FREQ:STEP %lld Hz\n", step);
	result = wsa_send_command(dev, temp_str);
	if (result < 0) {
        doutf(DHIGH, "In wsa_set_sweep_freq_step: %d - %s.\n", result, wsa_get_error_msg(result));
    }

	return result;
}


/**
 * Retrieve the sweep frequency step currently set in the sweep entry template
 *
 * @param dev - A pointer to the WSA device structure.
 * @param fstep - A int64_t pointer to store the sweep frequency step in Hz.
 *
 * @return 0 on successful or a negative number on error.
 */
int16_t wsa_get_sweep_freq_step(struct wsa_device *dev, int64_t *fstep)
{
	struct wsa_resp query;		// store query results
	double temp;

	wsa_send_query(dev, "SWEEP:ENTRY:FREQ:STEP?\n", &query);
	if (query.status <= 0) {
		return (int16_t) query.status;
    }

	// Convert the number & make sure no error
	if (wsa_to_double(query.output, &temp) < 0)	{
		doutf(DHIGH, "Error: WSA returned '%s'.\n", query.output);
		return WSA_ERR_RESPUNKNOWN;
	}
	
	*fstep = (int64_t) temp;

	return 0;
}


/**
 * Set the dwell time to the sweep entry template
 *
 * @param dev - A pointer to the WSA device structure.
 * @param seconds - An integer to store the seconds value.
 * @param microseconds - An integer to store the microseconds value.
 *
 * @return 0 on successful or a negative number on error.
 */
int16_t wsa_set_sweep_dwell(struct wsa_device *dev, int32_t seconds, int32_t microseconds)
{
	int16_t result = 0;
	char temp_str[MAX_STR_LEN];

	if ((seconds < 0) || (microseconds < 0)) {
  	  return WSA_ERR_INVDWELL;
    }

	sprintf(temp_str, "SWEEP:ENTRY:DWELL %u,%u\n", seconds, microseconds);
	result = wsa_send_command(dev, temp_str);
	if (result < 0) {
        doutf(DHIGH, "In wsa_set_sweep_dwell: %d - %s.\n", result, wsa_get_error_msg(result));
    }

	return result;
}


/**
 * Retrieve the dwell time in the sweep entry template
 *
 * @param dev - A pointer to the WSA device structure.
 * @param seconds - An integer pointer to store the seconds value.
 * @param microseconds - An integer pointer to store the microseconds value.
 *
 * @return 0 on successful or a negative number on error.
 */
int16_t wsa_get_sweep_dwell(struct wsa_device *dev, int32_t *seconds, int32_t *microseconds)
{
	struct wsa_resp query;		// store query results
	double temp = 5;
	char * strtok_result;
	char * strtok_context = 0;

	wsa_send_query(dev, "SWEEP:ENTRY:DWELL?\n", &query);
	if (query.status <= 0) {
		return (int16_t) query.status;
    }

	// Convert the 1st number & make sure no error
	strtok_result = strtok_r(query.output, ",", &strtok_context);
	if (wsa_to_double(strtok_result, &temp) < 0) {
		doutf(DHIGH, "Error: WSA returned '%s'.\n", query.output);
		return WSA_ERR_RESPUNKNOWN;
	}
	*seconds = (int32_t) temp;
	
	// Convert the 2nd number & make sure no error
	strtok_result = strtok_r(NULL, ",", &strtok_context);
	if (wsa_to_double(strtok_result, &temp) < 0) {
		doutf(DHIGH, "Error: WSA returned '%s'.\n", query.output);
		return WSA_ERR_RESPUNKNOWN;
	}
	*microseconds = (int32_t) temp;
	
	return 0;
}


/**
 * Set up the level trigger values to the sweep entry template
 *
 * @param dev - A pointer to the WSA device structure.	
 * @param start_freq - The lower bound frequency range in Hz
 * @param stop_freq - The upper bound frequency range in Hz
 * @param amplitude - The minimum amplitude threshold of a signal that a
 *        trigger to occur, in dBm
 *
 * @return 0 on success, or a negative number on error.
 */
int16_t wsa_set_sweep_trigger_level(struct wsa_device *dev, int64_t start_freq, int64_t stop_freq, int32_t amplitude)
{
	int16_t result = 0;
	char temp_str[MAX_STR_LEN];

	result = wsa_verify_freq(dev, start_freq);
	if (result == WSA_ERR_FREQOUTOFBOUND) {
		return WSA_ERR_STARTOOB;
    }

	result = wsa_verify_freq(dev, stop_freq);

	if (result == WSA_ERR_FREQOUTOFBOUND) {
		return WSA_ERR_STOPOOB;
    }

	if (stop_freq <= start_freq) {
		return WSA_ERR_INVSTOPFREQ;
    }

	sprintf(temp_str, "SWEEP:ENTRY:TRIGGER:LEVEL %lld,%lld,%d\n", start_freq, stop_freq, amplitude);
	result = wsa_send_command(dev, temp_str);

	if (result < 0) {
        doutf(DHIGH, "In wsa_set_sweep_trigger_level: %d - %s.\n", result, wsa_get_error_msg(result));
    }

	return result;
}


/**
 * Retrieve the level trigger settings currently set in the sweep entry template
 *
 * @param dev - A pointer to the WSA device structure.
 * @param start_freq - A long integer pointer to store the start frequency in Hz.
 * @param stop_freq - A long integer pointer to store the stop frequency in Hz.
 * @param amplitude - A long integer pointer to store the signal amplitude in dBm.
 *
 * @return 0 on successful or a negative number on error.
 */
int16_t wsa_get_sweep_trigger_level(struct wsa_device *dev, int64_t *start_freq, int64_t *stop_freq, int32_t *amplitude)
{
	struct wsa_resp query;		// store query results
	double temp;
	char * strtok_result;
	char * strtok_context = 0;
	
	wsa_send_query(dev, "SWEEP:ENTRY:TRIGGER:LEVEL?\n", &query);
	if (query.status <= 0) {
		return (int16_t) query.status;
    }

	// Convert the 1st number & make sure no error
	strtok_result = strtok_r(query.output, ",", &strtok_context);
	if (wsa_to_double(strtok_result, &temp) < 0) {
		doutf(DHIGH, "Error: WSA returned '%s'.\n", query.output);
		return WSA_ERR_RESPUNKNOWN;
	}
	*start_freq = (int64_t) temp;

	// Convert the 2nd number & make sure no error
	strtok_result = strtok_r(NULL, ",", &strtok_context);
	if (wsa_to_double(strtok_result, &temp) < 0) {
		doutf(DHIGH, "Error: WSA returned '%s'.\n", query.output);
		return WSA_ERR_RESPUNKNOWN;
	}
	*stop_freq = (int64_t) temp;

	// Convert the 3rd number & make sure no error
	strtok_result = strtok_r(NULL, ",", &strtok_context);
	if (wsa_to_double(strtok_result, &temp) < 0) {
		doutf(DHIGH, "Error: WSA returned '%s'.\n", query.output);
		return WSA_ERR_RESPUNKNOWN;
	}	
	*amplitude = (int32_t) temp;

	return 0;
}


/**
 * Set the sweep trigger type to NONE, LEVEL or PULSE.  Setting NONE is equivalent to
 * disabling the trigger. Default NONE.
 *
 * @param dev - A pointer to the WSA device structure
 * @param trigger_type - A char pointer to the trigger type to be set. 
 *        Currently support: NONE, LEVEL or PULSE
 *
 * @return 0 on success, or a negative number on error.
 */
int16_t wsa_set_sweep_trigger_type(struct wsa_device *dev, char const *trigger_type)
{
	int16_t result = 0;
	char temp_str[MAX_STR_LEN];

	if((strcmp(trigger_type, WSA_NONE_TRIGGER_TYPE) == 0) || 
		(strcmp(trigger_type, WSA_LEVEL_TRIGGER_TYPE) == 0) || 
		(strcmp(trigger_type, WSA_PULSE_TRIGGER_TYPE) == 0))
		sprintf(temp_str, "SWEEP:ENTRY:TRIGGER:TYPE %s \n", trigger_type);
	else
		return WSA_ERR_INVTRIGGERMODE;

	result = wsa_send_command(dev, temp_str);
	if (result < 0) {
        doutf(DHIGH, "In wsa_set_sweep_trigger_type: %d - %s.\n", result, wsa_get_error_msg(result));
    }

	return result;
}


/**
 * Retrieve the trigger type currently set in the sweep entry template
 *
 * @param dev - A pointer to the WSA device structure
 * @param type - A char pointer to the trigger type to be returned
 *
 * @return 0 on success, or a negative number on error
 */
int16_t wsa_get_sweep_trigger_type(struct wsa_device *dev, char *trigger_type)
{
	struct wsa_resp query;
	
	wsa_send_query(dev, "SWEEP:ENTRY:TRIGGER:TYPE?\n", &query);
	if (query.status <= 0)
		return (int16_t) query.status;
	
	if((strcmp(query.output, WSA_NONE_TRIGGER_TYPE) == 0) || 
		(strcmp(query.output, WSA_LEVEL_TRIGGER_TYPE) == 0) || 
		(strcmp(query.output, WSA_PULSE_TRIGGER_TYPE) == 0))
		strcpy(trigger_type,query.output);
	
	else
		return WSA_ERR_INVTRIGGERMODE;
	return 0;
}


/**
 * Set the sweep entry's delay time between each satisfying trigger
 *
 * @param dev - A pointer to the WSA device structure.
 * @param delay - The trigger sync delay (in nanoseconds, must be multiple of 8) 
 * 
 * @return 0 on success, or a negative number on error.
 */
int16_t wsa_set_sweep_trigger_sync_delay(struct wsa_device *dev, int32_t delay)
{
	int16_t result = 0;
	char temp_str[MAX_STR_LEN];
	
	if (delay > WSA_trigger_SYNC_DELAY_MIN && 
		delay < WSA_trigger_SYNC_DELAY_MAX && 
		delay % WSA_trigger_SYNC_DELAY_MULTIPLE == 0)
		
		sprintf(temp_str, "SWEEP:LIST:TRIGGER:DELAY %d \n", delay);
	
	else
		return WSA_ERR_INVTRIGGERDELAY;

	result = wsa_send_command(dev, temp_str);
	if (result < 0) {
        doutf(DHIGH, "In wsa_set_sweep_trigger_sync_delay: %d - %s.\n", result, wsa_get_error_msg(result));
    }

	return result;
}


/**
 * Retrieve sweep entry's delay time between each satisfying trigger
 *
 * @param dev - A pointer to the WSA device structure.
 * @param delay - The trigger sync delay (in nanoseconds)
 * 
 * @return 0 on success, or a negative number on error.
 */
int16_t wsa_get_sweep_trigger_sync_delay(struct wsa_device *dev, int32_t *delay)
{
	struct wsa_resp query;
	int temp;

	wsa_send_query(dev, "SWEEP:LIST:TRIGGER:DELAY?\n", &query);
	if (query.status <= 0) {
		return (int16_t) query.status;
    }

	// Convert the number & make sure no error
	if (wsa_to_int(query.output, &temp) < 0) {
		doutf(DHIGH, "Error: WSA returned '%s'.\n", query.output);
		return WSA_ERR_RESPUNKNOWN;
	}

	if (temp < WSA_trigger_SYNC_DELAY_MIN || 
		temp > WSA_trigger_SYNC_DELAY_MAX || 
		temp % WSA_trigger_SYNC_DELAY_MULTIPLE != 0)
		return WSA_ERR_INVTRIGGERDELAY;
	else
		*delay = (int32_t) temp;
		return 0;
}




/**
 * Retrieve the current sweep list's status
 *
 * @param dev - A pointer to the WSA device structure.
 * @param status - An integer pointer to store status,
 * 1 - running, 0 - stopped
 *
 * @return 0 on success, or a negative number on error.
 */
int16_t wsa_get_sweep_status(struct wsa_device *dev, char *status)
{
	struct wsa_resp query;	// store query results

	wsa_send_query(dev, "SWEEP:LIST:STATUS?\n", &query);
	if (query.status <= 0)
		return (int16_t) query.status;

	// check if the wsa returns an invalid sweep status
	if ((strcmp(query.output, WSA_SWEEP_STATE_STOPPED) != 0) &&
		(strcmp(query.output, WSA_SWEEP_STATE_RUNNING) != 0))
		return WSA_ERR_SWEEPMODEUNDEF;

	strcpy(status, query.output);

	return 0;
}


/**
 * Retrieve the current sweep list's size (i.e. the number of entries in the list)
 *
 * @param dev - A pointer to the WSA device structure
 * @param size - An integer pointer to store the size
 *
 * @return 0 on success, or a negative number on error
 */
int16_t wsa_get_sweep_entry_size(struct wsa_device *dev, int32_t *size)
{
	struct wsa_resp query;		// store query results
	double temp;

	wsa_send_query(dev, "SWEEP:ENTRY:COUNT?\n", &query);
	if (query.status <= 0) {
		return (int16_t) query.status;
    }

	// Convert the number & make sure no error
	if (wsa_to_double(query.output, &temp) < 0)	{
		printf("Error: WSA returned '%s'.\n", query.output);
		return WSA_ERR_RESPUNKNOWN;
	}
	
	*size = (int32_t) temp;
		
	return 0;
}


/**
 * Delete an entry in the sweep list
 *
 * @param dev - A pointer to the WSA device structure
 * @param id - An integer containing the ID of the entry to be deleted
 *
 * @return 0 on success, or a negative number on error
 */
int16_t wsa_sweep_entry_delete(struct wsa_device *dev, int32_t id) 
{
	int16_t result;
	int32_t size;
	char temp_str[MAX_STR_LEN];
	
	// check if id is out of bounds
	result = wsa_get_sweep_entry_size(dev, &size);
	if (result < 0)
		return WSA_ERR_SWEEPENTRYDELETEFAIL;
	if (id < 0 || id > size)
		return WSA_ERR_SWEEPIDOOB;

	sprintf(temp_str, "SWEEP:ENTRY:DELETE %u\n", id);
	result = wsa_send_command(dev, temp_str);
    if (result < 0) {
    	doutf(DHIGH, "In wsa_sweep_entry_delete: %d - %s.\n", result, wsa_get_error_msg(result));
    }

	return result;
}


/**
 * Delete all entries in the sweep list
 *
 * @param dev - A pointer to the WSA device structure
 *
 * @return 0 on success, or a negative number on error
 */
int16_t wsa_sweep_entry_delete_all(struct wsa_device *dev)
{
	int16_t result;
	char temp_str[MAX_STR_LEN];
	
	sprintf(temp_str, "SWEEP:ENTRY:DELETE ALL\n");
	result = wsa_send_command(dev, temp_str);
    if (result < 0) {
    	doutf(DHIGH, "In wsa_sweep_entry_delete: %d - %s.\n", result, wsa_get_error_msg(result));
    }

	return result;
}


/**
 * Copy the settings of a sweep entry with the specified ID in the sweep list 
 * to the entry template
 *
 * @param dev - A pointer to the WSA device structure
 * @param id - An integer representing the ID of the entry to be copied
 *
 * @return 0 on success, or a negative number on error
 */
int16_t wsa_sweep_entry_copy(struct wsa_device *dev, int32_t id) 
{
	int16_t result = 0;
	char temp_str[MAX_STR_LEN];
	int32_t size = 0;

	result = wsa_get_sweep_entry_size(dev, &size);

	// check if the id is out of bounds
	if (id < 0 || id > size) {
		return WSA_ERR_SWEEPIDOOB;
    }

	result = wsa_get_sweep_entry_size(dev, &size);
	if (result < 0) {
		return result;
    }

	if (size == 0) {
		return  WSA_ERR_SWEEPLISTEMPTY;
    }

	sprintf(temp_str, "SWEEP:ENTRY:COPY %u\n", id);
	result = wsa_send_command(dev, temp_str);
    if (result < 0) {
        doutf(DHIGH, "In wsa_sweep_entry_copy: %d - %s.\n", result, wsa_get_error_msg(result));
    }

	return result;
}


/**
 * retrieve the number iterations of the sweep list
 *
 * @param dev - A pointer to the WSA device structure
 * @param iteration - An int containing pointer to the WSA device structure
 *
 * @return 0 on success, or a negative number on error
 */
int16_t wsa_get_sweep_iteration(struct wsa_device *dev, int32_t *iterations)
{	
	struct wsa_resp query;		// store query results
	double temp;

	wsa_send_query(dev, "SWEEP:LIST:ITER?\n", &query);
	if (query.status <= 0)
		return (int16_t) query.status;

	// Convert the number & make sure no error
	if (wsa_to_double(query.output, &temp) < 0)	{
		doutf(DHIGH, "Error: WSA returned '%s'.\n", query.output);
		return WSA_ERR_RESPUNKNOWN;
	}
	
	*iterations = (int32_t) temp;
		
	return 0;
}

/**
 * set the number iterations of the sweep list
 *
 * @param dev - A pointer to the WSA device structure
 * @param iteration - An int containing pointer to the WSA device structure
 *
 * @return 0 on success, or a negative number on error
 */
int16_t wsa_set_sweep_iteration(struct wsa_device *dev, int32_t iteration)
{	
	int16_t result = 0;
	char temp_str[MAX_STR_LEN];
	
	sprintf(temp_str, "SWEEP:LIST:ITER %d \n", iteration);
	
	result = wsa_send_command(dev, temp_str);
    if (result < 0) {
    	doutf(DHIGH, "In  wsa_set_sweep_iteration: %d - %s.\n", result, wsa_get_error_msg(result));
    }

	return result;
}

/**
 * start sweep mode
 *
 * @param dev - A pointer to the WSA device structure
 *
 * @return 0 on success, or a negative number on error
 */
int16_t wsa_sweep_start(struct wsa_device *dev)
{	
	int16_t result = 0;
	int32_t size = 0;

	result = wsa_send_command(dev, "SWEEP:LIST:START\n");
    if (result < 0) {
    	doutf(DHIGH, "In wsa_sweep_start: %d - %s.\n", result, wsa_get_error_msg(result));
    }
	
	return result;
}


/**
 * start sweep mode with a specified sweep_id
 *
 * @param dev - A pointer to the WSA device structure
 * @param sweep_start_id - A  sweep start id to be sent in an
 * extension packet after a sweep has started
 *
 * @return 0 on success, or a negative number on error
 */
int16_t wsa_sweep_start_id(struct wsa_device *dev, int64_t sweep_start_id) 
{	
	int16_t result = 0;
	char status[MAX_STR_LEN];
	int32_t size = 0;
	char temp_str[MAX_STR_LEN];

	result = wsa_get_capture_mode(dev, status);
	if (result < 0)
		return result;

	// check if the wsa is already sweeping
	if (strcmp(status, WSA_SWEEP_CAPTURE_MODE) == 0)
		return WSA_ERR_SWEEPALREADYRUNNING;
	
	// check if the wsa is streaming
	if (strcmp(status, WSA_STREAM_CAPTURE_MODE) == 0)
		return WSA_ERR_SWEEPWHILESTREAMING;

	// check if the sweep list is empty
	result = wsa_get_sweep_entry_size(dev, &size);
	if (result < 0)
		return result;	
	if (size <= 0) 
		return WSA_ERR_SWEEPLISTEMPTY;
	
	// make sure the stream id is valid
	if (sweep_start_id < 0 || sweep_start_id > UINT_MAX)
		return WSA_ERR_INVSWEEPSTARTID;

	sprintf(temp_str, "SWEEP:LIST:START %lld \n", sweep_start_id);

    result = wsa_send_command(dev, temp_str);
    if (result < 0) {
	    doutf(DHIGH, "In wsa_sweep_start_id: %d - %s.\n", result, wsa_get_error_msg(result));
    }
	
	return result;
}


/**
 * stop sweep mode, and read remaining data in the 
 * socket
 * @param dev - A pointer to the WSA device structure
 *
 * @return 0 on success, or a negative number on error
 */
int16_t wsa_sweep_stop(struct wsa_device *dev) 
{

    int16_t result = 0;
	char status[MAX_STR_LEN];

	result = wsa_get_capture_mode(dev, status);
	if (result < 0)
		return result;

	// check if the wsa is already sweeping
	if (strcmp(status, WSA_SWEEP_CAPTURE_MODE) != 0)
		return WSA_ERR_SWEEPNOTRUNNING;
	
	result = wsa_send_command(dev, "SWEEP:LIST:STOP\n");
	if (result < 0) {
      	doutf(DHIGH, "In wsa_sweep_stop: %d - %s.\n", result, wsa_get_error_msg(result));
		return result;
    }
	
	doutf(DHIGH, "Clearing socket buffer... ");
	
	// flush remaining data in the wsa

	if (result < 0) {
		return result;
    }

	// clean remaining data in the data socket socket
	result = wsa_clean_data_socket(dev);
	if (result < 0) {
		return result;
    }

	doutf(DHIGH, "done.\n");
	
	return 0;
}


/**
 * This command is equivalent to reset the current settings in the entry template 
 * to default values
 *
 * @param dev - A pointer to the WSA device structure.
 *
 * @return 0 on success, or a negative number on error.
 */
int16_t wsa_sweep_entry_new(struct wsa_device *dev) 
{
	int16_t result = 0;
	
	result = wsa_send_command(dev, "SWEEP:ENTRY:NEW\n");
    if (result < 0) {
      	doutf(DHIGH, "In wsa_sweep_entry_new: %d - %s.\n", result, wsa_get_error_msg(result));
    }
	
	return result;
} 


/**
 * Save the sweep entry to a specified ID location in the sweep list.
 * If the ID is 0, the entry will go to the end of the list.
 *
 * @param dev - A pointer to the WSA device structure.
 * @param id - ID position where the entry will be saved in the list.
 *
 * @return 0 on success, or a negative number on error.
 */
int16_t wsa_sweep_entry_save(struct wsa_device *dev, int32_t id) 
{
	int16_t result;
	char temp_str[MAX_STR_LEN];
	int32_t size = 0;

	// check if id is out of bounds
	result = wsa_get_sweep_entry_size(dev, &size);
	if (result < 0)
		return result;

    if(id) {
	  if((id < 0) || (id > size+1)) {
        return WSA_ERR_SWEEPIDOOB;
      }    
  	  sprintf(temp_str, "SWEEP:ENTRY:SAVE %u\n", id);
    } else {
	  sprintf(temp_str, "SWEEP:ENTRY:SAVE\n");
    }
  
	result = wsa_send_command(dev, temp_str);
    if (result < 0) {
    	doutf(DHIGH, "In wsa_sweep_entry_save: %d - %s.\n", result, wsa_get_error_msg(result));
    }

	return result;
}


/**
 * Return the settings of the entry with the specified ID
 *
 * @param dev - A pointer to the WSA device structure.
 * @param id - the sweep entry ID in the wsa's list to read
 * @param sweep_list - a pointer structure to store the entry settings
 *
 * @return 0 on success, or a negative number on error.
 */
int16_t wsa_sweep_entry_read(struct wsa_device *dev, int32_t id, struct wsa_sweep_list * const sweep_list)
{
	char temp_str[MAX_STR_LEN];
	struct wsa_resp query;		// store query results
	double temp;
	int32_t size = 0;
	int16_t result;
	char * strtok_result;
	char * strtok_context = 0;
	
	// check if id is out of bounds
	result = wsa_get_sweep_entry_size(dev, &size);
	if (result < 0) {
		return result;
    }

	if ((id < 0) || (id > size)) {
		return WSA_ERR_SWEEPIDOOB;
    }

	sprintf(temp_str, "SWEEP:ENTRY:READ? %d\n", id);
	wsa_send_query(dev, temp_str, &query);
	if (query.status <= 0) {
		return (int16_t) query.status;
    }
	
	// *****
	// Convert the numbers & make sure no error
	// ****

	strtok_result = strtok_r(query.output, ",", &strtok_context);
	strcpy(sweep_list->rfe_mode,strtok_result);

	strtok_result = strtok_r(NULL, ",", &strtok_context);
	if (wsa_to_double(strtok_result, &temp) < 0) {
		return WSA_ERR_RESPUNKNOWN;
    }
	sweep_list->start_freq = (int64_t) temp;

	strtok_result = strtok_r(NULL, ",", &strtok_context);
	if (wsa_to_double(strtok_result, &temp) < 0) {
		return WSA_ERR_RESPUNKNOWN;
    }
	sweep_list->stop_freq = (int64_t) temp;

	strtok_result = strtok_r(NULL, ",", &strtok_context);
	if (wsa_to_double(strtok_result, &temp) < 0) {
		return WSA_ERR_RESPUNKNOWN;	
    }
	sweep_list->fstep = (int64_t) temp;

	strtok_result = strtok_r(NULL, ",", &strtok_context);
	if (wsa_to_double(strtok_result, &temp) < 0) {
		return WSA_ERR_RESPUNKNOWN;
    }
	sweep_list->fshift = (float) temp;

	strtok_result = strtok_r(NULL, ",", &strtok_context);
	if (wsa_to_double(strtok_result, &temp) < 0) {
		return WSA_ERR_RESPUNKNOWN;	
    }
	sweep_list->decimation_rate = (int32_t) temp;

	strtok_result = strtok_r(NULL, ",", &strtok_context);
	if (wsa_to_double(strtok_result, &temp) < 0) {
		return WSA_ERR_RESPUNKNOWN;
    }

	strtok_result = strtok_r(NULL, ",", &strtok_context);
	if (wsa_to_double(strtok_result, &temp) < 0) {
		return WSA_ERR_RESPUNKNOWN;
    }
	sweep_list->attenuator = (int32_t) temp;
	
	strtok_result = strtok_r(NULL, ",", &strtok_context);
	if (wsa_to_double(strtok_result, &temp) < 0) {
		return WSA_ERR_RESPUNKNOWN;
    }
	sweep_list->gain_if = (int32_t) temp;

	strtok_result = strtok_r(NULL, ",", &strtok_context);
	if (wsa_to_double(strtok_result, &temp) < 0) {
		return WSA_ERR_RESPUNKNOWN;
    }
	sweep_list->gain_hdr = (int32_t) temp;

	strtok_result = strtok_r(NULL, ",", &strtok_context);
	if (wsa_to_double(strtok_result, &temp) < 0) {
		return WSA_ERR_RESPUNKNOWN;
    }
	sweep_list->samples_per_packet = (int32_t) temp;

	strtok_result = strtok_r(NULL, ",", &strtok_context);
	if (wsa_to_double(strtok_result, &temp) < 0) {
		return WSA_ERR_RESPUNKNOWN;
    }
	sweep_list->packets_per_block = (int32_t) temp;

	strtok_result = strtok_r(NULL, ",", &strtok_context);
	if (wsa_to_double(strtok_result, &temp) < 0) {
		return WSA_ERR_RESPUNKNOWN;
    }
	sweep_list->dwell_seconds = (int32_t) temp;

	strtok_result = strtok_r(NULL, ",", &strtok_context);
	if (wsa_to_double(strtok_result, &temp) < 0) {
		return WSA_ERR_RESPUNKNOWN;	
    }
	sweep_list->dwell_microseconds = (int32_t) temp;

	strtok_result = strtok_r(NULL, ",", &strtok_context);	
	if (strstr(strtok_result, WSA_LEVEL_TRIGGER_TYPE) != NULL) {
		strcpy(sweep_list->trigger_type,strtok_result);

		strtok_result = strtok_r(NULL, ",", &strtok_context);
		if (wsa_to_double(strtok_result, &temp) < 0) {
			return WSA_ERR_RESPUNKNOWN;
        }
		sweep_list->trigger_start_freq = (int64_t) temp;
		
		strtok_result = strtok_r(NULL, ",", &strtok_context);
		if (wsa_to_double(strtok_result, &temp) < 0) {
			return WSA_ERR_RESPUNKNOWN;
        }
		sweep_list->trigger_stop_freq = (int64_t) temp;

		strtok_result = strtok_r(NULL, ",", &strtok_context);
		if (wsa_to_double(strtok_result, &temp) < 0) {
			return WSA_ERR_RESPUNKNOWN;	
        }
		sweep_list->trigger_amplitude = (int32_t) temp;
	} else {
		strcpy(sweep_list->trigger_type,strtok_result);
    }

	return 0;
}
<|MERGE_RESOLUTION|>--- conflicted
+++ resolved
@@ -909,14 +909,9 @@
 	}
 		
 	result = wsa_read_vrt_packet_raw(dev, header, trailer, receiver, digitizer, sweep_info, 
-<<<<<<< HEAD
-		data_buffer, samples_per_packet, // don@bearanascence.com 10May17; mismatch error pipe data versus expected
+		data_buffer, (uint16_t) samples_per_packet, timeout, // don@bearanascence.com 10May17; mismatch error pipe data versus expected
 		timeout);
-=======
-		data_buffer, (uint16_t) samples_per_packet, timeout);
-
-	
->>>>>>> 4863b564
+
 	doutf(DLOW, "wsa_read_vrt_packet_raw returned %hd\n", result);
 	
 	// check the result returned
