--- conflicted
+++ resolved
@@ -907,18 +907,10 @@
 		doutf(DHIGH, "In wsa_read_vrt_packet: failed to allocate memory\n");
 		return WSA_ERR_MALLOCFAILED;
 	}
-<<<<<<< HEAD
-			
+		
 	result = wsa_read_vrt_packet_raw(dev, header, trailer, receiver, digitizer, sweep_info, 
 		data_buffer, samples_per_packet, // don@bearanascence.com 10May17; mismatch error pipe data versus expected
 		timeout);
-=======
-	// read the raw data packet		
-	result = wsa_read_vrt_packet_raw(dev, header, trailer, receiver, digitizer, sweep_info, 
-		data_buffer, samples_per_packet, timeout);
-
-	
->>>>>>> dc40acf9
 	doutf(DLOW, "wsa_read_vrt_packet_raw returned %hd\n", result);
 	
 	// check the result returned
@@ -1714,14 +1706,7 @@
 	char temp_str[MAX_STR_LEN];
 
 	// check if the device is a WSA5000
-<<<<<<< HEAD
-	if (strstr(dev->descr.prod_model, WSA5000) != NULL)	{
-		if (strstr(dev->descr.dev_model, WSA5000408) != NULL) {
-			// set attenuation for WSA5000-408
-			sprintf(temp_str, "INPUT:ATTENUATOR %d\n", mode);
-=======
 	if (strstr(dev->descr.prod_model, WSA5000) != NULL)
-
 	{
 		// set attenuation for WSA5000-108/208/308/408/220
 		if (strstr(dev->descr.dev_model, WSA5000408) != NULL ||
@@ -1739,28 +1724,10 @@
 		else {
 			sprintf(temp_str, "INPUT:ATTENUATOR:VAR %d\n", mode);
 			result = wsa_send_command(dev, temp_str);
->>>>>>> dc40acf9
 		
-		} else if (strstr(dev->descr.dev_model, WSA5000427) != NULL) {
-			// WSA5000-427 devices
-			sprintf(temp_str, "INPUT:ATTENUATOR:VAR %d\n", mode);
-
-<<<<<<< HEAD
-		} else {
-			// set attenuation for other WSA5000 devices
-			sprintf(temp_str, "INPUT:ATTENUATOR %d\n", mode);
 		}
-	
-	} else {
-		// All other devices
-		sprintf(temp_str, "INPUT:ATTENUATOR %d\n", mode);
-	}
-
-	result = wsa_send_command(dev, temp_str);
-
-=======
 	// set attenuation for R5500 devices
-	else if (strstr(dev->descr.prod_model, R5500) != NULL)
+	} else if (strstr(dev->descr.prod_model, R5500) != NULL)
 	{
 		// set the attenuation for R5500-408
 		if (strstr(dev->descr.dev_model, R5500408) != NULL)
@@ -1778,7 +1745,6 @@
 			result = wsa_send_command(dev, temp_str);
 	}
 
->>>>>>> dc40acf9
 	return result;
 }
 
@@ -2457,19 +2423,6 @@
 {
     int16_t result = 0;
 
-<<<<<<< HEAD
-	//char status[MAX_STR_LEN];
-
-	//result = wsa_get_capture_mode(dev, status);
-	//if (result < 0)
-	//	return result;
-
-	// check if the wsa is already sweeping
-	//if (strcmp(status, WSA_STREAM_CAPTURE_MODE) != 0)
-	//	return WSA_ERR_STREAMNOTRUNNING;
-
-=======
->>>>>>> dc40acf9
 	result = wsa_send_command(dev, "TRACE:STREAM:STOP\n");
 	if (result < 0)	{
 		doutf(DHIGH, "Error in wsa_stream_stop: %d - %s\n", result, wsa_get_error_msg(result));
