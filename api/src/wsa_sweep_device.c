#include <stdint.h>
#include <stdlib.h>
#include <stdarg.h>
#include <string.h>

# define strtok_r strtok_s
//#include <sys/time.h>
#define _USE_MATH_DEFINES
#include <math.h>
#include "wsa_sweep_device.h"

#define HZ 1
#define KHZ 1000
// #define MHZ 1000000
#define GHZ 1000000000

// #define FIXED_POINT 32
#include "kiss_fft.h"
#include "wsa_lib.h"
#include "wsa_dsp.h"
#include "wsa_debug.h"
#include "wsa_lib.h"
#ifndef _TIMES_H
#define _TIMES_H

#ifdef _WIN32
#include <sys/timeb.h>
#include <sys/types.h>
#include <winsock2.h>

// Calculates log2 of number.  
double log2( double n )  
{  
    // log(n)/log(2) is log2.  
    return log( n ) / log( 2 );  
}

int gettimeofday(struct timeval* t,void* timezone);

// from linux's sys/times.h

//#include <features.h>

#define __need_clock_t
#include <time.h>


/* Structure describing CPU time used by a process and its children.  */
struct tms
  {
    clock_t tms_utime;          /* User CPU time.  */
    clock_t tms_stime;          /* System CPU time.  */

    clock_t tms_cutime;         /* User CPU time of dead children.  */
    clock_t tms_cstime;         /* System CPU time of dead children.  */
  };

/* Store the CPU time used by this process and all its
   dead children (and their dead children) in BUFFER.
   Return the elapsed real time, or (clock_t) -1 for errors.
   All times are in CLK_TCKths of a second.  */
clock_t times (struct tms *__buffer);

typedef long long suseconds_t ;

#endif
#endif

/*
 * define internal constants
 */

/// mode strings
#define MODE_ZIF 1
#define MODE_HDR 2
#define MODE_SH 3
#define MODE_SHN 4
#define MODE_DECSH 5
#define MODE_DECSHN 6
#define MODE_IQIN 7
#define MODE_DD 8
#define MODE_AUTO 255

/// sample types
#define SAMPLETYPE_IQ 1
#define SAMPLETYPE_I_ONLY 2

/// error values
#define EFREQOUTOFRANGE 1
#define EUNSUPPORTED 2
#define EINVCAPTSIZE 3
#define ENOMEM 4

/*
 * define internal functions
 */
static int wsa_plan_sweep(struct wsa_power_spectrum_config *);
static int wsa_sweep_plan_load(struct wsa_sweep_device *, struct wsa_power_spectrum_config *);
static struct wsa_sweep_device_properties *wsa_get_sweep_device_properties(uint32_t);


/// a list of properties that are attributed to each mode
static struct wsa_sweep_device_properties wsa_sweep_device_properties[] = {

	// column list
	// { 
	// 	mode, sample_type, fshift_available
	// 	min_tunable, max_tunable, tuning_resolution,
	//	full_bw, usable_bw, passband_center, usable_left, usable_right
	// 	min_decimation, max_decimation,
	// }

	// SHN
	{ 
		MODE_SHN, SAMPLETYPE_I_ONLY, 1,
		50ULL*MHZ, 27ULL*GHZ, 10,
		62500*KHZ, 10*MHZ, 35*MHZ, 30*MHZ, 40*MHZ, 
		4, 512
	},
	
	// SH
	{ 
		MODE_SH, SAMPLETYPE_I_ONLY, 1,
		50ULL*MHZ, 27ULL*GHZ, 10,
		62500*KHZ, 40*MHZ, 35*MHZ, 15*MHZ, 55*MHZ, 
		4, 512
	},
	// DD
	{ 
		MODE_DD, SAMPLETYPE_I_ONLY, 1,
		50ULL*MHZ, 27ULL*GHZ, 10,
		62500*KHZ, 50*MHZ, 31250*KHZ, 0*MHZ, 50*MHZ, 
		1, 1
	},
	// list terminator
	{ 
		0, 0, 0, 0,
		0, 0, 0, 0,
		0, 0, 0, 0,
		0
	}
};


/**
 * convert a mode from a string to a const
 *
 * @param modestr - a string containing a mode
 * @returns 0 if the mode string is invalid, otherwise the const for that string
 */
static uint32_t mode_string_to_const(const char *modestr)
{
	if (!strcmp(modestr, "ZIF"))
		return MODE_ZIF;
	else if (!strcmp(modestr, "HDR"))
		return MODE_HDR;
	else if (!strcmp(modestr, "SH"))
		return MODE_SH;
	else if (!strcmp(modestr, "SHN"))
		return MODE_SHN;
	else if (!strcmp(modestr, "DECSH"))
		return MODE_DECSH;
	else if (!strcmp(modestr, "DECSHN"))
		return MODE_DECSHN;
	else if (!strcmp(modestr, "IQIN"))
		return MODE_IQIN;
	else if (!strcmp(modestr, "DD"))
		return MODE_DD;
	else if (!strcmp(modestr, "AUTO"))
		return MODE_AUTO;

	return 0;
}


/**
 * convert a mode from a const to a string
 *
 * @param modeint - an int containing a mode const
 * @returns the mode string if valid, otherwise NULL
 */
static const char *mode_const_to_string(uint32_t modeint)
{
	if (modeint == MODE_ZIF)
		return "ZIF";
	else if (modeint == MODE_HDR)
		return "HDR";
	else if (modeint == MODE_SH)
		return "SH";
	else if (modeint == MODE_SHN)
		return "SHN";
	else if (modeint == MODE_DECSH)
		return "DECSH";
	else if (modeint == MODE_DECSHN)
		return "DECSHN";
	else if (modeint == MODE_IQIN)
		return "IQIN";
	else if (modeint == MODE_DD)
		return "DD";
	else if (modeint == MODE_AUTO)
		return "AUTO";

	return NULL;
}

/**
 * creates a new sweep plan entry and initializes it with values given
 *
 * @param device - a pointer to the wsa we've connected to
 * @return - a pointer to the allocated sweep plan struct, or NULL on failure
 */
struct wsa_sweep_plan *wsa_sweep_plan_entry_new(uint64_t fcstart, uint64_t fcstop, uint32_t fstep, uint32_t spp, uint32_t ppb, uint8_t dd_mode)
{
	struct wsa_sweep_plan *plan;

	// alloc memory for object
	plan = malloc(sizeof(struct wsa_sweep_plan));
	if (plan == NULL)
		return NULL;

	// set all the settings in the plan
	plan->next_entry = NULL;
	plan->fcstart = fcstart;
	plan->fcstop = fcstop;
	plan->fstep = fstep;
	plan->spp = spp;
	plan->ppb = ppb;
	plan->dd_mode = dd_mode;

	return plan;
}


/**
 * creates a new sweep device object and returns it
 *
 * @param device - a pointer to the wsa we've connected to
 * @return - a pointer to the allocated struct, or NULL on failure
 */
struct wsa_sweep_device *wsa_sweep_device_new(struct wsa_device *device)
{
	struct wsa_sweep_device *sweepdev;

	// alloc memory for our object
	sweepdev = malloc(sizeof(struct wsa_sweep_device));
	if (sweepdev == NULL)
		return NULL;

	// initialize everything in the struct
	sweepdev->real_device = device;

	return sweepdev;
}


/**
 * destroys a sweep device.  This does not free the device param that was passed in initially.  only the sweep device
 *
 * @sweepdev - the object to destroy
 */
void wsa_sweep_device_free(struct wsa_sweep_device *sweepdev)
{
	// free the memory of the sweep device, (but not the real device, it came from the parent, so it's their problem)
	free(sweepdev);
}


/**
 * allocates memory to do power spectrum domain captures on the bandwidths indicated
 *
 * @param sweep_device - the sweep device
 * @param fstart - the start of the band to sweep
 * @param fstop - the end of the band to sweep
 * @param rbw - the minimum resolution bandwidth desired
 * @param mode - which mode to perform the sweep in
 * @param pscfgptr - a pointer to an unallocated power spectrum config struct
 * @returns - negative on error, otherwise the number of bytes allocated
 */
int wsa_power_spectrum_alloc(
	struct wsa_sweep_device *sweep_device,
	uint64_t fstart,
	uint64_t fstop,
	uint32_t rbw,
	char const *mode,
	struct wsa_power_spectrum_config **pscfgptr
)
{
	struct wsa_power_spectrum_config *pscfg;
	int result;

	// right now, we don't need sweep_device or mode, so just pretend to use it to get rid of compile warnings
	sweep_device = sweep_device;
	// alloc some memory for it
	pscfg = malloc(sizeof(struct wsa_power_spectrum_config));
	if (pscfg == NULL){
		doutf(DHIGH, "wsa_power_spectrum_alloc: Failed to initialize struct wsa_power_spectrum_config\n");
		return -15;
	}


	// init things in it that must be initted
	pscfg->sweep_plan = NULL;
	pscfg->buf = NULL;

	// copy the sweep settings into the cfg object
	pscfg->mode = mode_string_to_const(mode);
	pscfg->fstart = fstart;
	pscfg->fstop = fstop;
	pscfg->rbw = (uint64_t) rbw;

	// figure out a way to get that spectrum

	result = wsa_plan_sweep(pscfg);
	if (result < 0){
		return result;
	}

	// now allocate enough buffer for the spectrum
	pscfg->buflen = (uint32_t) ((pscfg->fstop - pscfg->fstart) / pscfg->rbw);

	pscfg->buf = malloc(sizeof(float) * pscfg->buflen);
	if (pscfg->buf == NULL) {
		free(pscfg);
		return -1;
	}
	*pscfgptr = pscfg;
	return 0;
}


/**
 * destroys a power spectrum config object
 *
 * @param cfg - the config oject to destroy
 */
void wsa_power_spectrum_free(struct wsa_power_spectrum_config *cfg)
{
	struct wsa_sweep_plan *plan, *next;

	// free the plan, if there is one
	plan = cfg->sweep_plan;
	for (;;) {
		// list is null terminated
		if (plan == NULL)
			break;

		// store next pointer before freeing
		next = plan->next_entry;

		// free the memory
		free(plan);

		// go to next item
		plan = next;
	}

	// free the buffer
	if (cfg->buf)
		free(cfg->buf);

	// free the struct
	free(cfg);
}

/**
 * Configure the WSA to the configuration in the power spectrum config structure
 *
 * @param sweep_device - the sweep device to use
 * @param cfg - the power spectrum config to use
 */
void wsa_configure_sweep(struct wsa_sweep_device *sweep_device, struct wsa_power_spectrum_config *pscfg)
{
	// load the sweep plan
	wsa_sweep_plan_load(sweep_device, pscfg);
}

/**
 * captures some power spectrum using the configuration supplied
 *
 * @param sweep_device - the sweep device to use
 * @param cfg - the power spectrum config to use
 * @param buf - if buf is not NULL, a pointer to the allocated memory is stored there for convience
 * @return - 0 on success, negative on error
 */
int wsa_capture_power_spectrum(
	struct wsa_sweep_device *sweep_device,
	struct wsa_power_spectrum_config *cfg,
	float **buf
)
{
	uint32_t i;
	int16_t result;
	const uint32_t total_samples = cfg->samples_per_packet * cfg->packets_per_block;
	struct wsa_device *dev = sweep_device->real_device;
	struct wsa_vrt_packet_header header;
	struct wsa_vrt_packet_trailer trailer;
	struct wsa_receiver_packet receiver;
	struct wsa_digitizer_packet digitizer;
	struct wsa_extension_packet sweep;
	int16_t *i16_buffer;
	int16_t *tmp_buffer;
	int16_t *q16_buffer;
	int32_t *i32_buffer;
	kiss_fft_scalar *idata;
	kiss_fft_cpx *fftout;
	float pkt_reflevel = 0;
	uint64_t pkt_fcenter = 0;
	uint32_t buf_offset = 0;
	kiss_fft_scalar tmpscalar;
	uint32_t packet_count;
	struct wsa_sweep_device_properties *prop;
	struct wsa_sweep_device_properties *dd_prop;
	uint32_t istart, istop, ilen;
	uint32_t spp, fftlen;
	int16_t dd_packet = 0;
	int32_t ppb_count = 0;
	int32_t offset = 0;
	int x;
	
	// do a malloc to allocate data for each buffer
	i16_buffer = (int16_t *) malloc(sizeof(int16_t) * total_samples);
	q16_buffer = (int16_t *) malloc(sizeof(int16_t) * total_samples);
	i32_buffer = (int32_t *) malloc(sizeof(int32_t) * total_samples);
	tmp_buffer = (int16_t *) malloc(sizeof(int16_t) * cfg->samples_per_packet);

	idata = (kiss_fft_scalar *) malloc(sizeof(kiss_fft_scalar) * total_samples);
	fftout = (kiss_fft_cpx *) malloc(sizeof(kiss_fft_cpx) * total_samples);
	doutf(DHIGH, "wsa_capture_power_spectrum: Created Data buffers sized: %d\n", (int) total_samples);

	// assign their convienence pointer
	if (*buf)
		*buf = cfg->buf;

	// poison our buffer
	for (i=0; i<cfg->buflen; i++)
		cfg->buf[i] = 77;

	// try to get device properties for this mode
	prop = wsa_get_sweep_device_properties(cfg->mode);

	if (prop == NULL) {
		fprintf(stderr, "error: unsupported rfe mode: %d - %s\n", cfg->mode, mode_const_to_string(cfg->mode));
		return -EUNSUPPORTED;
	}
	// get the properties for DD mode
	dd_prop = wsa_get_sweep_device_properties(8);
	
	// start the sweep
	wsa_sweep_start(sweep_device->real_device);
	
	// read out all the data
	packet_count = 0;
	
	while(1) {
		if (packet_count < cfg->packets_per_block && cfg->sweep_plan->dd_mode == 1)
			dd_packet = 1;
		else
			dd_packet = 0;
		// poison the buffers if last packet was a data packet
		if (header.packet_type == IF_PACKET_TYPE) {
			for(i=0; i<total_samples; i++)
				i16_buffer[i] = 9999;
		}

		// read a packet
		result = wsa_read_vrt_packet(
			dev,
			&header, &trailer, &receiver, &digitizer, &sweep,
			tmp_buffer, q16_buffer, i32_buffer,
			cfg->samples_per_packet,
			5000);

		
		if (result < 0) {
			fprintf(stderr, "error: wsa_read_vrt_packet(): %d\n", result);
			return result;
		}

		//  capture receiver context packets we need
		if (header.stream_id == RECEIVER_STREAM_ID) {
			// grab the center frequency for each capture
			if ((receiver.indicator_field & FREQ_INDICATOR_MASK) == FREQ_INDICATOR_MASK) {
				pkt_fcenter = (uint64_t) receiver.freq;
				
			}
		}

		// data packets need to be parsed
		if (header.packet_type == IF_PACKET_TYPE) {
			doutf(DHIGH, "wsa_capture_power_spectrum: Recieved data packet %0.2f \n", (float) pkt_fcenter);
			pkt_reflevel = (float) digitizer.reference_level;

			// increase packet count
			ppb_count++;
			packet_count++;

			// calculate buffer offset
			offset = cfg->samples_per_packet * ppb_count;
			for (x = 0; x < (int) cfg->samples_per_packet; x++)
				idata[x] = ((float) tmp_buffer[x]) / 8192;

			// move temporary buffer into the i16 buffer
			if (ppb_count == cfg->packets_per_block){
				ppb_count = 0;
				
				spp = header.samples_per_packet * cfg->packets_per_block;

				/*
				 * for now, we assume it's an I16 packet
				 */

				// window and normalize the data
				window_hanning_scalar_array(idata, spp);

				// fft this data
				rfft(idata, fftout, spp);

				fftlen = spp >> 1;

				/*
				 * we used to be in superhet mode, but after a complex FFT, we have twice 
				 * the spectrum at twice the RBW.
				 * our fcenter is now moved from center to $passband_center so our start and stop 
				 * indexes are calculated given that fact
				 */

				// check for inversion and calculate indexes of our good data
				if (trailer.spectral_inversion_indicator && dd_packet == 0) {
					reverse_cpx(fftout, fftlen);

					istart =  (prop->full_bw - prop->usable_right) / ((uint32_t) cfg->rbw);
					istop = (prop->full_bw - prop->usable_left) / ( (uint32_t) cfg->rbw);

				} else {

					istart = prop->usable_left / ((uint32_t) cfg->rbw);
					istop = prop->usable_right / ((uint32_t) cfg->rbw);
				}

				ilen = istop - istart;
				// make sure we don't copy beyond end of buffer
				if ((buf_offset + ilen) >= cfg->buflen) {
					// reduce istop by how much it's past
					istop = istop - ((buf_offset + ilen) - cfg->buflen);
					ilen = istop - istart;
				}
				
				// if we are in DD mode, the start and stop will be different
				if (dd_packet == 1){
					istart = (uint32_t) (((float)cfg->fstart /  (float) prop->full_bw) * (spp / 2));
					 
					doutf(DHIGH, "wsa_capture_power_spectrum: calculated istart %0.2f \n", (float) istart);
					if (cfg->fstop >  (float) prop->min_tunable)
						istop = (uint32_t) (0.8 * spp / 2);
					else
						istop = (uint32_t) (((float)cfg->fstop /  (float) prop->full_bw) * (spp / 2)) - 1;

					buf_offset = 0;
					ilen = istop - istart;

				}
				
				// for the usable section, convert to power, apply reflevel and copy into buffer
				for (i=0; i<ilen; i++) {
					if (i + istart > (spp / 2))
						break;
					tmpscalar = cpx_to_power(fftout[i + istart]) / spp;

					tmpscalar = 2 * power_to_logpower(tmpscalar);
					if (buf_offset + i > cfg->buflen)
						break;
					cfg->buf[buf_offset + i] = tmpscalar + pkt_reflevel - (float) KISS_FFT_OFFSET;

				}

				buf_offset = buf_offset + ilen;

			}

			if (packet_count >= cfg->packet_total)
				break;
		}
	}

	free(fftout);
	free(idata);
	free(tmp_buffer);
	free(i32_buffer);
	free(q16_buffer);
	free(i16_buffer);

	return 0;
}


/**
 * retrieves the appropriate property struct for the mode requested
 *
 * @param mode - a string holding the mode
 * @return - pointer to the properties struct, or NULL if not supported
 */
static struct wsa_sweep_device_properties *wsa_get_sweep_device_properties(uint32_t mode)
{
	struct wsa_sweep_device_properties *ptr;

	// loop through properties and find ours
	for (ptr = wsa_sweep_device_properties; ptr->mode; ptr++) {

		// if this is our mode, return a pointer to the entry
		if (ptr->mode == mode)
			return ptr;
	}

	// couldn't find it, return null
	return NULL;
}


/**
 * given a desired sweep configuration, this functions figures out how to achieve it
 *
 * @param sweep_device - the sweep device object we're operating on
 * @param pscfg - the config object which describes what we're trying to sweep
 * @return - negative on error, zero on success
 */
static int wsa_plan_sweep(struct wsa_power_spectrum_config *pscfg)
{
	struct wsa_sweep_device_properties *prop;
	struct wsa_sweep_plan *plan;
	uint64_t fcstart, fcstop;
	float tmpfreq;
	uint64_t new_entry_freq;
	uint32_t fstep;
	uint32_t half_usable_bw;
	uint8_t dd_mode = 0;
	uint32_t add_packet = 0;
	uint32_t points;
	uint32_t ppb = 1;
	uint32_t divided_points;
	// try to get device properties for this mode
	
	prop = wsa_get_sweep_device_properties(pscfg->mode);
	if (prop == NULL) {
		doutf(DHIGH, "wsa_plan_sweep: Unsupported RFE MODE \n");
		return -EUNSUPPORTED;
	}

	/*
	 * calculate some helper variables we'll need
	 */

	// how wide is halfband for this mode?
	half_usable_bw = prop->usable_bw >> 1;

	// how many points (fft bins) are in a full band
	points = prop->full_bw / ((uint32_t) pscfg->rbw);

	// make the sample size is a multiple of 32
	points = (uint32_t) ((((uint32_t) (points / WSA_SPP_MULTIPLE)) * WSA_SPP_MULTIPLE) + WSA_SPP_MULTIPLE);
	
	
	// double points because superhet
	points = points << 1;

	// test value for size
	if (points < WSA_MIN_SPP)
		points = WSA_MIN_SPP;
	divided_points = WSA_MAX_SPP * 2;

	// if the points are greater than the maximum size, use multiple packets per block
	if (points > WSA_MAX_SPP){
		ppb = 1;
		points = WSA_MAX_SPP;
	}
 
	doutf(DHIGH, "wsa_plan_sweep: calculated spp/ppb: %d, %d\n", (int32_t) points,  (int32_t) ppb);

	// recalc what that actually results in for the rbw
	pscfg->rbw = (uint64_t) ((double) prop->full_bw) / (points / 2);
	
	
	// assign the samples per packet and packets per block
	pscfg->samples_per_packet = points;
	pscfg->packets_per_block = ppb;
	
	// change the start and stop they want into center start and stops
	fcstart = pscfg->fstart + half_usable_bw;

	// determine if DD mode is required
	if (pscfg->fstart < prop->min_tunable)
	{
		dd_mode = 1;
		fcstart = prop->min_tunable + half_usable_bw - prop->tuning_resolution;
	}
	fcstop = pscfg->fstop;

	// figure out our sweep step size (a bit less than usable bw.  one rbw less, yet still a multiple of tuning res)
	fstep = prop->usable_bw - (uint32_t) pscfg->rbw;
	fstep = (fstep / prop->tuning_resolution) * prop->tuning_resolution;
	
	// force fcstart to a multiple of tuning resolution
	fcstart = (fcstart / prop->tuning_resolution) * prop->tuning_resolution;
	
	// force fcstop to a multiple of fstep past fcstart (this may cause us to need another sweep entry to clean up)
    tmpfreq =  ((((float) (fcstop) -  (float) (fcstart)) /  (float)(fstep)) *  (float) (fstep)) + ((float) fstep);
	fcstop = fcstart + (uint64_t) tmpfreq;
	
	// if the stop is less than the start, then make the start/stop the same
	if (fcstop < fcstart)
		fcstop = fcstart;

	// if the configuration stop is less then the fcstart, make fcstop same as fcstop
	if (pscfg->fstop  <= fcstart){
		fcstop = fcstart;
		add_packet = 1;
	}

	// test if start frequency and stop frequency are valid
	if ((pscfg->fstart > pscfg->fstop) || (fcstart < prop->min_tunable && dd_mode == 0) || (fcstop > prop->max_tunable)){
		doutf(DHIGH, "wsa_plan_sweep: Invalid Frequency setting \n");
		return -EFREQOUTOFRANGE;
	}
	
	// if only a dd packet is required
	if ( dd_mode == 1 && pscfg->fstop < (prop->min_tunable))
		pscfg->only_dd = 1;
	else
		pscfg->only_dd = 0;

	// create sweep plan objects for each entry
	pscfg->sweep_plan = wsa_sweep_plan_entry_new(fcstart, fcstop, fstep, points, ppb, dd_mode);
	doutf(DHIGH, "wsa_plan_sweep: calculated fstart/fstop: %u, %u\n",  fcstart,  fcstop);
	// do we need a cleanup entry?
	if ((fcstop + half_usable_bw) < pscfg->fstop) {
		// how much is left over? (it should be less than usable_bw)
<<<<<<< HEAD
		tmpfreq = (float)(pscfg->fstop - (fcstop + half_usable_bw));
=======
		tmpfreq = (float) (pscfg->fstop - (fcstop + half_usable_bw));
>>>>>>> dc40acf9

		// make a sweep entry for fcstop + half of that
		tmpfreq = (float)(pscfg->fstop - (tmpfreq / 2));

		// which must be a multiple of freq resolution
		tmpfreq = (tmpfreq / prop->tuning_resolution) * prop->tuning_resolution;
		
		// If dd mode is used, move spectrum by half the bandwidth
		if (dd_mode == 1)
<<<<<<< HEAD
			tmpfreq = (float)(pscfg->fstop + (half_usable_bw / 2));

		// now create the entry
		pscfg->sweep_plan->next_entry = wsa_sweep_plan_entry_new((int64_t)tmpfreq, (int64_t)tmpfreq, fstep, points, 1, dd_mode);
=======
			tmpfreq = (float) (pscfg->fstop + (half_usable_bw / 2));
		// now create the entry
		new_entry_freq = (uint64_t) tmpfreq;
		pscfg->sweep_plan->next_entry = wsa_sweep_plan_entry_new(new_entry_freq, new_entry_freq, fstep, points, 1, dd_mode);
>>>>>>> dc40acf9
	}

	
	// how many steps on in this plan? loop through the list and count 'em

	pscfg->packet_total = 0;
	// add a packet for DD mode
	if (dd_mode == 1)
		pscfg->packet_total = pscfg->packet_total + ppb;
	for (plan=pscfg->sweep_plan; plan; plan=plan->next_entry) {

		// if it is frequency step
		if ((plan->fcstop - plan->fcstart) <= plan->fstep){
			pscfg->packet_total += plan->ppb;
		}
		else {
<<<<<<< HEAD
			pscfg->packet_total += (uint32_t)( (((plan->fcstop - plan->fcstart) /  plan->fstep) + 1) * plan->ppb);
=======
			pscfg->packet_total += (uint64_t) ((((plan->fcstop - plan->fcstart) /  plan->fstep) + 1) * (uint32_t) (plan->ppb));
>>>>>>> dc40acf9

		}
	}

	// if there is only a dd entry
	if (pscfg->only_dd){
		doutf(DHIGH, "wsa_plan_sweep: only read 1 dead packet\n");
		pscfg->packet_total = ppb;
	}
	doutf(DHIGH, "wsa_plan_sweep: packet total: %d\n", (int32_t) pscfg->packet_total);
	doutf(DHIGH, "wsa_plan_sweep: finished planning the sweep\n");
	
	return 0;
}


/**
 * sets the attenuator in the sweep device
 *
 * @param sweep_device - the sweep device to use
 * @param value - the attenuator setting, 0 = out, 1 = in
 */
void wsa_sweep_device_set_attenuator(struct wsa_sweep_device *sweep_device, unsigned int val)
{
	sweep_device->device_settings.attenuator = (uint8_t) val;
}


/**
 * gets the attenatuor in the sweep device
 *
 * @param sweep_device - the sweep device to use
 * @return - the attenuator setting, 0 = out, 1 = in
 */
unsigned int wsa_sweep_device_get_attenuator(struct wsa_sweep_device *sweep_device)
{
	return sweep_device->device_settings.attenuator;
}


/**
 * converts a sweep plan into a list of sweep entries and loads them onto the device
 *
 * @param sweep_device - the sweep device to use
 * @param cfg - the sweep configuration which holds all sweep info, including the sweep plan
 * @return - negative on error, 0 on success
 */
static int wsa_sweep_plan_load(struct wsa_sweep_device *wsasweepdev, struct wsa_power_spectrum_config *cfg)
{
	int result;
<<<<<<< HEAD
	//struct wsa_resp query;
=======
>>>>>>> dc40acf9
	struct wsa_device *wsadev = wsasweepdev->real_device;
	struct wsa_sweep_plan *plan_entry;
	int32_t atten_val = 0;
	char dd[255] = "DD";
	char atten_cmd[255];
<<<<<<< HEAD
	//char * strtok_result;
=======
>>>>>>> dc40acf9
    char * strtok_context = NULL;
	plan_entry=cfg->sweep_plan;

	// grab the device id, and initialize the object
	result = _wsa_dev_init(wsadev);

	// clear any existing sweep entries
	wsa_sweep_entry_delete_all(wsadev);

	// create new entry with all the sweep entry devices
	wsa_sweep_entry_new(wsadev);

	// setup the sweep list to only run once
	wsa_set_sweep_iteration(wsadev, 1);
	atten_val = (int32_t) wsasweepdev->device_settings.attenuator;

	// set attenuation, if the device is a 408 model use sweep entry
	if (strstr(wsadev->descr.dev_model, WSA5000408) != NULL || 
		strstr(wsadev->descr.dev_model, R5500408) != NULL)
		result = wsa_set_sweep_attenuation(wsadev, atten_val);

	// send the command for 418/427 models
	else{
		sprintf(atten_cmd, "SWEEP:ENTRY:ATT:VAR %u\n", atten_val);
		result = wsa_send_scpi(wsadev, atten_cmd);
	}

	// if DD mode is required, create one sweep entry with DD mode
	if (cfg->sweep_plan->dd_mode == 1){
		
		// set ppb/spp settings
		result = wsa_set_sweep_rfe_input_mode(wsadev, dd);

		result = wsa_set_sweep_samples_per_packet(wsadev, (int32_t) (plan_entry->spp));

		result = wsa_set_sweep_packets_per_block(wsadev, (int32_t) (plan_entry->ppb));

		result = wsa_sweep_entry_save(wsadev, 0);
	}

	// set sweep wide settings
	result = wsa_set_sweep_rfe_input_mode(wsadev, mode_const_to_string(cfg->mode));


	// loop over sweep plan, convert to entries and save
	for (plan_entry=cfg->sweep_plan; plan_entry; plan_entry = plan_entry->next_entry) {
		
		// set settings
		result = wsa_set_sweep_freq(wsadev, (int64_t) plan_entry->fcstart, (int64_t) plan_entry->fcstop);
		if (result < 0) fprintf(stderr, "ERROR %d fstart fstop\n", result);

		result = wsa_set_sweep_freq_step(wsadev, (int64_t)  plan_entry->fstep);
		if (result < 0) fprintf(stderr, "ERROR fstep\n");
		
		wsa_set_sweep_samples_per_packet(wsadev, plan_entry->spp);
		if (result < 0) fprintf(stderr, "ERROR spp\n");
		
		wsa_set_sweep_packets_per_block(wsadev, plan_entry->ppb);
		if (result < 0) fprintf(stderr, "ERROR ppb\n");

		// save to end of list
		if (cfg->only_dd != 1) 
			wsa_sweep_entry_save(wsadev, 0);
	}

	return 0;
}
<|MERGE_RESOLUTION|>--- conflicted
+++ resolved
@@ -733,11 +733,7 @@
 	// do we need a cleanup entry?
 	if ((fcstop + half_usable_bw) < pscfg->fstop) {
 		// how much is left over? (it should be less than usable_bw)
-<<<<<<< HEAD
 		tmpfreq = (float)(pscfg->fstop - (fcstop + half_usable_bw));
-=======
-		tmpfreq = (float) (pscfg->fstop - (fcstop + half_usable_bw));
->>>>>>> dc40acf9
 
 		// make a sweep entry for fcstop + half of that
 		tmpfreq = (float)(pscfg->fstop - (tmpfreq / 2));
@@ -747,19 +743,11 @@
 		
 		// If dd mode is used, move spectrum by half the bandwidth
 		if (dd_mode == 1)
-<<<<<<< HEAD
-			tmpfreq = (float)(pscfg->fstop + (half_usable_bw / 2));
-
-		// now create the entry
-		pscfg->sweep_plan->next_entry = wsa_sweep_plan_entry_new((int64_t)tmpfreq, (int64_t)tmpfreq, fstep, points, 1, dd_mode);
-=======
 			tmpfreq = (float) (pscfg->fstop + (half_usable_bw / 2));
 		// now create the entry
 		new_entry_freq = (uint64_t) tmpfreq;
 		pscfg->sweep_plan->next_entry = wsa_sweep_plan_entry_new(new_entry_freq, new_entry_freq, fstep, points, 1, dd_mode);
->>>>>>> dc40acf9
-	}
-
+	}
 	
 	// how many steps on in this plan? loop through the list and count 'em
 
@@ -774,12 +762,7 @@
 			pscfg->packet_total += plan->ppb;
 		}
 		else {
-<<<<<<< HEAD
 			pscfg->packet_total += (uint32_t)( (((plan->fcstop - plan->fcstart) /  plan->fstep) + 1) * plan->ppb);
-=======
-			pscfg->packet_total += (uint64_t) ((((plan->fcstop - plan->fcstart) /  plan->fstep) + 1) * (uint32_t) (plan->ppb));
->>>>>>> dc40acf9
-
 		}
 	}
 
@@ -829,19 +812,11 @@
 static int wsa_sweep_plan_load(struct wsa_sweep_device *wsasweepdev, struct wsa_power_spectrum_config *cfg)
 {
 	int result;
-<<<<<<< HEAD
-	//struct wsa_resp query;
-=======
->>>>>>> dc40acf9
 	struct wsa_device *wsadev = wsasweepdev->real_device;
 	struct wsa_sweep_plan *plan_entry;
 	int32_t atten_val = 0;
 	char dd[255] = "DD";
 	char atten_cmd[255];
-<<<<<<< HEAD
-	//char * strtok_result;
-=======
->>>>>>> dc40acf9
     char * strtok_context = NULL;
 	plan_entry=cfg->sweep_plan;
 
